// Copyright (c) HashiCorp, Inc.
// SPDX-License-Identifier: MPL-2.0

package executor

import (
	"context"
	"fmt"
	"os"
	"os/exec"
	"path/filepath"
	"regexp"
	"strconv"
	"strings"
	"syscall"
	"testing"
	"time"

	"github.com/hashicorp/nomad/ci"
	"github.com/hashicorp/nomad/client/allocdir"
	"github.com/hashicorp/nomad/client/lib/cgroupslib"
	"github.com/hashicorp/nomad/client/taskenv"
	"github.com/hashicorp/nomad/client/testutil"
	"github.com/hashicorp/nomad/drivers/shared/capabilities"
	"github.com/hashicorp/nomad/helper/testlog"
	"github.com/hashicorp/nomad/nomad/mock"
	"github.com/hashicorp/nomad/plugins/drivers"
	"github.com/hashicorp/nomad/plugins/drivers/fsisolation"
	tu "github.com/hashicorp/nomad/testutil"
	lconfigs "github.com/opencontainers/runc/libcontainer/configs"
	"github.com/opencontainers/runc/libcontainer/devices"
	"github.com/opencontainers/runtime-spec/specs-go"
	"github.com/shoenig/test"
	"github.com/shoenig/test/must"
	"github.com/stretchr/testify/require"
	"golang.org/x/sys/unix"
)

func init() {
	executorFactories["LibcontainerExecutor"] = libcontainerFactory
}

var libcontainerFactory = executorFactory{
	new: NewExecutorWithIsolation,
	configureExecCmd: func(t *testing.T, cmd *ExecCommand) {
		cmd.ResourceLimits = true
		setupRootfs(t, cmd.TaskDir)
	},
}

// testExecutorContextWithChroot returns an ExecutorContext and AllocDir with
// chroot. Use testExecutorContext if you don't need a chroot.
//
// The caller is responsible for calling AllocDir.Destroy() to cleanup.
func testExecutorCommandWithChroot(t *testing.T) *testExecCmd {
	chrootEnv := map[string]string{
		"/etc/ld.so.cache":  "/etc/ld.so.cache",
		"/etc/ld.so.conf":   "/etc/ld.so.conf",
		"/etc/ld.so.conf.d": "/etc/ld.so.conf.d",
		"/etc/passwd":       "/etc/passwd",
		"/lib":              "/lib",
		"/lib64":            "/lib64",
		"/usr/lib":          "/usr/lib",
		"/bin/ls":           "/bin/ls",
		"/bin/pwd":          "/bin/pwd",
		"/bin/cat":          "/bin/cat",
		"/bin/echo":         "/bin/echo",
		"/bin/bash":         "/bin/bash",
		"/bin/sleep":        "/bin/sleep",
		"/bin/tail":         "/bin/tail",
		"/foobar":           "/does/not/exist",
	}

	alloc := mock.Alloc()
	task := alloc.Job.TaskGroups[0].Tasks[0]
	taskEnv := taskenv.NewBuilder(mock.Node(), alloc, task, "global").Build()

	allocDir := allocdir.NewAllocDir(testlog.HCLogger(t), os.TempDir(), os.TempDir(), alloc.ID)
	if err := allocDir.Build(); err != nil {
		t.Fatalf("AllocDir.Build() failed: %v", err)
	}
	if err := allocDir.NewTaskDir(task).Build(fsisolation.Chroot, chrootEnv, task.User); err != nil {
		allocDir.Destroy()
		t.Fatalf("allocDir.NewTaskDir(%q) failed: %v", task.Name, err)
	}
	td := allocDir.TaskDirs[task.Name]

	cmd := &ExecCommand{
		Env:     taskEnv.List(),
		TaskDir: td.Dir,
		Resources: &drivers.Resources{
			NomadResources: alloc.AllocatedResources.Tasks[task.Name],
			LinuxResources: &drivers.LinuxResources{
				CpusetCgroupPath: cgroupslib.LinuxResourcesPath(
					alloc.ID,
					task.Name,
					alloc.AllocatedResources.UsesCores(),
				),
			},
		},
	}

	testCmd := &testExecCmd{
		command:  cmd,
		allocDir: allocDir,
	}
	configureTLogging(t, testCmd)
	return testCmd
}

func TestExecutor_configureNamespaces(t *testing.T) {
	ci.Parallel(t)
	t.Run("host host", func(t *testing.T) {
		require.Equal(t, lconfigs.Namespaces{
			{Type: lconfigs.NEWNS},
		}, configureNamespaces("host", "host"))
	})

	t.Run("host private", func(t *testing.T) {
		require.Equal(t, lconfigs.Namespaces{
			{Type: lconfigs.NEWNS},
			{Type: lconfigs.NEWIPC},
		}, configureNamespaces("host", "private"))
	})

	t.Run("private host", func(t *testing.T) {
		require.Equal(t, lconfigs.Namespaces{
			{Type: lconfigs.NEWNS},
			{Type: lconfigs.NEWPID},
		}, configureNamespaces("private", "host"))
	})

	t.Run("private private", func(t *testing.T) {
		require.Equal(t, lconfigs.Namespaces{
			{Type: lconfigs.NEWNS},
			{Type: lconfigs.NEWPID},
			{Type: lconfigs.NEWIPC},
		}, configureNamespaces("private", "private"))
	})
}

func TestExecutor_Isolation_PID_and_IPC_hostMode(t *testing.T) {
	ci.Parallel(t)
	r := require.New(t)
	testutil.ExecCompatible(t)

	testExecCmd := testExecutorCommandWithChroot(t)
	execCmd, allocDir := testExecCmd.command, testExecCmd.allocDir
	execCmd.Cmd = "/bin/ls"
	execCmd.Args = []string{"-F", "/", "/etc/"}
	defer allocDir.Destroy()

	execCmd.ResourceLimits = true
	execCmd.ModePID = "host" // disable PID namespace
	execCmd.ModeIPC = "host" // disable IPC namespace

	executor := NewExecutorWithIsolation(testlog.HCLogger(t), compute)
	defer executor.Shutdown("SIGKILL", 0)

	ps, err := executor.Launch(execCmd)
	r.NoError(err)
	r.NotZero(ps.Pid)

	estate, err := executor.Wait(context.Background())
	r.NoError(err)
	r.Zero(estate.ExitCode)

	lexec, ok := executor.(*LibcontainerExecutor)
	r.True(ok)

	// Check that namespaces were applied to the container config
	config := lexec.container.Config()

	r.Contains(config.Namespaces, lconfigs.Namespace{Type: lconfigs.NEWNS})
	r.NotContains(config.Namespaces, lconfigs.Namespace{Type: lconfigs.NEWPID})
	r.NotContains(config.Namespaces, lconfigs.Namespace{Type: lconfigs.NEWIPC})

	// Shut down executor
	r.NoError(executor.Shutdown("", 0))
	executor.Wait(context.Background())
}

func TestExecutor_IsolationAndConstraints(t *testing.T) {
	ci.Parallel(t)
	testutil.ExecCompatible(t)
	testutil.CgroupsCompatibleV1(t) // todo(shoenig): hard codes cgroups v1 lookup

	r := require.New(t)

	testExecCmd := testExecutorCommandWithChroot(t)
	execCmd, allocDir := testExecCmd.command, testExecCmd.allocDir
	execCmd.Cmd = "/bin/ls"
	execCmd.Args = []string{"-F", "/", "/etc/"}
	defer allocDir.Destroy()

	execCmd.ResourceLimits = true
	execCmd.ModePID = "private"
	execCmd.ModeIPC = "private"

	executor := NewExecutorWithIsolation(testlog.HCLogger(t), compute)
	defer executor.Shutdown("SIGKILL", 0)

	ps, err := executor.Launch(execCmd)
	r.NoError(err)
	r.NotZero(ps.Pid)

	estate, err := executor.Wait(context.Background())
	r.NoError(err)
	r.Zero(estate.ExitCode)

	lexec, ok := executor.(*LibcontainerExecutor)
	r.True(ok)

	// Check if the resource constraints were applied
	state, err := lexec.container.State()
	r.NoError(err)

	memLimits := filepath.Join(state.CgroupPaths["memory"], "memory.limit_in_bytes")
	data, err := os.ReadFile(memLimits)
	r.NoError(err)

	expectedMemLim := strconv.Itoa(int(execCmd.Resources.NomadResources.Memory.MemoryMB * 1024 * 1024))
	actualMemLim := strings.TrimSpace(string(data))
	r.Equal(actualMemLim, expectedMemLim)

	// Check that namespaces were applied to the container config
	config := lexec.container.Config()

	r.Contains(config.Namespaces, lconfigs.Namespace{Type: lconfigs.NEWNS})
	r.Contains(config.Namespaces, lconfigs.Namespace{Type: lconfigs.NEWPID})
	r.Contains(config.Namespaces, lconfigs.Namespace{Type: lconfigs.NEWIPC})

	// Shut down executor
	r.NoError(executor.Shutdown("", 0))
	executor.Wait(context.Background())

	// Check if Nomad has actually removed the cgroups
	tu.WaitForResult(func() (bool, error) {
		_, err = os.Stat(memLimits)
		if err == nil {
			return false, fmt.Errorf("expected an error from os.Stat %s", memLimits)
		}
		return true, nil
	}, func(err error) { t.Error(err) })

	expected := `/:
alloc/
bin/
dev/
etc/
lib/
lib64/
local/
private/
proc/
secrets/
sys/
tmp/
usr/

/etc/:
ld.so.cache
ld.so.conf
ld.so.conf.d/
passwd`
	tu.WaitForResult(func() (bool, error) {
		output := testExecCmd.stdout.String()
		act := strings.TrimSpace(string(output))
		if act != expected {
			return false, fmt.Errorf("Command output incorrectly: want %v; got %v", expected, act)
		}
		return true, nil
	}, func(err error) { t.Error(err) })
}

func TestExecutor_OOMKilled(t *testing.T) {
	ci.Parallel(t)
	testutil.ExecCompatible(t)
	testutil.CgroupsCompatible(t)

	testExecCmd := testExecutorCommandWithChroot(t)
	execCmd, allocDir := testExecCmd.command, testExecCmd.allocDir
	execCmd.Cmd = "/bin/tail"
	execCmd.Args = []string{"/dev/zero"}
	defer allocDir.Destroy()

	execCmd.ResourceLimits = true
	execCmd.ModePID = "private"
	execCmd.ModeIPC = "private"
	execCmd.Resources.LinuxResources.MemoryLimitBytes = 10 * 1024 * 1024
	execCmd.Resources.NomadResources.Memory.MemoryMB = 10

	executor := NewExecutorWithIsolation(testlog.HCLogger(t), compute)
	defer executor.Shutdown("SIGKILL", 0)

	ps, err := executor.Launch(execCmd)
	must.NoError(t, err)
	must.Positive(t, ps.Pid)

	estate, err := executor.Wait(context.Background())
	must.NoError(t, err)
	must.Positive(t, estate.ExitCode)
	must.True(t, estate.OOMKilled)

	// Shut down executor
	must.NoError(t, executor.Shutdown("", 0))
	executor.Wait(context.Background())
}

// TestExecutor_CgroupPaths asserts that process starts with independent cgroups
// hierarchy created for this process
func TestExecutor_CgroupPaths(t *testing.T) {
	ci.Parallel(t)
	testutil.ExecCompatible(t)

	require := require.New(t)

	testExecCmd := testExecutorCommandWithChroot(t)
	execCmd, allocDir := testExecCmd.command, testExecCmd.allocDir
	execCmd.Cmd = "/bin/bash"
	execCmd.Args = []string{"-c", "sleep 0.2; cat /proc/self/cgroup"}
	defer allocDir.Destroy()

	execCmd.ResourceLimits = true

	executor := NewExecutorWithIsolation(testlog.HCLogger(t), compute)
	defer executor.Shutdown("SIGKILL", 0)

	ps, err := executor.Launch(execCmd)
	require.NoError(err)
	require.NotZero(ps.Pid)

	state, err := executor.Wait(context.Background())
	require.NoError(err)
	require.Zero(state.ExitCode)

	tu.WaitForResult(func() (bool, error) {
		output := strings.TrimSpace(testExecCmd.stdout.String())
		switch cgroupslib.GetMode() {
		case cgroupslib.CG2:
			isScope := strings.HasSuffix(output, ".scope")
			require.True(isScope)
		default:
			// Verify that we got some cgroups
			if !strings.Contains(output, ":devices:") {
				return false, fmt.Errorf("was expected cgroup files but found:\n%v", output)
			}
			lines := strings.Split(output, "\n")
			for _, line := range lines {
				// Every cgroup entry should be /nomad/$ALLOC_ID
				if line == "" {
					continue
				}

				// Skip rdma & misc subsystem; rdma was added in most recent kernels and libcontainer/docker
				// don't isolate it by default.
				// :: filters out odd empty cgroup found in latest Ubuntu lines, e.g. 0::/user.slice/user-1000.slice/session-17.scope
				// that is also not used for isolation
				if strings.Contains(line, ":rdma:") || strings.Contains(line, ":misc:") || strings.Contains(line, "::") {
					continue
				}
				if !strings.Contains(line, ":/nomad/") {
					return false, fmt.Errorf("Not a member of the alloc's cgroup: expected=...:/nomad/... -- found=%q", line)
				}

			}
		}
		return true, nil
	}, func(err error) { t.Error(err) })
}

func TestExecutor_LookupTaskBin(t *testing.T) {
	ci.Parallel(t)

	// Create a temp dir
	taskDir := t.TempDir()
	mountDir := t.TempDir()

<<<<<<< HEAD
	// Create the command with mounts
	cmd := &ExecCommand{
		Env:     []string{"PATH=/bin"},
		TaskDir: taskDir,
		Mounts:  []*drivers.MountConfig{{TaskPath: "/srv", HostPath: mountDir}},
	}
=======
	// Write a file under foo
	filePath := filepath.Join(tmpDir, "foo", "tmp.txt")
	err = ioutil.WriteFile(filePath, []byte{1, 2}, os.ModeAppend)
	require.NoError(err)

	// Lookup with an absolute path to the binary
	cmd.Cmd = "/foo/tmp.txt"
	_, err = lookupTaskBin(cmd)
	require.NoError(err)
>>>>>>> 4ee6f172

	// Make a /foo /local/foo and /usr/local/bin subdirs under task dir
	// and /bar under mountdir
	must.NoError(t, os.MkdirAll(filepath.Join(taskDir, "foo"), 0700))
	must.NoError(t, os.MkdirAll(filepath.Join(taskDir, "local/foo"), 0700))
	must.NoError(t, os.MkdirAll(filepath.Join(taskDir, "usr/local/bin"), 0700))
	must.NoError(t, os.MkdirAll(filepath.Join(mountDir, "bar"), 0700))

	writeFile := func(paths ...string) {
		t.Helper()
		path := filepath.Join(paths...)
		must.NoError(t, os.WriteFile(path, []byte("hello"), 0o700))
	}

	// Write some files
	writeFile(taskDir, "usr/local/bin", "tmp0.txt") // under /usr/local/bin in taskdir
	writeFile(taskDir, "foo", "tmp1.txt")           // under foo in taskdir
	writeFile(taskDir, "local", "tmp2.txt")         // under root of task-local dir
	writeFile(taskDir, "local/foo", "tmp3.txt")     // under foo in task-local dir
	writeFile(mountDir, "tmp4.txt")                 // under root of mount dir
	writeFile(mountDir, "bar/tmp5.txt")             // under bar in mount dir

	testCases := []struct {
		name           string
		cmd            string
		expectErr      string
		expectTaskPath string
		expectHostPath string
	}{
		{
			name:           "lookup with file name in PATH",
			cmd:            "tmp0.txt",
			expectTaskPath: "/usr/local/bin/tmp0.txt",
			expectHostPath: filepath.Join(taskDir, "usr/local/bin/tmp0.txt"),
		},
		{
			name:           "lookup with absolute path to binary",
			cmd:            "/foo/tmp1.txt",
			expectTaskPath: "/foo/tmp1.txt",
			expectHostPath: filepath.Join(taskDir, "foo/tmp1.txt"),
		},
		{
			name:           "lookup in task local dir with absolute path to binary",
			cmd:            "/local/tmp2.txt",
			expectTaskPath: "/local/tmp2.txt",
			expectHostPath: filepath.Join(taskDir, "local/tmp2.txt"),
		},
		{
			name:           "lookup in task local dir with relative path to binary",
			cmd:            "local/tmp2.txt",
			expectTaskPath: "/local/tmp2.txt",
			expectHostPath: filepath.Join(taskDir, "local/tmp2.txt"),
		},
		{
			name:           "lookup in task local dir with file name",
			cmd:            "tmp2.txt",
			expectTaskPath: "/local/tmp2.txt",
			expectHostPath: filepath.Join(taskDir, "local/tmp2.txt"),
		},
		{
			name:           "lookup in task local subdir with absolute path to binary",
			cmd:            "/local/foo/tmp3.txt",
			expectTaskPath: "/local/foo/tmp3.txt",
			expectHostPath: filepath.Join(taskDir, "local/foo/tmp3.txt"),
		},
		{
			name:      "lookup host absolute path outside taskdir",
			cmd:       "/bin/sh",
			expectErr: "file /bin/sh not found under path " + taskDir,
		},
		{
			name:           "lookup file from mount with absolute path",
			cmd:            "/srv/tmp4.txt",
			expectTaskPath: "/srv/tmp4.txt",
			expectHostPath: filepath.Join(mountDir, "tmp4.txt"),
		},
		{
			name:      "lookup file from mount with file name fails",
			cmd:       "tmp4.txt",
			expectErr: "file tmp4.txt not found under path",
		},
		{
			name:           "lookup file from mount with subdir",
			cmd:            "/srv/bar/tmp5.txt",
			expectTaskPath: "/srv/bar/tmp5.txt",
			expectHostPath: filepath.Join(mountDir, "bar/tmp5.txt"),
		},
	}

	for _, tc := range testCases {
		t.Run(tc.name, func(t *testing.T) {
			cmd.Cmd = tc.cmd
			taskPath, hostPath, err := lookupTaskBin(cmd)
			if tc.expectErr == "" {
				must.NoError(t, err)
				test.Eq(t, tc.expectTaskPath, taskPath)
				test.Eq(t, tc.expectHostPath, hostPath)
			} else {
				test.EqError(t, err, tc.expectErr)
			}
		})
	}
}

// Exec Launch looks for the binary only inside the chroot
func TestExecutor_EscapeContainer(t *testing.T) {
	ci.Parallel(t)
	testutil.ExecCompatible(t)
	testutil.CgroupsCompatibleV1(t) // todo(shoenig) kills the terminal, probably defaulting to /

	require := require.New(t)

	testExecCmd := testExecutorCommandWithChroot(t)
	execCmd, allocDir := testExecCmd.command, testExecCmd.allocDir
	execCmd.Cmd = "/bin/kill" // missing from the chroot container
	defer allocDir.Destroy()

	execCmd.ResourceLimits = true

	executor := NewExecutorWithIsolation(testlog.HCLogger(t), compute)
	defer executor.Shutdown("SIGKILL", 0)

	_, err := executor.Launch(execCmd)
	require.Error(err)
	require.Regexp("^file /bin/kill not found under path", err)

	// Bare files are looked up using the system path, inside the container
	allocDir.Destroy()
	testExecCmd = testExecutorCommandWithChroot(t)
	execCmd, allocDir = testExecCmd.command, testExecCmd.allocDir
	execCmd.Cmd = "kill"
	_, err = executor.Launch(execCmd)
	require.Error(err)
	require.Regexp("^file kill not found under path", err)

	allocDir.Destroy()
	testExecCmd = testExecutorCommandWithChroot(t)
	execCmd, allocDir = testExecCmd.command, testExecCmd.allocDir
	execCmd.Cmd = "echo"
	_, err = executor.Launch(execCmd)
	require.NoError(err)
}

// TestExecutor_DoesNotInheritOomScoreAdj asserts that the exec processes do not
// inherit the oom_score_adj value of Nomad agent/executor process
func TestExecutor_DoesNotInheritOomScoreAdj(t *testing.T) {
	ci.Parallel(t)
	testutil.ExecCompatible(t)

	oomPath := "/proc/self/oom_score_adj"
	origValue, err := os.ReadFile(oomPath)
	require.NoError(t, err, "reading oom_score_adj")

	err = os.WriteFile(oomPath, []byte("-100"), 0644)
	require.NoError(t, err, "setting temporary oom_score_adj")

	defer func() {
		err := os.WriteFile(oomPath, origValue, 0644)
		require.NoError(t, err, "restoring oom_score_adj")
	}()

	testExecCmd := testExecutorCommandWithChroot(t)
	execCmd, allocDir := testExecCmd.command, testExecCmd.allocDir
	defer allocDir.Destroy()

	execCmd.ResourceLimits = true
	execCmd.Cmd = "/bin/bash"
	execCmd.Args = []string{"-c", "cat /proc/self/oom_score_adj"}

	executor := NewExecutorWithIsolation(testlog.HCLogger(t), compute)
	defer executor.Shutdown("SIGKILL", 0)

	_, err = executor.Launch(execCmd)
	require.NoError(t, err)

	ch := make(chan interface{})
	go func() {
		executor.Wait(context.Background())
		close(ch)
	}()

	select {
	case <-ch:
		// all good
	case <-time.After(5 * time.Second):
		require.Fail(t, "timeout waiting for exec to shutdown")
	}

	expected := "0"
	tu.WaitForResult(func() (bool, error) {
		output := strings.TrimSpace(testExecCmd.stdout.String())
		if output != expected {
			return false, fmt.Errorf("oom_score_adj didn't match: want\n%v\n; got:\n%v\n", expected, output)
		}
		return true, nil
	}, func(err error) { require.NoError(t, err) })

}

func TestExecutor_Capabilities(t *testing.T) {
	ci.Parallel(t)
	testutil.ExecCompatible(t)

	cases := []struct {
		user         string
		capAdd       []string
		capDrop      []string
		capsExpected string
	}{
		{
			user: "nobody",
			capsExpected: `
CapInh: 00000000a80405fb
CapPrm: 00000000a80405fb
CapEff: 00000000a80405fb
CapBnd: 00000000a80405fb
CapAmb: 00000000a80405fb`,
		},
		{
			user: "root",
			capsExpected: `
CapInh: 0000000000000000
CapPrm: 0000003fffffffff
CapEff: 0000003fffffffff
CapBnd: 0000003fffffffff
CapAmb: 0000000000000000`,
		},
		{
			user:    "nobody",
			capDrop: []string{"all"},
			capAdd:  []string{"net_bind_service"},
			capsExpected: `
CapInh: 0000000000000400
CapPrm: 0000000000000400
CapEff: 0000000000000400
CapBnd: 0000000000000400
CapAmb: 0000000000000400`,
		},
	}

	for _, c := range cases {
		t.Run(c.user, func(t *testing.T) {

			testExecCmd := testExecutorCommandWithChroot(t)
			execCmd, allocDir := testExecCmd.command, testExecCmd.allocDir
			defer allocDir.Destroy()

			execCmd.User = c.user
			execCmd.ResourceLimits = true
			execCmd.Cmd = "/bin/bash"
			execCmd.Args = []string{"-c", "cat /proc/$$/status"}

			capsBasis := capabilities.NomadDefaults()
			capsAllowed := capsBasis.Slice(true)
			if c.capDrop != nil || c.capAdd != nil {
				calcCaps, err := capabilities.Calculate(
					capsBasis, capsAllowed, c.capAdd, c.capDrop)
				require.NoError(t, err)
				execCmd.Capabilities = calcCaps
			} else {
				execCmd.Capabilities = capsAllowed
			}

			executor := NewExecutorWithIsolation(testlog.HCLogger(t), compute)
			defer executor.Shutdown("SIGKILL", 0)

			_, err := executor.Launch(execCmd)
			require.NoError(t, err)

			ch := make(chan interface{})
			go func() {
				executor.Wait(context.Background())
				close(ch)
			}()

			select {
			case <-ch:
				// all good
			case <-time.After(5 * time.Second):
				require.Fail(t, "timeout waiting for exec to shutdown")
			}

			canonical := func(s string) string {
				s = strings.TrimSpace(s)
				s = regexp.MustCompile("[ \t]+").ReplaceAllString(s, " ")
				s = regexp.MustCompile("[\n\r]+").ReplaceAllString(s, "\n")
				return s
			}

			expected := canonical(c.capsExpected)
			tu.WaitForResult(func() (bool, error) {
				output := canonical(testExecCmd.stdout.String())
				if !strings.Contains(output, expected) {
					return false, fmt.Errorf("capabilities didn't match: want\n%v\n; got:\n%v\n", expected, output)
				}
				return true, nil
			}, func(err error) { require.NoError(t, err) })
		})
	}

}

func TestExecutor_ClientCleanup(t *testing.T) {
	ci.Parallel(t)
	testutil.ExecCompatible(t)
	require := require.New(t)

	testExecCmd := testExecutorCommandWithChroot(t)
	execCmd, allocDir := testExecCmd.command, testExecCmd.allocDir
	defer allocDir.Destroy()

	executor := NewExecutorWithIsolation(testlog.HCLogger(t), compute)
	defer executor.Shutdown("", 0)

	// Need to run a command which will produce continuous output but not
	// too quickly to ensure executor.Exit() stops the process.
	execCmd.Cmd = "/bin/bash"
	execCmd.Args = []string{"-c", "while true; do /bin/echo X; /bin/sleep 1; done"}
	execCmd.ResourceLimits = true

	ps, err := executor.Launch(execCmd)

	require.NoError(err)
	require.NotZero(ps.Pid)
	time.Sleep(500 * time.Millisecond)
	require.NoError(executor.Shutdown("SIGINT", 100*time.Millisecond))

	ch := make(chan interface{})
	go func() {
		executor.Wait(context.Background())
		close(ch)
	}()

	select {
	case <-ch:
		// all good
	case <-time.After(5 * time.Second):
		require.Fail("timeout waiting for exec to shutdown")
	}

	output := testExecCmd.stdout.String()
	require.NotZero(len(output))
	time.Sleep(2 * time.Second)
	output1 := testExecCmd.stdout.String()
	require.Equal(len(output), len(output1))
}

func TestExecutor_cmdDevices(t *testing.T) {
	ci.Parallel(t)
	input := []*drivers.DeviceConfig{
		{
			HostPath:    "/dev/null",
			TaskPath:    "/task/dev/null",
			Permissions: "rwm",
		},
	}

	expected := &devices.Device{
		Rule: devices.Rule{
			Type:        99,
			Major:       1,
			Minor:       3,
			Permissions: "rwm",
			Allow:       true,
		},
		Path: "/task/dev/null",
	}

	found, err := cmdDevices(input)
	require.NoError(t, err)
	require.Len(t, found, 1)

	// ignore file permission and ownership
	// as they are host specific potentially
	d := found[0]
	d.FileMode = 0
	d.Uid = 0
	d.Gid = 0

	require.EqualValues(t, expected, d)
}

func TestExecutor_cmdMounts(t *testing.T) {
	ci.Parallel(t)
	input := []*drivers.MountConfig{
		{
			HostPath: "/host/path-ro",
			TaskPath: "/task/path-ro",
			Readonly: true,
		},
		{
			HostPath: "/host/path-rw",
			TaskPath: "/task/path-rw",
			Readonly: false,
		},
	}

	expected := []*lconfigs.Mount{
		{
			Source:           "/host/path-ro",
			Destination:      "/task/path-ro",
			Flags:            unix.MS_BIND | unix.MS_RDONLY,
			Device:           "bind",
			PropagationFlags: []int{unix.MS_PRIVATE | unix.MS_REC},
		},
		{
			Source:           "/host/path-rw",
			Destination:      "/task/path-rw",
			Flags:            unix.MS_BIND,
			Device:           "bind",
			PropagationFlags: []int{unix.MS_PRIVATE | unix.MS_REC},
		},
	}

	require.EqualValues(t, expected, cmdMounts(input))
}

<<<<<<< HEAD
func TestExecCommand_getCgroupOr_off(t *testing.T) {
	ci.Parallel(t)
=======
func TestExecutor_WorkDir(t *testing.T) {
	t.Parallel()
	testutil.ExecCompatible(t)
	require := require.New(t)

	testExecCmd := testExecutorCommandWithChroot(t)
	execCmd, allocDir := testExecCmd.command, testExecCmd.allocDir
	defer allocDir.Destroy()

	workDir := "/etc"
	execCmd.WorkDir = workDir
	execCmd.Cmd = "/bin/pwd"

	executor := NewExecutorWithIsolation(testlog.HCLogger(t))
	defer executor.Shutdown("SIGKILL", 0)

	ps, err := executor.Launch(execCmd)
	require.NoError(err)
	require.NotZero(ps.Pid)

	state, err := executor.Wait(context.Background())
	require.NoError(err)
	require.Zero(state.ExitCode)

	tu.WaitForResult(func() (bool, error) {
		output := strings.TrimSpace(testExecCmd.stdout.String())
		if output != workDir {
			return false, fmt.Errorf("working directory not set properly: expected %q but got %q", workDir, output)
		}
		return true, nil
	}, func(err error) { t.Error(err) })
}

// TestUniversalExecutor_NoCgroup asserts that commands are executed in the
// same cgroup as parent process
func TestUniversalExecutor_NoCgroup(t *testing.T) {
	t.Parallel()
	testutil.ExecCompatible(t)
>>>>>>> 4ee6f172

	if cgroupslib.GetMode() != cgroupslib.OFF {
		t.Skip("test only runs with no cgroups")
	}

	ec := new(ExecCommand)
	result := ec.getCgroupOr("cpuset", "/sys/fs/cgroup/cpuset/nomad/abc123")
	must.Eq(t, "", result)
}

func TestExecCommand_getCgroupOr_v1_absolute(t *testing.T) {
	ci.Parallel(t)

	if cgroupslib.GetMode() != cgroupslib.CG1 {
		t.Skip("test only runs on cgroups v1")
	}

	t.Run("unset", func(t *testing.T) {
		ec := &ExecCommand{
			OverrideCgroupV1: nil,
		}
		result := ec.getCgroupOr("pids", "/sys/fs/cgroup/pids/nomad/abc123")
		must.Eq(t, result, "/sys/fs/cgroup/pids/nomad/abc123")
		result2 := ec.getCgroupOr("cpuset", "/sys/fs/cgroup/cpuset/nomad/abc123")
		must.Eq(t, result2, "/sys/fs/cgroup/cpuset/nomad/abc123")

	})

	t.Run("set", func(t *testing.T) {
		ec := &ExecCommand{
			OverrideCgroupV1: map[string]string{
				"pids":   "/sys/fs/cgroup/pids/custom/path",
				"cpuset": "/sys/fs/cgroup/cpuset/custom/path",
			},
		}
		result := ec.getCgroupOr("pids", "/sys/fs/cgroup/pids/nomad/abc123")
		must.Eq(t, result, "/sys/fs/cgroup/pids/custom/path")
		result2 := ec.getCgroupOr("cpuset", "/sys/fs/cgroup/cpuset/nomad/abc123")
		must.Eq(t, result2, "/sys/fs/cgroup/cpuset/custom/path")
	})
}

func TestExecCommand_getCgroupOr_v1_relative(t *testing.T) {
	ci.Parallel(t)

	if cgroupslib.GetMode() != cgroupslib.CG1 {
		t.Skip("test only runs on cgroups v1")
	}

	ec := &ExecCommand{
		OverrideCgroupV1: map[string]string{
			"pids":   "custom/path",
			"cpuset": "custom/path",
		},
	}
	result := ec.getCgroupOr("pids", "/sys/fs/cgroup/pids/nomad/abc123")
	must.Eq(t, result, "/sys/fs/cgroup/pids/custom/path")
	result2 := ec.getCgroupOr("cpuset", "/sys/fs/cgroup/cpuset/nomad/abc123")
	must.Eq(t, result2, "/sys/fs/cgroup/cpuset/custom/path")
}

func createCGroup(fullpath string) (cgroupslib.Interface, error) {
	if err := os.MkdirAll(fullpath, 0755); err != nil {
		return nil, err
	}

	return cgroupslib.OpenPath(fullpath), nil
}

func TestExecutor_CleanOldProcessesInCGroup(t *testing.T) {
	ci.Parallel(t)

	testutil.ExecCompatible(t)
	testutil.CgroupsCompatible(t)

	testExecCmd := testExecutorCommandWithChroot(t)

	allocDir := testExecCmd.allocDir
	defer allocDir.Destroy()

	fullCGroupPath := testExecCmd.command.Resources.LinuxResources.CpusetCgroupPath

	execCmd := testExecCmd.command
	execCmd.Cmd = "/bin/sleep"
	execCmd.Args = []string{"1"}
	execCmd.ResourceLimits = true
	execCmd.ModePID = "private"
	execCmd.ModeIPC = "private"

	// Create the CGroup the executor's command will run in and populate it with one process
	cgInterface, err := createCGroup(fullCGroupPath)
	must.NoError(t, err)

	cmd := exec.Command("/bin/sleep", "3000")
	err = cmd.Start()
	must.NoError(t, err)

	go func() {
		err := cmd.Wait()
		//This process will be killed by the executor as a prerequisite to run
		// the executors command.
		must.Error(t, err)
	}()

	pid := cmd.Process.Pid
	must.Positive(t, pid)

	err = cgInterface.Write("cgroup.procs", strconv.Itoa(pid))
	must.NoError(t, err)

	pids, err := cgInterface.PIDs()
	must.NoError(t, err)
	must.One(t, pids.Size())

	// Run the executor normally and make sure the process that was originally running
	// as part of the CGroup was killed, and only the executor's process is running.
	execInterface := NewExecutorWithIsolation(testlog.HCLogger(t), compute)
	executor := execInterface.(*LibcontainerExecutor)
	defer executor.Shutdown("SIGKILL", 0)

	ps, err := executor.Launch(execCmd)
	must.NoError(t, err)
	must.Positive(t, ps.Pid)

	pids, err = cgInterface.PIDs()
	must.NoError(t, err)
	must.One(t, pids.Size())
	must.True(t, pids.Contains(ps.Pid))
	must.False(t, pids.Contains(pid))

	estate, err := executor.Wait(context.Background())
	must.NoError(t, err)
	must.Zero(t, estate.ExitCode)

	must.NoError(t, executor.Shutdown("", 0))
	executor.Wait(context.Background())
}

func TestExecutor_SignalCatching(t *testing.T) {
	ci.Parallel(t)

	testutil.ExecCompatible(t)
	testutil.CgroupsCompatible(t)

	testExecCmd := testExecutorCommandWithChroot(t)

	allocDir := testExecCmd.allocDir
	defer allocDir.Destroy()

	execCmd := testExecCmd.command
	execCmd.Cmd = "/bin/sleep"
	execCmd.Args = []string{"100"}
	execCmd.ResourceLimits = true
	execCmd.ModePID = "private"
	execCmd.ModeIPC = "private"

	execInterface := NewExecutorWithIsolation(testlog.HCLogger(t), compute)

	ps, err := execInterface.Launch(execCmd)
	must.NoError(t, err)
	must.Positive(t, ps.Pid)

	executor := execInterface.(*LibcontainerExecutor)
	status, err := executor.container.OCIState()
	must.NoError(t, err)
	must.Eq(t, specs.StateRunning, status.Status)

	executor.sigChan <- syscall.SIGTERM
	time.Sleep(1 * time.Second)

	status, err = executor.container.OCIState()
	must.NoError(t, err)
	must.Eq(t, specs.StateStopped, status.Status)
}

// non-default devices must be present in cgroup device rules
func TestCgroupDeviceRules(t *testing.T) {
	ci.Parallel(t)
	testutil.ExecCompatible(t)
	testExecCmd := testExecutorCommand(t)
	command := testExecCmd.command

	allocDir := testExecCmd.allocDir
	defer allocDir.Destroy()

	command.Devices = append(command.Devices,
		// /dev/fuse is not in the default device list
		&drivers.DeviceConfig{
			HostPath:    "/dev/fuse",
			TaskPath:    "/dev/fuse",
			Permissions: "rwm",
		})
	execInterface := NewExecutorWithIsolation(testlog.HCLogger(t), compute)
	executor := execInterface.(*LibcontainerExecutor)
	cfg, err := executor.newLibcontainerConfig(command)
	must.NoError(t, err)

	must.SliceContains(t, cfg.Cgroups.Devices, &devices.Rule{
		Type:        'c',
		Major:       0x0a,
		Minor:       0xe5,
		Permissions: "rwm",
		Allow:       true,
	})
}<|MERGE_RESOLUTION|>--- conflicted
+++ resolved
@@ -376,24 +376,12 @@
 	taskDir := t.TempDir()
 	mountDir := t.TempDir()
 
-<<<<<<< HEAD
 	// Create the command with mounts
 	cmd := &ExecCommand{
 		Env:     []string{"PATH=/bin"},
 		TaskDir: taskDir,
 		Mounts:  []*drivers.MountConfig{{TaskPath: "/srv", HostPath: mountDir}},
 	}
-=======
-	// Write a file under foo
-	filePath := filepath.Join(tmpDir, "foo", "tmp.txt")
-	err = ioutil.WriteFile(filePath, []byte{1, 2}, os.ModeAppend)
-	require.NoError(err)
-
-	// Lookup with an absolute path to the binary
-	cmd.Cmd = "/foo/tmp.txt"
-	_, err = lookupTaskBin(cmd)
-	require.NoError(err)
->>>>>>> 4ee6f172
 
 	// Make a /foo /local/foo and /usr/local/bin subdirs under task dir
 	// and /bar under mountdir
@@ -811,10 +799,6 @@
 	require.EqualValues(t, expected, cmdMounts(input))
 }
 
-<<<<<<< HEAD
-func TestExecCommand_getCgroupOr_off(t *testing.T) {
-	ci.Parallel(t)
-=======
 func TestExecutor_WorkDir(t *testing.T) {
 	t.Parallel()
 	testutil.ExecCompatible(t)
@@ -848,12 +832,8 @@
 	}, func(err error) { t.Error(err) })
 }
 
-// TestUniversalExecutor_NoCgroup asserts that commands are executed in the
-// same cgroup as parent process
-func TestUniversalExecutor_NoCgroup(t *testing.T) {
-	t.Parallel()
-	testutil.ExecCompatible(t)
->>>>>>> 4ee6f172
+func TestExecCommand_getCgroupOr_off(t *testing.T) {
+	ci.Parallel(t)
 
 	if cgroupslib.GetMode() != cgroupslib.OFF {
 		t.Skip("test only runs with no cgroups")
