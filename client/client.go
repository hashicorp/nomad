package client

import (
	"errors"
	"fmt"
	"io/ioutil"
	"log"
	"net"
	"os"
	"path/filepath"
	"strconv"
	"strings"
	"sync"
	"time"

	"github.com/armon/go-metrics"
	"github.com/boltdb/bolt"
	consulapi "github.com/hashicorp/consul/api"
	"github.com/hashicorp/consul/lib"
	"github.com/hashicorp/go-multierror"
	"github.com/hashicorp/nomad/client/allocdir"
	"github.com/hashicorp/nomad/client/config"
	"github.com/hashicorp/nomad/client/driver"
	"github.com/hashicorp/nomad/client/fingerprint"
	"github.com/hashicorp/nomad/client/stats"
	"github.com/hashicorp/nomad/client/vaultclient"
	"github.com/hashicorp/nomad/command/agent/consul"
	"github.com/hashicorp/nomad/helper"
	"github.com/hashicorp/nomad/helper/tlsutil"
	"github.com/hashicorp/nomad/nomad"
	"github.com/hashicorp/nomad/nomad/structs"
	vaultapi "github.com/hashicorp/vault/api"
	"github.com/mitchellh/hashstructure"
	"github.com/shirou/gopsutil/host"
)

const (
	// clientRPCCache controls how long we keep an idle connection
	// open to a server
	clientRPCCache = 5 * time.Minute

	// clientMaxStreams controsl how many idle streams we keep
	// open to a server
	clientMaxStreams = 2

	// datacenterQueryLimit searches through up to this many adjacent
	// datacenters looking for the Nomad server service.
	datacenterQueryLimit = 9

	// registerRetryIntv is minimum interval on which we retry
	// registration. We pick a value between this and 2x this.
	registerRetryIntv = 15 * time.Second

	// getAllocRetryIntv is minimum interval on which we retry
	// to fetch allocations. We pick a value between this and 2x this.
	getAllocRetryIntv = 30 * time.Second

	// devModeRetryIntv is the retry interval used for development
	devModeRetryIntv = time.Second

	// stateSnapshotIntv is how often the client snapshots state
	stateSnapshotIntv = 60 * time.Second

	// initialHeartbeatStagger is used to stagger the interval between
	// starting and the intial heartbeat. After the intial heartbeat,
	// we switch to using the TTL specified by the servers.
	initialHeartbeatStagger = 10 * time.Second

	// nodeUpdateRetryIntv is how often the client checks for updates to the
	// node attributes or meta map.
	nodeUpdateRetryIntv = 5 * time.Second

	// allocSyncIntv is the batching period of allocation updates before they
	// are synced with the server.
	allocSyncIntv = 200 * time.Millisecond

	// allocSyncRetryIntv is the interval on which we retry updating
	// the status of the allocation
	allocSyncRetryIntv = 5 * time.Second
)

// ClientStatsReporter exposes all the APIs related to resource usage of a Nomad
// Client
type ClientStatsReporter interface {
	// GetAllocStats returns the AllocStatsReporter for the passed allocation.
	// If it does not exist an error is reported.
	GetAllocStats(allocID string) (AllocStatsReporter, error)

	// LatestHostStats returns the latest resource usage stats for the host
	LatestHostStats() *stats.HostStats
}

// Client is used to implement the client interaction with Nomad. Clients
// are expected to register as a schedulable node to the servers, and to
// run allocations as determined by the servers.
type Client struct {
	config *config.Config
	start  time.Time

	// stateDB is used to efficiently store client state.
	stateDB *bolt.DB

	// configCopy is a copy that should be passed to alloc-runners.
	configCopy *config.Config
	configLock sync.RWMutex

	logger *log.Logger

	connPool *nomad.ConnPool

	// servers is the (optionally prioritized) list of nomad servers
	servers *serverlist

	// heartbeat related times for tracking how often to heartbeat
	lastHeartbeat time.Time
	heartbeatTTL  time.Duration
	heartbeatLock sync.Mutex

	// triggerDiscoveryCh triggers Consul discovery; see triggerDiscovery
	triggerDiscoveryCh chan struct{}

	// discovered will be ticked whenever Consul discovery completes
	// succesfully
	serversDiscoveredCh chan struct{}

	// allocs is the current set of allocations
	allocs    map[string]*AllocRunner
	allocLock sync.RWMutex

	// allocUpdates stores allocations that need to be synced to the server.
	allocUpdates chan *structs.Allocation

	// consulService is Nomad's custom Consul client for managing services
	// and checks.
	consulService ConsulServiceAPI

	// consulCatalog is the subset of Consul's Catalog API Nomad uses.
	consulCatalog consul.CatalogAPI

	// HostStatsCollector collects host resource usage stats
	hostStatsCollector *stats.HostStatsCollector

	shutdown     bool
	shutdownCh   chan struct{}
	shutdownLock sync.Mutex

	// vaultClient is used to interact with Vault for token and secret renewals
	vaultClient vaultclient.VaultClient

	// garbageCollector is used to garbage collect terminal allocations present
	// in the node automatically
	garbageCollector *AllocGarbageCollector
<<<<<<< HEAD

	// clientACLResolver holds the ACL resolution state
	clientACLResolver
}

// migrateAllocCtrl indicates whether migration is complete
type migrateAllocCtrl struct {
	alloc  *structs.Allocation
	ch     chan struct{}
	closed bool
	chLock sync.Mutex
}

func newMigrateAllocCtrl(alloc *structs.Allocation) *migrateAllocCtrl {
	return &migrateAllocCtrl{
		ch:    make(chan struct{}),
		alloc: alloc,
	}
}

func (m *migrateAllocCtrl) closeCh() {
	m.chLock.Lock()
	defer m.chLock.Unlock()

	if m.closed {
		return
	}
=======
>>>>>>> 1dc79e07

	// clientACLResolver holds the ACL resolution state
	clientACLResolver
}

var (
	// noServersErr is returned by the RPC method when the client has no
	// configured servers. This is used to trigger Consul discovery if
	// enabled.
	noServersErr = errors.New("no servers")
)

// NewClient is used to create a new client from the given configuration
func NewClient(cfg *config.Config, consulCatalog consul.CatalogAPI, consulService ConsulServiceAPI, logger *log.Logger) (*Client, error) {
	// Create the tls wrapper
	var tlsWrap tlsutil.RegionWrapper
	if cfg.TLSConfig.EnableRPC {
		tw, err := cfg.TLSConfiguration().OutgoingTLSWrapper()
		if err != nil {
			return nil, err
		}
		tlsWrap = tw
	}

	// Create the client
	c := &Client{
		config:              cfg,
		consulCatalog:       consulCatalog,
		consulService:       consulService,
		start:               time.Now(),
		connPool:            nomad.NewPool(cfg.LogOutput, clientRPCCache, clientMaxStreams, tlsWrap),
		logger:              logger,
		allocs:              make(map[string]*AllocRunner),
		allocUpdates:        make(chan *structs.Allocation, 64),
		shutdownCh:          make(chan struct{}),
		servers:             newServerList(),
		triggerDiscoveryCh:  make(chan struct{}),
		serversDiscoveredCh: make(chan struct{}),
	}

	// Initialize the client
	if err := c.init(); err != nil {
		return nil, fmt.Errorf("failed to initialize client: %v", err)
	}

	// Initialize the ACL state
	if err := c.clientACLResolver.init(); err != nil {
		return nil, fmt.Errorf("failed to initialize ACL state: %v", err)
	}

	// Add the stats collector
	statsCollector := stats.NewHostStatsCollector(logger, c.config.AllocDir)
	c.hostStatsCollector = statsCollector

	// Add the garbage collector
	gcConfig := &GCConfig{
		MaxAllocs:           cfg.GCMaxAllocs,
		DiskUsageThreshold:  cfg.GCDiskUsageThreshold,
		InodeUsageThreshold: cfg.GCInodeUsageThreshold,
		Interval:            cfg.GCInterval,
		ParallelDestroys:    cfg.GCParallelDestroys,
		ReservedDiskMB:      cfg.Node.Reserved.DiskMB,
	}
	c.garbageCollector = NewAllocGarbageCollector(logger, statsCollector, c, gcConfig)
	go c.garbageCollector.Run()

	// Setup the node
	if err := c.setupNode(); err != nil {
		return nil, fmt.Errorf("node setup failed: %v", err)
	}

	// Fingerprint the node
	if err := c.fingerprint(); err != nil {
		return nil, fmt.Errorf("fingerprinting failed: %v", err)
	}

	// Scan for drivers
	if err := c.setupDrivers(); err != nil {
		return nil, fmt.Errorf("driver setup failed: %v", err)
	}

	// Setup the reserved resources
	c.reservePorts()

	// Store the config copy before restoring state but after it has been
	// initialized.
	c.configLock.Lock()
	c.configCopy = c.config.Copy()
	c.configLock.Unlock()

	// Set the preconfigured list of static servers
	c.configLock.RLock()
	if len(c.configCopy.Servers) > 0 {
		if err := c.SetServers(c.configCopy.Servers); err != nil {
			logger.Printf("[WARN] client: None of the configured servers are valid: %v", err)
		}
	}
	c.configLock.RUnlock()

	// Setup Consul discovery if enabled
	if c.configCopy.ConsulConfig.ClientAutoJoin != nil && *c.configCopy.ConsulConfig.ClientAutoJoin {
		go c.consulDiscovery()
		if len(c.servers.all()) == 0 {
			// No configured servers; trigger discovery manually
			c.triggerDiscoveryCh <- struct{}{}
		}
	}

	// Setup the vault client for token and secret renewals
	if err := c.setupVaultClient(); err != nil {
		return nil, fmt.Errorf("failed to setup vault client: %v", err)
	}

	// Restore the state
	if err := c.restoreState(); err != nil {
		logger.Printf("[ERR] client: failed to restore state: %v", err)
		logger.Printf("[ERR] client: Nomad is unable to start due to corrupt state. "+
			"The safest way to proceed is to manually stop running task processes "+
			"and remove Nomad's state (%q) and alloc (%q) directories before "+
			"restarting. Lost allocations will be rescheduled.",
			c.config.StateDir, c.config.AllocDir)
		logger.Printf("[ERR] client: Corrupt state is often caused by a bug. Please " +
			"report as much information as possible to " +
			"https://github.com/hashicorp/nomad/issues")
		return nil, fmt.Errorf("failed to restore state")
	}

	// Register and then start heartbeating to the servers.
	go c.registerAndHeartbeat()

	// Begin periodic snapshotting of state.
	go c.periodicSnapshot()

	// Begin syncing allocations to the server
	go c.allocSync()

	// Start the client!
	go c.run()

	// Start collecting stats
	go c.emitStats()

	c.logger.Printf("[INFO] client: Node ID %q", c.Node().ID)
	return c, nil
}

// init is used to initialize the client and perform any setup
// needed before we begin starting its various components.
func (c *Client) init() error {
	// Ensure the state dir exists if we have one
	if c.config.StateDir != "" {
		if err := os.MkdirAll(c.config.StateDir, 0700); err != nil {
			return fmt.Errorf("failed creating state dir: %s", err)
		}

	} else {
		// Othewise make a temp directory to use.
		p, err := ioutil.TempDir("", "NomadClient")
		if err != nil {
			return fmt.Errorf("failed creating temporary directory for the StateDir: %v", err)
		}

		p, err = filepath.EvalSymlinks(p)
		if err != nil {
			return fmt.Errorf("failed to find temporary directory for the StateDir: %v", err)
		}

		c.config.StateDir = p
	}
	c.logger.Printf("[INFO] client: using state directory %v", c.config.StateDir)

	// Create or open the state database
	db, err := bolt.Open(filepath.Join(c.config.StateDir, "state.db"), 0600, nil)
	if err != nil {
		return fmt.Errorf("failed to create state database: %v", err)
	}
	c.stateDB = db

	// Ensure the alloc dir exists if we have one
	if c.config.AllocDir != "" {
		if err := os.MkdirAll(c.config.AllocDir, 0711); err != nil {
			return fmt.Errorf("failed creating alloc dir: %s", err)
		}
	} else {
		// Othewise make a temp directory to use.
		p, err := ioutil.TempDir("", "NomadClient")
		if err != nil {
			return fmt.Errorf("failed creating temporary directory for the AllocDir: %v", err)
		}

		p, err = filepath.EvalSymlinks(p)
		if err != nil {
			return fmt.Errorf("failed to find temporary directory for the AllocDir: %v", err)
		}

		// Change the permissions to have the execute bit
		if err := os.Chmod(p, 0711); err != nil {
			return fmt.Errorf("failed to change directory permissions for the AllocDir: %v", err)
		}

		c.config.AllocDir = p
	}

	c.logger.Printf("[INFO] client: using alloc directory %v", c.config.AllocDir)
	return nil
}

// Leave is used to prepare the client to leave the cluster
func (c *Client) Leave() error {
	// TODO
	return nil
}

// Datacenter returns the datacenter for the given client
func (c *Client) Datacenter() string {
	c.configLock.RLock()
	dc := c.configCopy.Node.Datacenter
	c.configLock.RUnlock()
	return dc
}

// Region returns the region for the given client
func (c *Client) Region() string {
	return c.config.Region
}

// RPCMajorVersion returns the structs.ApiMajorVersion supported by the
// client.
func (c *Client) RPCMajorVersion() int {
	return structs.ApiMajorVersion
}

// RPCMinorVersion returns the structs.ApiMinorVersion supported by the
// client.
func (c *Client) RPCMinorVersion() int {
	return structs.ApiMinorVersion
}

// Shutdown is used to tear down the client
func (c *Client) Shutdown() error {
	c.logger.Printf("[INFO] client: shutting down")
	c.shutdownLock.Lock()
	defer c.shutdownLock.Unlock()

	if c.shutdown {
		return nil
	}

	// Defer closing the database
	defer func() {
		if err := c.stateDB.Close(); err != nil {
			c.logger.Printf("[ERR] client: failed to close state database on shutdown: %v", err)
		}
	}()

	// Stop renewing tokens and secrets
	if c.vaultClient != nil {
		c.vaultClient.Stop()
	}

	// Stop Garbage collector
	c.garbageCollector.Stop()

	// Destroy all the running allocations.
	if c.config.DevMode {
		for _, ar := range c.getAllocRunners() {
			ar.Destroy()
			<-ar.WaitCh()
		}
	}

	c.shutdown = true
	close(c.shutdownCh)
	c.connPool.Shutdown()
	return c.saveState()
}

// RPC is used to forward an RPC call to a nomad server, or fail if no servers.
func (c *Client) RPC(method string, args interface{}, reply interface{}) error {
	// Invoke the RPCHandler if it exists
	if c.config.RPCHandler != nil {
		return c.config.RPCHandler.RPC(method, args, reply)
	}

	servers := c.servers.all()
	if len(servers) == 0 {
		return noServersErr
	}

	var mErr multierror.Error
	for _, s := range servers {
		// Make the RPC request
		if err := c.connPool.RPC(c.Region(), s.addr, c.RPCMajorVersion(), method, args, reply); err != nil {
			errmsg := fmt.Errorf("RPC failed to server %s: %v", s.addr, err)
			mErr.Errors = append(mErr.Errors, errmsg)
			c.logger.Printf("[DEBUG] client: %v", errmsg)
			c.servers.failed(s)
			continue
		}
		c.servers.good(s)
		return nil
	}

	return mErr.ErrorOrNil()
}

// Stats is used to return statistics for debugging and insight
// for various sub-systems
func (c *Client) Stats() map[string]map[string]string {
	c.heartbeatLock.Lock()
	defer c.heartbeatLock.Unlock()
	stats := map[string]map[string]string{
		"client": map[string]string{
			"node_id":         c.Node().ID,
			"known_servers":   c.servers.all().String(),
			"num_allocations": strconv.Itoa(c.NumAllocs()),
			"last_heartbeat":  fmt.Sprintf("%v", time.Since(c.lastHeartbeat)),
			"heartbeat_ttl":   fmt.Sprintf("%v", c.heartbeatTTL),
		},
		"runtime": nomad.RuntimeStats(),
	}
	return stats
}

// CollectAllocation garbage collects a single allocation
func (c *Client) CollectAllocation(allocID string) error {
	return c.garbageCollector.Collect(allocID)
}

// CollectAllAllocs garbage collects all allocations on a node in the terminal
// state
func (c *Client) CollectAllAllocs() error {
	return c.garbageCollector.CollectAll()
}

// Node returns the locally registered node
func (c *Client) Node() *structs.Node {
	c.configLock.RLock()
	defer c.configLock.RUnlock()
	return c.config.Node
}

// StatsReporter exposes the various APIs related resource usage of a Nomad
// client
func (c *Client) StatsReporter() ClientStatsReporter {
	return c
}

func (c *Client) GetAllocStats(allocID string) (AllocStatsReporter, error) {
	c.allocLock.RLock()
	defer c.allocLock.RUnlock()
	ar, ok := c.allocs[allocID]
	if !ok {
		return nil, fmt.Errorf("unknown allocation ID %q", allocID)
	}
	return ar.StatsReporter(), nil
}

// HostStats returns all the stats related to a Nomad client
func (c *Client) LatestHostStats() *stats.HostStats {
	return c.hostStatsCollector.Stats()
}

// GetAllocFS returns the AllocFS interface for the alloc dir of an allocation
func (c *Client) GetAllocFS(allocID string) (allocdir.AllocDirFS, error) {
	c.allocLock.RLock()
	defer c.allocLock.RUnlock()

	ar, ok := c.allocs[allocID]
	if !ok {
		return nil, fmt.Errorf("unknown allocation ID %q", allocID)
	}
	return ar.GetAllocDir(), nil
}

// GetClientAlloc returns the allocation from the client
func (c *Client) GetClientAlloc(allocID string) (*structs.Allocation, error) {
	all := c.allAllocs()
	alloc, ok := all[allocID]
	if !ok {
		return nil, fmt.Errorf("unknown allocation ID %q", allocID)
	}
	return alloc, nil
}

// GetServers returns the list of nomad servers this client is aware of.
func (c *Client) GetServers() []string {
	endpoints := c.servers.all()
	res := make([]string, len(endpoints))
	for i := range endpoints {
		res[i] = endpoints[i].addr.String()
	}
	return res
}

// SetServers sets a new list of nomad servers to connect to. As long as one
// server is resolvable no error is returned.
func (c *Client) SetServers(servers []string) error {
	endpoints := make([]*endpoint, 0, len(servers))
	var merr multierror.Error
	for _, s := range servers {
		addr, err := resolveServer(s)
		if err != nil {
			c.logger.Printf("[DEBUG] client: ignoring server %s due to resolution error: %v", s, err)
			merr.Errors = append(merr.Errors, err)
			continue
		}

		// Valid endpoint, append it without a priority as this API
		// doesn't support different priorities for different servers
		endpoints = append(endpoints, &endpoint{name: s, addr: addr})
	}

	// Only return errors if no servers are valid
	if len(endpoints) == 0 {
		if len(merr.Errors) > 0 {
			return merr.ErrorOrNil()
		}
		return noServersErr
	}

	c.servers.set(endpoints)
	return nil
}

// restoreState is used to restore our state from the data dir
func (c *Client) restoreState() error {
	if c.config.DevMode {
		return nil
	}

	// COMPAT: Remove in 0.7.0
	// 0.6.0 transistioned from individual state files to a single bolt-db.
	// The upgrade path is to:
	// Check if old state exists
	//   If so, restore from that and delete old state
	// Restore using state database

	// Allocs holds the IDs of the allocations being restored
	var allocs []string

	// Upgrading tracks whether this is a pre 0.6.0 upgrade path
	var upgrading bool

	// Scan the directory
	allocDir := filepath.Join(c.config.StateDir, "alloc")
	list, err := ioutil.ReadDir(allocDir)
	if err != nil && !os.IsNotExist(err) {
		return fmt.Errorf("failed to list alloc state: %v", err)
	} else if err == nil && len(list) != 0 {
		upgrading = true
		for _, entry := range list {
			allocs = append(allocs, entry.Name())
		}
	} else {
		// Normal path
		err := c.stateDB.View(func(tx *bolt.Tx) error {
			allocs, err = getAllAllocationIDs(tx)
			if err != nil {
				return fmt.Errorf("failed to list allocations: %v", err)
			}
			return nil
		})
		if err != nil {
			return err
		}
	}

	// Load each alloc back
	var mErr multierror.Error
	for _, id := range allocs {
		alloc := &structs.Allocation{ID: id}

		// don't worry about blocking/migrating when restoring
		watcher := noopPrevAlloc{}

		c.configLock.RLock()
		ar := NewAllocRunner(c.logger, c.configCopy, c.stateDB, c.updateAllocStatus, alloc, c.vaultClient, c.consulService, watcher)
		c.configLock.RUnlock()

		c.allocLock.Lock()
		c.allocs[id] = ar
		c.allocLock.Unlock()

		if err := ar.RestoreState(); err != nil {
			c.logger.Printf("[ERR] client: failed to restore state for alloc %q: %v", id, err)
			mErr.Errors = append(mErr.Errors, err)
		} else {
			go ar.Run()

			if upgrading {
				if err := ar.SaveState(); err != nil {
					c.logger.Printf("[WARN] client: initial save state for alloc %q failed: %v", id, err)
				}
			}
		}
	}

	// Delete all the entries
	if upgrading {
		if err := os.RemoveAll(allocDir); err != nil {
			mErr.Errors = append(mErr.Errors, err)
		}
	}

	return mErr.ErrorOrNil()
}

// saveState is used to snapshot our state into the data dir.
func (c *Client) saveState() error {
	if c.config.DevMode {
		return nil
	}

	var wg sync.WaitGroup
	var l sync.Mutex
	var mErr multierror.Error
	runners := c.getAllocRunners()
	wg.Add(len(runners))

	for id, ar := range runners {
		go func(id string, ar *AllocRunner) {
			err := ar.SaveState()
			if err != nil {
				c.logger.Printf("[ERR] client: failed to save state for alloc %q: %v", id, err)
				l.Lock()
				multierror.Append(&mErr, err)
				l.Unlock()
			}
			wg.Done()
		}(id, ar)
	}

	wg.Wait()
	return mErr.ErrorOrNil()
}

// getAllocRunners returns a snapshot of the current set of alloc runners.
func (c *Client) getAllocRunners() map[string]*AllocRunner {
	c.allocLock.RLock()
	defer c.allocLock.RUnlock()
	runners := make(map[string]*AllocRunner, len(c.allocs))
	for id, ar := range c.allocs {
		runners[id] = ar
	}
	return runners
}

// NumAllocs returns the number of allocs this client has. Used to
// fulfill the AllocCounter interface for the GC.
func (c *Client) NumAllocs() int {
	c.allocLock.RLock()
	n := len(c.allocs)
	c.allocLock.RUnlock()
	return n
}

// nodeID restores, or generates if necessary, a unique node ID and SecretID.
// The node ID is, if available, a persistent unique ID.  The secret ID is a
// high-entropy random UUID.
func (c *Client) nodeID() (id, secret string, err error) {
	var hostID string
	hostInfo, err := host.Info()
	if !c.config.NoHostUUID && err == nil {
		if hashed, ok := helper.HashUUID(hostInfo.HostID); ok {
			hostID = hashed
		}
	}

	if hostID == "" {
		// Generate a random hostID if no constant ID is available on
		// this platform.
		hostID = structs.GenerateUUID()
	}

	// Do not persist in dev mode
	if c.config.DevMode {
		return hostID, structs.GenerateUUID(), nil
	}

	// Attempt to read existing ID
	idPath := filepath.Join(c.config.StateDir, "client-id")
	idBuf, err := ioutil.ReadFile(idPath)
	if err != nil && !os.IsNotExist(err) {
		return "", "", err
	}

	// Attempt to read existing secret ID
	secretPath := filepath.Join(c.config.StateDir, "secret-id")
	secretBuf, err := ioutil.ReadFile(secretPath)
	if err != nil && !os.IsNotExist(err) {
		return "", "", err
	}

	// Use existing ID if any
	if len(idBuf) != 0 {
		id = strings.ToLower(string(idBuf))
	} else {
		id = hostID

		// Persist the ID
		if err := ioutil.WriteFile(idPath, []byte(id), 0700); err != nil {
			return "", "", err
		}
	}

	if len(secretBuf) != 0 {
		secret = string(secretBuf)
	} else {
		// Generate new ID
		secret = structs.GenerateUUID()

		// Persist the ID
		if err := ioutil.WriteFile(secretPath, []byte(secret), 0700); err != nil {
			return "", "", err
		}
	}

	return id, secret, nil
}

// setupNode is used to setup the initial node
func (c *Client) setupNode() error {
	node := c.config.Node
	if node == nil {
		node = &structs.Node{}
		c.config.Node = node
	}
	// Generate an ID and secret for the node
	id, secretID, err := c.nodeID()
	if err != nil {
		return fmt.Errorf("node ID setup failed: %v", err)
	}

	node.ID = id
	node.SecretID = secretID
	if node.Attributes == nil {
		node.Attributes = make(map[string]string)
	}
	if node.Links == nil {
		node.Links = make(map[string]string)
	}
	if node.Meta == nil {
		node.Meta = make(map[string]string)
	}
	if node.Resources == nil {
		node.Resources = &structs.Resources{}
	}
	if node.Reserved == nil {
		node.Reserved = &structs.Resources{}
	}
	if node.Datacenter == "" {
		node.Datacenter = "dc1"
	}
	if node.Name == "" {
		node.Name, _ = os.Hostname()
	}
	if node.Name == "" {
		node.Name = node.ID
	}
	node.Status = structs.NodeStatusInit
	return nil
}

// reservePorts is used to reserve ports on the fingerprinted network devices.
func (c *Client) reservePorts() {
	c.configLock.RLock()
	defer c.configLock.RUnlock()
	global := c.config.GloballyReservedPorts
	if len(global) == 0 {
		return
	}

	node := c.config.Node
	networks := node.Resources.Networks
	reservedIndex := make(map[string]*structs.NetworkResource, len(networks))
	for _, resNet := range node.Reserved.Networks {
		reservedIndex[resNet.IP] = resNet
	}

	// Go through each network device and reserve ports on it.
	for _, net := range networks {
		res, ok := reservedIndex[net.IP]
		if !ok {
			res = net.Copy()
			res.MBits = 0
			reservedIndex[net.IP] = res
		}

		for _, portVal := range global {
			p := structs.Port{Value: portVal}
			res.ReservedPorts = append(res.ReservedPorts, p)
		}
	}

	// Clear the reserved networks.
	if node.Reserved == nil {
		node.Reserved = new(structs.Resources)
	} else {
		node.Reserved.Networks = nil
	}

	// Restore the reserved networks
	for _, net := range reservedIndex {
		node.Reserved.Networks = append(node.Reserved.Networks, net)
	}
}

// fingerprint is used to fingerprint the client and setup the node
func (c *Client) fingerprint() error {
	whitelist := c.config.ReadStringListToMap("fingerprint.whitelist")
	whitelistEnabled := len(whitelist) > 0
	blacklist := c.config.ReadStringListToMap("fingerprint.blacklist")

	c.logger.Printf("[DEBUG] client: built-in fingerprints: %v", fingerprint.BuiltinFingerprints())

	var applied []string
	var skipped []string
	for _, name := range fingerprint.BuiltinFingerprints() {
		// Skip modules that are not in the whitelist if it is enabled.
		if _, ok := whitelist[name]; whitelistEnabled && !ok {
			skipped = append(skipped, name)
			continue
		}
		// Skip modules that are in the blacklist
		if _, ok := blacklist[name]; ok {
			skipped = append(skipped, name)
			continue
		}
		f, err := fingerprint.NewFingerprint(name, c.logger)
		if err != nil {
			return err
		}

		c.configLock.Lock()
		applies, err := f.Fingerprint(c.config, c.config.Node)
		c.configLock.Unlock()
		if err != nil {
			return err
		}
		if applies {
			applied = append(applied, name)
		}
		p, period := f.Periodic()
		if p {
			// TODO: If more periodic fingerprinters are added, then
			// fingerprintPeriodic should be used to handle all the periodic
			// fingerprinters by using a priority queue.
			go c.fingerprintPeriodic(name, f, period)
		}
	}
	c.logger.Printf("[DEBUG] client: applied fingerprints %v", applied)
	if len(skipped) != 0 {
		c.logger.Printf("[DEBUG] client: fingerprint modules skipped due to white/blacklist: %v", skipped)
	}
	return nil
}

// fingerprintPeriodic runs a fingerprinter at the specified duration.
func (c *Client) fingerprintPeriodic(name string, f fingerprint.Fingerprint, d time.Duration) {
	c.logger.Printf("[DEBUG] client: fingerprinting %v every %v", name, d)
	for {
		select {
		case <-time.After(d):
			c.configLock.Lock()
			if _, err := f.Fingerprint(c.config, c.config.Node); err != nil {
				c.logger.Printf("[DEBUG] client: periodic fingerprinting for %v failed: %v", name, err)
			}
			c.configLock.Unlock()
		case <-c.shutdownCh:
			return
		}
	}
}

// setupDrivers is used to find the available drivers
func (c *Client) setupDrivers() error {
	// Build the white/blacklists of drivers.
	whitelist := c.config.ReadStringListToMap("driver.whitelist")
	whitelistEnabled := len(whitelist) > 0
	blacklist := c.config.ReadStringListToMap("driver.blacklist")

	var avail []string
	var skipped []string
	driverCtx := driver.NewDriverContext("", "", c.config, c.config.Node, c.logger, nil)
	for name := range driver.BuiltinDrivers {
		// Skip fingerprinting drivers that are not in the whitelist if it is
		// enabled.
		if _, ok := whitelist[name]; whitelistEnabled && !ok {
			skipped = append(skipped, name)
			continue
		}
		// Skip fingerprinting drivers that are in the blacklist
		if _, ok := blacklist[name]; ok {
			skipped = append(skipped, name)
			continue
		}

		d, err := driver.NewDriver(name, driverCtx)
		if err != nil {
			return err
		}
		c.configLock.Lock()
		applies, err := d.Fingerprint(c.config, c.config.Node)
		c.configLock.Unlock()
		if err != nil {
			return err
		}
		if applies {
			avail = append(avail, name)
		}

		p, period := d.Periodic()
		if p {
			go c.fingerprintPeriodic(name, d, period)
		}

	}

	c.logger.Printf("[DEBUG] client: available drivers %v", avail)

	if len(skipped) != 0 {
		c.logger.Printf("[DEBUG] client: drivers skipped due to white/blacklist: %v", skipped)
	}

	return nil
}

// retryIntv calculates a retry interval value given the base
func (c *Client) retryIntv(base time.Duration) time.Duration {
	if c.config.DevMode {
		return devModeRetryIntv
	}
	return base + lib.RandomStagger(base)
}

// registerAndHeartbeat is a long lived goroutine used to register the client
// and then start heartbeatng to the server.
func (c *Client) registerAndHeartbeat() {
	// Register the node
	c.retryRegisterNode()

	// Start watching changes for node changes
	go c.watchNodeUpdates()

	// Setup the heartbeat timer, for the initial registration
	// we want to do this quickly. We want to do it extra quickly
	// in development mode.
	var heartbeat <-chan time.Time
	if c.config.DevMode {
		heartbeat = time.After(0)
	} else {
		heartbeat = time.After(lib.RandomStagger(initialHeartbeatStagger))
	}

	for {
		select {
		case <-c.serversDiscoveredCh:
		case <-heartbeat:
		case <-c.shutdownCh:
			return
		}

		if err := c.updateNodeStatus(); err != nil {
			// The servers have changed such that this node has not been
			// registered before
			if strings.Contains(err.Error(), "node not found") {
				// Re-register the node
				c.logger.Printf("[INFO] client: re-registering node")
				c.retryRegisterNode()
				heartbeat = time.After(lib.RandomStagger(initialHeartbeatStagger))
			} else {
				intv := c.retryIntv(registerRetryIntv)
				c.logger.Printf("[ERR] client: heartbeating failed. Retrying in %v: %v", intv, err)
				heartbeat = time.After(intv)

				// if heartbeating fails, trigger Consul discovery
				c.triggerDiscovery()
			}
		} else {
			c.heartbeatLock.Lock()
			heartbeat = time.After(c.heartbeatTTL)
			c.heartbeatLock.Unlock()
		}
	}
}

// periodicSnapshot is a long lived goroutine used to periodically snapshot the
// state of the client
func (c *Client) periodicSnapshot() {
	// Create a snapshot timer
	snapshot := time.After(stateSnapshotIntv)

	for {
		select {
		case <-snapshot:
			snapshot = time.After(stateSnapshotIntv)
			if err := c.saveState(); err != nil {
				c.logger.Printf("[ERR] client: failed to save state: %v", err)
			}

		case <-c.shutdownCh:
			return
		}
	}
}

// run is a long lived goroutine used to run the client
func (c *Client) run() {
	// Watch for changes in allocations
	allocUpdates := make(chan *allocUpdates, 8)
	go c.watchAllocations(allocUpdates)

	for {
		select {
		case update := <-allocUpdates:
			c.runAllocs(update)

		case <-c.shutdownCh:
			return
		}
	}
}

// hasNodeChanged calculates a hash for the node attributes- and meta map.
// The new hash values are compared against the old (passed-in) hash values to
// determine if the node properties have changed. It returns the new hash values
// in case they are different from the old hash values.
func (c *Client) hasNodeChanged(oldAttrHash uint64, oldMetaHash uint64) (bool, uint64, uint64) {
	c.configLock.RLock()
	defer c.configLock.RUnlock()
	newAttrHash, err := hashstructure.Hash(c.config.Node.Attributes, nil)
	if err != nil {
		c.logger.Printf("[DEBUG] client: unable to calculate node attributes hash: %v", err)
	}
	// Calculate node meta map hash
	newMetaHash, err := hashstructure.Hash(c.config.Node.Meta, nil)
	if err != nil {
		c.logger.Printf("[DEBUG] client: unable to calculate node meta hash: %v", err)
	}
	if newAttrHash != oldAttrHash || newMetaHash != oldMetaHash {
		return true, newAttrHash, newMetaHash
	}
	return false, oldAttrHash, oldMetaHash
}

// retryRegisterNode is used to register the node or update the registration and
// retry in case of failure.
func (c *Client) retryRegisterNode() {
	for {
		err := c.registerNode()
		if err == nil {
			// Registered!
			return
		}

		if err == noServersErr {
			c.logger.Print("[DEBUG] client: registration waiting on servers")
			c.triggerDiscovery()
		} else {
			c.logger.Printf("[ERR] client: registration failure: %v", err)
		}
		select {
		case <-c.serversDiscoveredCh:
		case <-time.After(c.retryIntv(registerRetryIntv)):
		case <-c.shutdownCh:
			return
		}
	}
}

// registerNode is used to register the node or update the registration
func (c *Client) registerNode() error {
	node := c.Node()
	req := structs.NodeRegisterRequest{
		Node:         node,
		WriteRequest: structs.WriteRequest{Region: c.Region()},
	}
	var resp structs.NodeUpdateResponse
	if err := c.RPC("Node.Register", &req, &resp); err != nil {
		return err
	}

	// Update the node status to ready after we register.
	c.configLock.Lock()
	node.Status = structs.NodeStatusReady
	c.configLock.Unlock()

	c.logger.Printf("[INFO] client: node registration complete")
	if len(resp.EvalIDs) != 0 {
		c.logger.Printf("[DEBUG] client: %d evaluations triggered by node registration", len(resp.EvalIDs))
	}

	c.heartbeatLock.Lock()
	defer c.heartbeatLock.Unlock()
	c.lastHeartbeat = time.Now()
	c.heartbeatTTL = resp.HeartbeatTTL
	return nil
}

// updateNodeStatus is used to heartbeat and update the status of the node
func (c *Client) updateNodeStatus() error {
	c.heartbeatLock.Lock()
	defer c.heartbeatLock.Unlock()

	node := c.Node()
	req := structs.NodeUpdateStatusRequest{
		NodeID:       node.ID,
		Status:       structs.NodeStatusReady,
		WriteRequest: structs.WriteRequest{Region: c.Region()},
	}
	var resp structs.NodeUpdateResponse
	if err := c.RPC("Node.UpdateStatus", &req, &resp); err != nil {
		c.triggerDiscovery()
		return fmt.Errorf("failed to update status: %v", err)
	}
	if len(resp.EvalIDs) != 0 {
		c.logger.Printf("[DEBUG] client: %d evaluations triggered by node update", len(resp.EvalIDs))
	}
	if resp.Index != 0 {
		c.logger.Printf("[DEBUG] client: state updated to %s", req.Status)
	}

	// Update heartbeat time and ttl
	c.lastHeartbeat = time.Now()
	c.heartbeatTTL = resp.HeartbeatTTL

	// Convert []*NodeServerInfo to []*endpoints
	localdc := c.Datacenter()
	servers := make(endpoints, 0, len(resp.Servers))
	for _, s := range resp.Servers {
		addr, err := resolveServer(s.RPCAdvertiseAddr)
		if err != nil {
			continue
		}
		e := endpoint{name: s.RPCAdvertiseAddr, addr: addr}
		if s.Datacenter != localdc {
			// server is non-local; de-prioritize
			e.priority = 1
		}
		servers = append(servers, &e)
	}
	if len(servers) == 0 {
		return fmt.Errorf("server returned no valid servers")
	}
	c.servers.set(servers)

	// Begin polling Consul if there is no Nomad leader.  We could be
	// heartbeating to a Nomad server that is in the minority of a
	// partition of the Nomad server quorum, but this Nomad Agent still
	// has connectivity to the existing majority of Nomad Servers, but
	// only if it queries Consul.
	if resp.LeaderRPCAddr == "" {
		c.triggerDiscovery()
	}

	return nil
}

// updateAllocStatus is used to update the status of an allocation
func (c *Client) updateAllocStatus(alloc *structs.Allocation) {
	if alloc.Terminated() {
		// Terminated, mark for GC
		if ar, ok := c.getAllocRunners()[alloc.ID]; ok {
			c.garbageCollector.MarkForCollection(ar)
		}
	}

	// Strip all the information that can be reconstructed at the server.  Only
	// send the fields that are updatable by the client.
	stripped := new(structs.Allocation)
	stripped.ID = alloc.ID
	stripped.NodeID = c.Node().ID
	stripped.TaskStates = alloc.TaskStates
	stripped.ClientStatus = alloc.ClientStatus
	stripped.ClientDescription = alloc.ClientDescription
	stripped.DeploymentStatus = alloc.DeploymentStatus

	select {
	case c.allocUpdates <- stripped:
	case <-c.shutdownCh:
	}
}

// allocSync is a long lived function that batches allocation updates to the
// server.
func (c *Client) allocSync() {
	staggered := false
	syncTicker := time.NewTicker(allocSyncIntv)
	updates := make(map[string]*structs.Allocation)
	for {
		select {
		case <-c.shutdownCh:
			syncTicker.Stop()
			return
		case alloc := <-c.allocUpdates:
			// Batch the allocation updates until the timer triggers.
			updates[alloc.ID] = alloc
		case <-syncTicker.C:
			// Fast path if there are no updates
			if len(updates) == 0 {
				continue
			}

			sync := make([]*structs.Allocation, 0, len(updates))
			for _, alloc := range updates {
				sync = append(sync, alloc)
			}

			// Send to server.
			args := structs.AllocUpdateRequest{
				Alloc:        sync,
				WriteRequest: structs.WriteRequest{Region: c.Region()},
			}

			var resp structs.GenericResponse
			if err := c.RPC("Node.UpdateAlloc", &args, &resp); err != nil {
				c.logger.Printf("[ERR] client: failed to update allocations: %v", err)
				syncTicker.Stop()
				syncTicker = time.NewTicker(c.retryIntv(allocSyncRetryIntv))
				staggered = true
			} else {
				updates = make(map[string]*structs.Allocation)
				if staggered {
					syncTicker.Stop()
					syncTicker = time.NewTicker(allocSyncIntv)
					staggered = false
				}
			}
		}
	}
}

// allocUpdates holds the results of receiving updated allocations from the
// servers.
type allocUpdates struct {
	// pulled is the set of allocations that were downloaded from the servers.
	pulled map[string]*structs.Allocation

	// filtered is the set of allocations that were not pulled because their
	// AllocModifyIndex didn't change.
	filtered map[string]struct{}
}

// watchAllocations is used to scan for updates to allocations
func (c *Client) watchAllocations(updates chan *allocUpdates) {
	// The request and response for getting the map of allocations that should
	// be running on the Node to their AllocModifyIndex which is incremented
	// when the allocation is updated by the servers.
	n := c.Node()
	req := structs.NodeSpecificRequest{
		NodeID:   n.ID,
		SecretID: n.SecretID,
		QueryOptions: structs.QueryOptions{
			Region:     c.Region(),
			AllowStale: true,
		},
	}
	var resp structs.NodeClientAllocsResponse

	// The request and response for pulling down the set of allocations that are
	// new, or updated server side.
	allocsReq := structs.AllocsGetRequest{
		QueryOptions: structs.QueryOptions{
			Region:     c.Region(),
			AllowStale: true,
		},
	}
	var allocsResp structs.AllocsGetResponse

OUTER:
	for {
		// Get the allocation modify index map, blocking for updates. We will
		// use this to determine exactly what allocations need to be downloaded
		// in full.
		resp = structs.NodeClientAllocsResponse{}
		err := c.RPC("Node.GetClientAllocs", &req, &resp)
		if err != nil {
			// Shutdown often causes EOF errors, so check for shutdown first
			select {
			case <-c.shutdownCh:
				return
			default:
			}

			// COMPAT: Remove in 0.6. This is to allow the case in which the
			// servers are not fully upgraded before the clients register. This
			// can cause the SecretID to be lost
			if strings.Contains(err.Error(), "node secret ID does not match") {
				c.logger.Printf("[DEBUG] client: re-registering node as there was a secret ID mismatch: %v", err)
				c.retryRegisterNode()
			} else if err != noServersErr {
				c.logger.Printf("[ERR] client: failed to query for node allocations: %v", err)
			}
			retry := c.retryIntv(getAllocRetryIntv)
			select {
			case <-c.serversDiscoveredCh:
				continue
			case <-time.After(retry):
				continue
			case <-c.shutdownCh:
				return
			}
		}

		// Check for shutdown
		select {
		case <-c.shutdownCh:
			return
		default:
		}

		// Filter all allocations whose AllocModifyIndex was not incremented.
		// These are the allocations who have either not been updated, or whose
		// updates are a result of the client sending an update for the alloc.
		// This lets us reduce the network traffic to the server as we don't
		// need to pull all the allocations.
		var pull []string
		filtered := make(map[string]struct{})
		runners := c.getAllocRunners()
		var pullIndex uint64
		for allocID, modifyIndex := range resp.Allocs {
			// Pull the allocation if we don't have an alloc runner for the
			// allocation or if the alloc runner requires an updated allocation.
			runner, ok := runners[allocID]

			if !ok || runner.shouldUpdate(modifyIndex) {
				// Only pull allocs that are required. Filtered
				// allocs might be at a higher index, so ignore
				// it.
				if modifyIndex > pullIndex {
					pullIndex = modifyIndex
				}
				pull = append(pull, allocID)
			} else {
				filtered[allocID] = struct{}{}
			}
		}

		// Pull the allocations that passed filtering.
		allocsResp.Allocs = nil
		var pulledAllocs map[string]*structs.Allocation
		if len(pull) != 0 {
			// Pull the allocations that need to be updated.
			allocsReq.AllocIDs = pull
			allocsReq.MinQueryIndex = pullIndex - 1
			allocsResp = structs.AllocsGetResponse{}
			if err := c.RPC("Alloc.GetAllocs", &allocsReq, &allocsResp); err != nil {
				c.logger.Printf("[ERR] client: failed to query updated allocations: %v", err)
				retry := c.retryIntv(getAllocRetryIntv)
				select {
				case <-c.serversDiscoveredCh:
					continue
				case <-time.After(retry):
					continue
				case <-c.shutdownCh:
					return
				}
			}

			// Ensure that we received all the allocations we wanted
			pulledAllocs = make(map[string]*structs.Allocation, len(allocsResp.Allocs))
			for _, alloc := range allocsResp.Allocs {
				pulledAllocs[alloc.ID] = alloc
			}

			for _, desiredID := range pull {
				if _, ok := pulledAllocs[desiredID]; !ok {
					// We didn't get everything we wanted. Do not update the
					// MinQueryIndex, sleep and then retry.
					wait := c.retryIntv(2 * time.Second)
					select {
					case <-time.After(wait):
						// Wait for the server we contact to receive the
						// allocations
						continue OUTER
					case <-c.shutdownCh:
						return
					}
				}
			}

			// Check for shutdown
			select {
			case <-c.shutdownCh:
				return
			default:
			}
		}

		c.logger.Printf("[DEBUG] client: updated allocations at index %d (total %d) (pulled %d) (filtered %d)",
			resp.Index, len(resp.Allocs), len(allocsResp.Allocs), len(filtered))

		// Update the query index.
		if resp.Index > req.MinQueryIndex {
			req.MinQueryIndex = resp.Index
		}

		// Push the updates.
		update := &allocUpdates{
			filtered: filtered,
			pulled:   pulledAllocs,
		}
		select {
		case updates <- update:
		case <-c.shutdownCh:
			return
		}
	}
}

// watchNodeUpdates periodically checks for changes to the node attributes or meta map
func (c *Client) watchNodeUpdates() {
	c.logger.Printf("[DEBUG] client: periodically checking for node changes at duration %v", nodeUpdateRetryIntv)

	// Initialize the hashes
	_, attrHash, metaHash := c.hasNodeChanged(0, 0)
	var changed bool
	for {
		select {
		case <-time.After(c.retryIntv(nodeUpdateRetryIntv)):
			changed, attrHash, metaHash = c.hasNodeChanged(attrHash, metaHash)
			if changed {
				c.logger.Printf("[DEBUG] client: state changed, updating node.")

				// Update the config copy.
				c.configLock.Lock()
				node := c.config.Node.Copy()
				c.configCopy.Node = node
				c.configLock.Unlock()

				c.retryRegisterNode()
			}
		case <-c.shutdownCh:
			return
		}
	}
}

// runAllocs is invoked when we get an updated set of allocations
func (c *Client) runAllocs(update *allocUpdates) {
	// Get the existing allocs
	c.allocLock.RLock()
	exist := make([]*structs.Allocation, 0, len(c.allocs))
	for _, ar := range c.allocs {
		exist = append(exist, ar.alloc)
	}
	c.allocLock.RUnlock()

	// Diff the existing and updated allocations
	diff := diffAllocs(exist, update)
	c.logger.Printf("[DEBUG] client: %#v", diff)

	// Remove the old allocations
	for _, remove := range diff.removed {
		if err := c.removeAlloc(remove); err != nil {
			c.logger.Printf("[ERR] client: failed to remove alloc '%s': %v", remove.ID, err)
		}
	}

	// Update the existing allocations
	for _, update := range diff.updated {
		if err := c.updateAlloc(update.exist, update.updated); err != nil {
			c.logger.Printf("[ERR] client: failed to update alloc %q: %v",
				update.exist.ID, err)
		}
	}

	// Start the new allocations
	for _, add := range diff.added {
		if err := c.addAlloc(add); err != nil {
			c.logger.Printf("[ERR] client: failed to add alloc '%s': %v",
				add.ID, err)
		}
	}
}

// removeAlloc is invoked when we should remove an allocation
func (c *Client) removeAlloc(alloc *structs.Allocation) error {
	c.allocLock.Lock()
	ar, ok := c.allocs[alloc.ID]
	if !ok {
		c.allocLock.Unlock()
		c.logger.Printf("[WARN] client: missing context for alloc '%s'", alloc.ID)
		return nil
	}
	delete(c.allocs, alloc.ID)
	c.allocLock.Unlock()

	// Ensure the GC has a reference and then collect. Collecting through the GC
	// applies rate limiting
	c.garbageCollector.MarkForCollection(ar)
	go c.garbageCollector.Collect(alloc.ID)

	return nil
}

// updateAlloc is invoked when we should update an allocation
func (c *Client) updateAlloc(exist, update *structs.Allocation) error {
	c.allocLock.RLock()
	ar, ok := c.allocs[exist.ID]
	c.allocLock.RUnlock()
	if !ok {
		c.logger.Printf("[WARN] client: missing context for alloc '%s'", exist.ID)
		return nil
	}

	ar.Update(update)
	return nil
}

// addAlloc is invoked when we should add an allocation
func (c *Client) addAlloc(alloc *structs.Allocation) error {
	// Check if we already have an alloc runner
	c.allocLock.Lock()
	if _, ok := c.allocs[alloc.ID]; ok {
		c.logger.Printf("[DEBUG]: client: dropping duplicate add allocation request: %q", alloc.ID)
		c.allocLock.Unlock()
		return nil
	}

	// get the previous alloc runner - if one exists - for the
	// blocking/migrating watcher
	var prevAR *AllocRunner
	if alloc.PreviousAllocation != "" {
		prevAR = c.allocs[alloc.PreviousAllocation]
	}

	c.configLock.RLock()
	prevAlloc := newAllocWatcher(alloc, prevAR, c, c.configCopy, c.logger)

	ar := NewAllocRunner(c.logger, c.configCopy, c.stateDB, c.updateAllocStatus, alloc, c.vaultClient, c.consulService, prevAlloc)
	c.configLock.RUnlock()

	// Store the alloc runner.
	c.allocs[alloc.ID] = ar

	if err := ar.SaveState(); err != nil {
		c.logger.Printf("[WARN] client: initial save state for alloc %q failed: %v", alloc.ID, err)
	}

	// Must release allocLock as GC acquires it to count allocs
	c.allocLock.Unlock()

	// Make room for the allocation before running it
	if err := c.garbageCollector.MakeRoomFor([]*structs.Allocation{alloc}); err != nil {
		c.logger.Printf("[ERR] client: error making room for allocation: %v", err)
	}

	go ar.Run()
	return nil
}

// setupVaultClient creates an object to periodically renew tokens and secrets
// with vault.
func (c *Client) setupVaultClient() error {
	var err error
	c.vaultClient, err = vaultclient.NewVaultClient(c.config.VaultConfig, c.logger, c.deriveToken)
	if err != nil {
		return err
	}

	if c.vaultClient == nil {
		c.logger.Printf("[ERR] client: failed to create vault client")
		return fmt.Errorf("failed to create vault client")
	}

	// Start renewing tokens and secrets
	c.vaultClient.Start()

	return nil
}

// deriveToken takes in an allocation and a set of tasks and derives vault
// tokens for each of the tasks, unwraps all of them using the supplied vault
// client and returns a map of unwrapped tokens, indexed by the task name.
func (c *Client) deriveToken(alloc *structs.Allocation, taskNames []string, vclient *vaultapi.Client) (map[string]string, error) {
	if alloc == nil {
		return nil, fmt.Errorf("nil allocation")
	}

	if taskNames == nil || len(taskNames) == 0 {
		return nil, fmt.Errorf("missing task names")
	}

	group := alloc.Job.LookupTaskGroup(alloc.TaskGroup)
	if group == nil {
		return nil, fmt.Errorf("group name in allocation is not present in job")
	}

	verifiedTasks := []string{}
	found := false
	// Check if the given task names actually exist in the allocation
	for _, taskName := range taskNames {
		found = false
		for _, task := range group.Tasks {
			if task.Name == taskName {
				found = true
			}
		}
		if !found {
			c.logger.Printf("[ERR] task %q not found in the allocation", taskName)
			return nil, fmt.Errorf("task %q not found in the allocaition", taskName)
		}
		verifiedTasks = append(verifiedTasks, taskName)
	}

	// DeriveVaultToken of nomad server can take in a set of tasks and
	// creates tokens for all the tasks.
	req := &structs.DeriveVaultTokenRequest{
		NodeID:   c.Node().ID,
		SecretID: c.Node().SecretID,
		AllocID:  alloc.ID,
		Tasks:    verifiedTasks,
		QueryOptions: structs.QueryOptions{
			Region:     c.Region(),
			AllowStale: false,
		},
	}

	// Derive the tokens
	var resp structs.DeriveVaultTokenResponse
	if err := c.RPC("Node.DeriveVaultToken", &req, &resp); err != nil {
		c.logger.Printf("[ERR] client.vault: DeriveVaultToken RPC failed: %v", err)
		return nil, fmt.Errorf("DeriveVaultToken RPC failed: %v", err)
	}
	if resp.Error != nil {
		c.logger.Printf("[ERR] client.vault: failed to derive vault tokens: %v", resp.Error)
		return nil, resp.Error
	}
	if resp.Tasks == nil {
		c.logger.Printf("[ERR] client.vault: failed to derive vault token: invalid response")
		return nil, fmt.Errorf("failed to derive vault tokens: invalid response")
	}

	unwrappedTokens := make(map[string]string)

	// Retrieve the wrapped tokens from the response and unwrap it
	for _, taskName := range verifiedTasks {
		// Get the wrapped token
		wrappedToken, ok := resp.Tasks[taskName]
		if !ok {
			c.logger.Printf("[ERR] client.vault: wrapped token missing for task %q", taskName)
			return nil, fmt.Errorf("wrapped token missing for task %q", taskName)
		}

		// Unwrap the vault token
		unwrapResp, err := vclient.Logical().Unwrap(wrappedToken)
		if err != nil {
			return nil, fmt.Errorf("failed to unwrap the token for task %q: %v", taskName, err)
		}
		if unwrapResp == nil || unwrapResp.Auth == nil || unwrapResp.Auth.ClientToken == "" {
			return nil, fmt.Errorf("failed to unwrap the token for task %q", taskName)
		}

		// Append the unwrapped token to the return value
		unwrappedTokens[taskName] = unwrapResp.Auth.ClientToken
	}

	return unwrappedTokens, nil
}

// triggerDiscovery causes a Consul discovery to begin (if one hasn't alread)
func (c *Client) triggerDiscovery() {
	select {
	case c.triggerDiscoveryCh <- struct{}{}:
		// Discovery goroutine was released to execute
	default:
		// Discovery goroutine was already running
	}
}

// consulDiscovery waits for the signal to attempt server discovery via Consul.
// It's intended to be started in a goroutine. See triggerDiscovery() for
// causing consul discovery from other code locations.
func (c *Client) consulDiscovery() {
	for {
		select {
		case <-c.triggerDiscoveryCh:
			if err := c.consulDiscoveryImpl(); err != nil {
				c.logger.Printf("[ERR] client.consul: error discovering nomad servers: %v", err)
			}
		case <-c.shutdownCh:
			return
		}
	}
}

func (c *Client) consulDiscoveryImpl() error {
	// Acquire heartbeat lock to prevent heartbeat from running
	// concurrently with discovery. Concurrent execution is safe, however
	// discovery is usually triggered when heartbeating has failed so
	// there's no point in allowing it.
	c.heartbeatLock.Lock()
	defer c.heartbeatLock.Unlock()

	dcs, err := c.consulCatalog.Datacenters()
	if err != nil {
		return fmt.Errorf("client.consul: unable to query Consul datacenters: %v", err)
	}
	if len(dcs) > 2 {
		// Query the local DC first, then shuffle the
		// remaining DCs.  Future heartbeats will cause Nomad
		// Clients to fixate on their local datacenter so
		// it's okay to talk with remote DCs.  If the no
		// Nomad servers are available within
		// datacenterQueryLimit, the next heartbeat will pick
		// a new set of servers so it's okay.
		shuffleStrings(dcs[1:])
		dcs = dcs[0:lib.MinInt(len(dcs), datacenterQueryLimit)]
	}

	// Query for servers in this client's region only
	region := c.Region()
	rpcargs := structs.GenericRequest{
		QueryOptions: structs.QueryOptions{
			Region: region,
		},
	}

	serviceName := c.configCopy.ConsulConfig.ServerServiceName
	var mErr multierror.Error
	var servers endpoints
	c.logger.Printf("[DEBUG] client.consul: bootstrap contacting following Consul DCs: %+q", dcs)
DISCOLOOP:
	for _, dc := range dcs {
		consulOpts := &consulapi.QueryOptions{
			AllowStale: true,
			Datacenter: dc,
			Near:       "_agent",
			WaitTime:   consul.DefaultQueryWaitDuration,
		}
		consulServices, _, err := c.consulCatalog.Service(serviceName, consul.ServiceTagRPC, consulOpts)
		if err != nil {
			mErr.Errors = append(mErr.Errors, fmt.Errorf("unable to query service %+q from Consul datacenter %+q: %v", serviceName, dc, err))
			continue
		}

		for _, s := range consulServices {
			port := strconv.Itoa(s.ServicePort)
			addrstr := s.ServiceAddress
			if addrstr == "" {
				addrstr = s.Address
			}
			addr, err := net.ResolveTCPAddr("tcp", net.JoinHostPort(addrstr, port))
			if err != nil {
				mErr.Errors = append(mErr.Errors, err)
				continue
			}
			var peers []string
			if err := c.connPool.RPC(region, addr, c.RPCMajorVersion(), "Status.Peers", rpcargs, &peers); err != nil {
				mErr.Errors = append(mErr.Errors, err)
				continue
			}

			// Successfully received the Server peers list of the correct
			// region
			for _, p := range peers {
				addr, err := net.ResolveTCPAddr("tcp", p)
				if err != nil {
					mErr.Errors = append(mErr.Errors, err)
				}
				servers = append(servers, &endpoint{name: p, addr: addr})
			}
			if len(servers) > 0 {
				break DISCOLOOP
			}
		}
	}
	if len(servers) == 0 {
		if len(mErr.Errors) > 0 {
			return mErr.ErrorOrNil()
		}
		return fmt.Errorf("no Nomad Servers advertising service %q in Consul datacenters: %+q", serviceName, dcs)
	}

	c.logger.Printf("[INFO] client.consul: discovered following Servers: %s", servers)
	c.servers.set(servers)

	// Notify waiting rpc calls. If a goroutine just failed an RPC call and
	// isn't receiving on this chan yet they'll still retry eventually.
	// This is a shortcircuit for the longer retry intervals.
	for {
		select {
		case c.serversDiscoveredCh <- struct{}{}:
		default:
			return nil
		}
	}
}

// emitStats collects host resource usage stats periodically
func (c *Client) emitStats() {
	// Start collecting host stats right away and then keep collecting every
	// collection interval
	next := time.NewTimer(0)
	defer next.Stop()
	for {
		select {
		case <-next.C:
			err := c.hostStatsCollector.Collect()
			next.Reset(c.config.StatsCollectionInterval)
			if err != nil {
				c.logger.Printf("[WARN] client: error fetching host resource usage stats: %v", err)
				continue
			}

			// Publish Node metrics if operator has opted in
			if c.config.PublishNodeMetrics {
				c.emitHostStats(c.hostStatsCollector.Stats())
			}

			c.emitClientMetrics()
		case <-c.shutdownCh:
			return
		}
	}
}

// emitHostStats pushes host resource usage stats to remote metrics collection sinks
func (c *Client) emitHostStats(hStats *stats.HostStats) {
	nodeID := c.Node().ID
	metrics.SetGauge([]string{"client", "host", "memory", nodeID, "total"}, float32(hStats.Memory.Total))
	metrics.SetGauge([]string{"client", "host", "memory", nodeID, "available"}, float32(hStats.Memory.Available))
	metrics.SetGauge([]string{"client", "host", "memory", nodeID, "used"}, float32(hStats.Memory.Used))
	metrics.SetGauge([]string{"client", "host", "memory", nodeID, "free"}, float32(hStats.Memory.Free))

	metrics.SetGauge([]string{"uptime"}, float32(hStats.Uptime))

	for _, cpu := range hStats.CPU {
		metrics.SetGauge([]string{"client", "host", "cpu", nodeID, cpu.CPU, "total"}, float32(cpu.Total))
		metrics.SetGauge([]string{"client", "host", "cpu", nodeID, cpu.CPU, "user"}, float32(cpu.User))
		metrics.SetGauge([]string{"client", "host", "cpu", nodeID, cpu.CPU, "idle"}, float32(cpu.Idle))
		metrics.SetGauge([]string{"client", "host", "cpu", nodeID, cpu.CPU, "system"}, float32(cpu.System))
	}

	for _, disk := range hStats.DiskStats {
		metrics.SetGauge([]string{"client", "host", "disk", nodeID, disk.Device, "size"}, float32(disk.Size))
		metrics.SetGauge([]string{"client", "host", "disk", nodeID, disk.Device, "used"}, float32(disk.Used))
		metrics.SetGauge([]string{"client", "host", "disk", nodeID, disk.Device, "available"}, float32(disk.Available))
		metrics.SetGauge([]string{"client", "host", "disk", nodeID, disk.Device, "used_percent"}, float32(disk.UsedPercent))
		metrics.SetGauge([]string{"client", "host", "disk", nodeID, disk.Device, "inodes_percent"}, float32(disk.InodesUsedPercent))
	}

	// Get all the resources for the node
	c.configLock.RLock()
	node := c.configCopy.Node
	c.configLock.RUnlock()
	total := node.Resources
	res := node.Reserved
	allocated := c.getAllocatedResources(node)

	// Emit allocated
	metrics.SetGauge([]string{"client", "allocated", "memory", nodeID}, float32(allocated.MemoryMB))
	metrics.SetGauge([]string{"client", "allocated", "disk", nodeID}, float32(allocated.DiskMB))
	metrics.SetGauge([]string{"client", "allocated", "cpu", nodeID}, float32(allocated.CPU))
	metrics.SetGauge([]string{"client", "allocated", "iops", nodeID}, float32(allocated.IOPS))

	for _, n := range allocated.Networks {
		metrics.SetGauge([]string{"client", "allocated", "network", n.Device, nodeID}, float32(n.MBits))
	}

	// Emit unallocated
	unallocatedMem := total.MemoryMB - res.MemoryMB - allocated.MemoryMB
	unallocatedDisk := total.DiskMB - res.DiskMB - allocated.DiskMB
	unallocatedCpu := total.CPU - res.CPU - allocated.CPU
	unallocatedIops := total.IOPS - res.IOPS - allocated.IOPS
	metrics.SetGauge([]string{"client", "unallocated", "memory", nodeID}, float32(unallocatedMem))
	metrics.SetGauge([]string{"client", "unallocated", "disk", nodeID}, float32(unallocatedDisk))
	metrics.SetGauge([]string{"client", "unallocated", "cpu", nodeID}, float32(unallocatedCpu))
	metrics.SetGauge([]string{"client", "unallocated", "iops", nodeID}, float32(unallocatedIops))

	for _, n := range allocated.Networks {
		totalMbits := 0

		totalIdx := total.NetIndex(n)
		if totalIdx != -1 {
			totalMbits = total.Networks[totalIdx].MBits
			continue
		}

		unallocatedMbits := totalMbits - n.MBits
		metrics.SetGauge([]string{"client", "unallocated", "network", n.Device, nodeID}, float32(unallocatedMbits))
	}
}

// emitClientMetrics emits lower volume client metrics
func (c *Client) emitClientMetrics() {
	nodeID := c.Node().ID

	// Emit allocation metrics
	blocked, migrating, pending, running, terminal := 0, 0, 0, 0, 0
	for _, ar := range c.getAllocRunners() {
		switch ar.Alloc().ClientStatus {
		case structs.AllocClientStatusPending:
			switch {
			case ar.IsWaiting():
				blocked++
			case ar.IsMigrating():
				migrating++
			default:
				pending++
			}
		case structs.AllocClientStatusRunning:
			running++
		case structs.AllocClientStatusComplete, structs.AllocClientStatusFailed:
			terminal++
		}
	}

	metrics.SetGauge([]string{"client", "allocations", "migrating", nodeID}, float32(migrating))
	metrics.SetGauge([]string{"client", "allocations", "blocked", nodeID}, float32(blocked))
	metrics.SetGauge([]string{"client", "allocations", "pending", nodeID}, float32(pending))
	metrics.SetGauge([]string{"client", "allocations", "running", nodeID}, float32(running))
	metrics.SetGauge([]string{"client", "allocations", "terminal", nodeID}, float32(terminal))
}

func (c *Client) getAllocatedResources(selfNode *structs.Node) *structs.Resources {
	// Unfortunately the allocs only have IP so we need to match them to the
	// device
	cidrToDevice := make(map[*net.IPNet]string, len(selfNode.Resources.Networks))
	for _, n := range selfNode.Resources.Networks {
		_, ipnet, err := net.ParseCIDR(n.CIDR)
		if err != nil {
			continue
		}
		cidrToDevice[ipnet] = n.Device
	}

	// Sum the allocated resources
	allocs := c.allAllocs()
	var allocated structs.Resources
	allocatedDeviceMbits := make(map[string]int)
	for _, alloc := range allocs {
		if !alloc.TerminalStatus() {
			allocated.Add(alloc.Resources)
			for _, allocatedNetwork := range alloc.Resources.Networks {
				for cidr, dev := range cidrToDevice {
					ip := net.ParseIP(allocatedNetwork.IP)
					if cidr.Contains(ip) {
						allocatedDeviceMbits[dev] += allocatedNetwork.MBits
						break
					}
				}
			}
		}
	}

	// Clear the networks
	allocated.Networks = nil
	for dev, speed := range allocatedDeviceMbits {
		net := &structs.NetworkResource{
			Device: dev,
			MBits:  speed,
		}
		allocated.Networks = append(allocated.Networks, net)
	}

	return &allocated
}

// allAllocs returns all the allocations managed by the client
func (c *Client) allAllocs() map[string]*structs.Allocation {
	ars := c.getAllocRunners()
	allocs := make(map[string]*structs.Allocation, len(ars))
	for _, ar := range c.getAllocRunners() {
		a := ar.Alloc()
		allocs[a.ID] = a
	}
	return allocs
}

// resolveServer given a sever's address as a string, return it's resolved
// net.Addr or an error.
func resolveServer(s string) (net.Addr, error) {
	const defaultClientPort = "4647" // default client RPC port
	host, port, err := net.SplitHostPort(s)
	if err != nil {
		if strings.Contains(err.Error(), "missing port") {
			host = s
			port = defaultClientPort
		} else {
			return nil, err
		}
	}
	return net.ResolveTCPAddr("tcp", net.JoinHostPort(host, port))
}<|MERGE_RESOLUTION|>--- conflicted
+++ resolved
@@ -150,7 +150,6 @@
 	// garbageCollector is used to garbage collect terminal allocations present
 	// in the node automatically
 	garbageCollector *AllocGarbageCollector
-<<<<<<< HEAD
 
 	// clientACLResolver holds the ACL resolution state
 	clientACLResolver
@@ -178,8 +177,6 @@
 	if m.closed {
 		return
 	}
-=======
->>>>>>> 1dc79e07
 
 	// clientACLResolver holds the ACL resolution state
 	clientACLResolver
