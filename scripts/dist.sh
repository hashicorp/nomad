#!/usr/bin/env bash
set -e

# Get the version from the command line
VERSION=$1
if [ -z "$VERSION" ]; then
  echo "Please specify a version with the format: 0.8.0-rc1+ent"
  exit 1
fi

gpg_signing_key=348FFC4C

verify_hc_releases() {
    if ! command -v  hc-releases 2>/dev/null >/dev/null
    then
        echo "hc-releases binary is not present" >&2
        exit 1
    fi
}

verify_gpg_key() {
    if ! gpg --list-keys "${gpg_signing_key}" >/dev/null 2>/dev/null
    then
        echo "gpg key ${gpg_signing_key} is not present" >&2
        exit 1
    fi
}

verify_s3_access() {
    if ! aws s3 ls s3://hc-releases/ >dev/null 2>/dev/null
    then
        echo "AWS credentials is not configured" >&2
        exit 1
    fi
}

if [ -z "${NO_PREFLIGHT}" ]; then
    verify_hc_releases
    verify_gpg_key
    verify_s3_access
fi

# Get the parent directory of where this script is.
SOURCE="${BASH_SOURCE[0]}"
while [ -h "$SOURCE" ] ; do SOURCE="$(readlink "$SOURCE")"; done
DIR="$( cd -P "$( dirname "$SOURCE" )/.." && pwd )"

# Change into that dir because we expect that.
cd "$DIR"

# Generate the tag.
if [ -z "$NOTAG" ]; then
  echo "==> Tagging..."
<<<<<<< HEAD
  git commit --allow-empty -a --gpg-sign=348FFC4C -m "Release v$VERSION"
  git tag -a -m "Version $VERSION" -s -u 348FFC4C "v${VERSION}"
=======
  git commit --allow-empty -a --gpg-sign=${gpg_signing_key} -m "Release v$VERSION"
  git tag -a -m "Version $VERSION" -s -u ${gpg_signing_key} "v${VERSION}" master
>>>>>>> 27f735d2
fi

# Zip all the files
rm -rf ./pkg/dist
mkdir -p ./pkg/dist
find ./pkg -mindepth 1 -maxdepth 1 -type f -print0 | while read -d '' -r FILENAME; do
  FILENAME=$(basename "$FILENAME")
  cp "./pkg/${FILENAME}" "./pkg/dist/nomad-enterprise_${VERSION}_${FILENAME}"
done

# Make the checksums.
pushd ./pkg/dist
shasum -a256 -- * > "./nomad-enterprise_${VERSION}_SHA256SUMS"
if [ -z "$NOSIGN" ]; then
  echo "==> Signing..."
  gpg --default-key 348FFC4C --detach-sig "./nomad-enterprise_${VERSION}_SHA256SUMS"
fi
popd

exit 0<|MERGE_RESOLUTION|>--- conflicted
+++ resolved
@@ -51,13 +51,8 @@
 # Generate the tag.
 if [ -z "$NOTAG" ]; then
   echo "==> Tagging..."
-<<<<<<< HEAD
-  git commit --allow-empty -a --gpg-sign=348FFC4C -m "Release v$VERSION"
-  git tag -a -m "Version $VERSION" -s -u 348FFC4C "v${VERSION}"
-=======
   git commit --allow-empty -a --gpg-sign=${gpg_signing_key} -m "Release v$VERSION"
   git tag -a -m "Version $VERSION" -s -u ${gpg_signing_key} "v${VERSION}" master
->>>>>>> 27f735d2
 fi
 
 # Zip all the files
