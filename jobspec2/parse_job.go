--- conflicted
+++ resolved
@@ -108,15 +108,6 @@
 		if t.Perms == nil {
 			t.Perms = pointer.Of("0644")
 		}
-<<<<<<< HEAD
-		if t.Uid == nil {
-			t.Uid = pointer.Of(-1)
-		}
-		if t.Gid == nil {
-			t.Gid = pointer.Of(-1)
-		}
-=======
->>>>>>> 6070fa0c
 		if t.Splay == nil {
 			t.Splay = pointer.Of(5 * time.Second)
 		}
@@ -129,7 +120,6 @@
 		return
 	}
 
-<<<<<<< HEAD
 	if ch.Args == nil {
 		ch.Args = []string{}
 	}
@@ -137,13 +127,16 @@
 	if ch.Timeout == nil {
 		ch.Timeout = pointer.Of(5 * time.Second)
 	}
-=======
-func stringToPtr(v string) *string {
-	return &v
-}
->>>>>>> 6070fa0c
 
 	if ch.FailOnError == nil {
 		ch.FailOnError = pointer.Of(false)
 	}
+}
+
+func stringToPtr(v string) *string {
+	return &v
+}
+
+func durationToPtr(v time.Duration) *time.Duration {
+	return &v
 }