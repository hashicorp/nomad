--- conflicted
+++ resolved
@@ -157,7 +157,7 @@
 // unique ID.
 func (j *Jobs) Versions(jobID string, diffs bool, q *QueryOptions) ([]*Job, []*JobDiff, *QueryMeta, error) {
 	var resp JobVersionsResponse
-	qm, err := j.client.query(fmt.Sprintf("/v1/job/%s/versions?diffs=%v", jobID, diffs), &resp, q)
+  qm, err := j.client.query(fmt.Sprintf("/v1/job/%s/versions?diffs=%v", url.PathEscape(jobID), diffs), &resp, q)
 	if err != nil {
 		return nil, nil, nil, err
 	}
@@ -188,7 +188,7 @@
 // ID.
 func (j *Jobs) Deployments(jobID string, all bool, q *QueryOptions) ([]*Deployment, *QueryMeta, error) {
 	var resp []*Deployment
-	u, err := url.Parse("/v1/job/" + jobID + "/deployments")
+  u, err := url.Parse("/v1/job/" + url.PathEscape(jobID) + "/deployments")
 	if err != nil {
 		return nil, nil, err
 	}
@@ -208,7 +208,7 @@
 // the given job ID.
 func (j *Jobs) LatestDeployment(jobID string, q *QueryOptions) (*Deployment, *QueryMeta, error) {
 	var resp *Deployment
-	qm, err := j.client.query("/v1/job/"+jobID+"/deployment", &resp, q)
+  qm, err := j.client.query("/v1/job/"+url.PathEscape(jobID)+"/deployment", &resp, q)
 	if err != nil {
 		return nil, nil, err
 	}
@@ -227,19 +227,12 @@
 	return resp, qm, nil
 }
 
-<<<<<<< HEAD
-// Deregister is used to remove an existing job.
-func (j *Jobs) Deregister(jobID string, q *WriteOptions) (string, *WriteMeta, error) {
-	var resp deregisterJobResponse
-	wm, err := j.client.delete("/v1/job/"+url.PathEscape(jobID), &resp, q)
-=======
 // Deregister is used to remove an existing job. If purge is set to true, the job
 // is deregistered and purged from the system versus still being queryable and
 // eventually GC'ed from the system. Most callers should not specify purge.
 func (j *Jobs) Deregister(jobID string, purge bool, q *WriteOptions) (string, *WriteMeta, error) {
 	var resp JobDeregisterResponse
-	wm, err := j.client.delete(fmt.Sprintf("/v1/job/%v?purge=%t", jobID, purge), &resp, q)
->>>>>>> 28eb2a23
+	wm, err := j.client.delete(fmt.Sprintf("/v1/job/%v?purge=%t", url.PathEscape(jobID), purge), &resp, q)
 	if err != nil {
 		return "", nil, err
 	}
@@ -248,13 +241,8 @@
 
 // ForceEvaluate is used to force-evaluate an existing job.
 func (j *Jobs) ForceEvaluate(jobID string, q *WriteOptions) (string, *WriteMeta, error) {
-<<<<<<< HEAD
-	var resp registerJobResponse
+	var resp JobRegisterResponse
 	wm, err := j.client.write("/v1/job/"+url.PathEscape(jobID)+"/evaluate", nil, &resp, q)
-=======
-	var resp JobRegisterResponse
-	wm, err := j.client.write("/v1/job/"+jobID+"/evaluate", nil, &resp, q)
->>>>>>> 28eb2a23
 	if err != nil {
 		return "", nil, err
 	}
@@ -270,7 +258,7 @@
 	}
 
 	var resp JobRegisterResponse
-	wm, err := j.client.write("/v1/job/"+jobID+"/evaluate", req, &resp, q)
+  wm, err := j.client.write("/v1/job/"+url.PathEscape(jobID)+"/evaluate", req, &resp, q)
 	if err != nil {
 		return "", nil, err
 	}
@@ -307,17 +295,13 @@
 	req := &JobPlanRequest{
 		Job: job,
 	}
-<<<<<<< HEAD
-	wm, err := j.client.write("/v1/job/"+url.PathEscape(*job.ID)+"/plan", req, &resp, q)
-=======
 	if opts != nil {
 		req.Diff = opts.Diff
 		req.PolicyOverride = opts.PolicyOverride
 	}
 
 	var resp JobPlanResponse
-	wm, err := j.client.write("/v1/job/"+*job.ID+"/plan", req, &resp, q)
->>>>>>> 28eb2a23
+	wm, err := j.client.write("/v1/job/"+url.PathEscape(*job.ID)+"/plan", req, &resp, q)
 	if err != nil {
 		return nil, nil, err
 	}
@@ -361,7 +345,7 @@
 		EnforcePriorVersion: enforcePriorVersion,
 		VaultToken:          vaultToken,
 	}
-	wm, err := j.client.write("/v1/job/"+jobID+"/revert", req, &resp, q)
+  wm, err := j.client.write("/v1/job/"+url.PathEscape(jobID)+"/revert", req, &resp, q)
 	if err != nil {
 		return nil, nil, err
 	}
@@ -378,7 +362,7 @@
 		JobVersion: version,
 		Stable:     stable,
 	}
-	wm, err := j.client.write("/v1/job/"+jobID+"/stable", req, &resp, q)
+  wm, err := j.client.write("/v1/job/"+url.PathEscape(jobID)+"/stable", req, &resp, q)
 	if err != nil {
 		return nil, nil, err
 	}
