// Copyright (c) HashiCorp, Inc.
// SPDX-License-Identifier: MPL-2.0

package executor

import (
	"context"
	"fmt"
	"io"
	"os"
	"os/exec"
	"path/filepath"
	"runtime"
	"strings"
	"syscall"
	"time"

	"github.com/armon/circbuf"
	"github.com/creack/pty"
	"github.com/hashicorp/consul-template/signals"
	hclog "github.com/hashicorp/go-hclog"
	multierror "github.com/hashicorp/go-multierror"
	"github.com/hashicorp/nomad/client/allocdir"
	"github.com/hashicorp/nomad/client/lib/cgroupslib"
	"github.com/hashicorp/nomad/client/lib/cpustats"
	"github.com/hashicorp/nomad/client/lib/fifo"
	cstructs "github.com/hashicorp/nomad/client/structs"
	"github.com/hashicorp/nomad/drivers/shared/executor/procstats"
	"github.com/hashicorp/nomad/plugins/drivers"
	"github.com/syndtr/gocapability/capability"
)

const (
	// ExecutorVersionLatest is the current and latest version of the executor
	ExecutorVersionLatest = "2.0.0"

	// ExecutorVersionPre0_9 is the version of executor use prior to the release
	// of 0.9.x
	ExecutorVersionPre0_9 = "1.1.0"

	// IsolationModePrivate represents the private isolation mode for a namespace
	IsolationModePrivate = "private"

	// IsolationModeHost represents the host isolation mode for a namespace
	IsolationModeHost = "host"
)

var (
	// The statistics the basic executor exposes
	ExecutorBasicMeasuredMemStats = []string{"RSS", "Swap"}
	ExecutorBasicMeasuredCpuStats = []string{"System Mode", "User Mode", "Percent"}
)

// Executor is the interface which allows a driver to launch and supervise
// a process
type Executor interface {
	// Launch a user process configured by the given ExecCommand
	Launch(launchCmd *ExecCommand) (*ProcessState, error)

	// Wait blocks until the process exits or an error occures
	Wait(ctx context.Context) (*ProcessState, error)

	// Shutdown will shutdown the executor by stopping the user process,
	// cleaning up and resources created by the executor. The shutdown sequence
	// will first send the given signal to the process. This defaults to "SIGINT"
	// if not specified. The executor will then wait for the process to exit
	// before cleaning up other resources. If the executor waits longer than the
	// given grace period, the process is forcefully killed.
	//
	// To force kill the user process, gracePeriod can be set to 0.
	Shutdown(signal string, gracePeriod time.Duration) error

	// UpdateResources updates any resource isolation enforcement with new
	// constraints if supported.
	UpdateResources(*drivers.Resources) error

	// Version returns the executor API version
	Version() (*ExecutorVersion, error)

	// Returns a channel of stats. Stats are collected and
	// pushed to the channel on the given interval
	Stats(context.Context, time.Duration) (<-chan *cstructs.TaskResourceUsage, error)

	// Signal sends the given signal to the user process
	Signal(os.Signal) error

	// Exec executes the given command and args inside the executor context
	// and returns the output and exit code.
	Exec(deadline time.Time, cmd string, args []string) ([]byte, int, error)

	ExecStreaming(ctx context.Context, cmd []string, tty bool,
		stream drivers.ExecTaskStream) error
}

// ExecCommand holds the user command, args, and other isolation related
// settings.
//
// Important (!): when adding fields, make sure to update the RPC methods in
// grpcExecutorClient.Launch and grpcExecutorServer.Launch. Number of hours
// spent tracking this down: too many.
type ExecCommand struct {
	// Cmd is the command that the user wants to run.
	Cmd string

	// Args is the args of the command that the user wants to run.
	Args []string

	// Resources defined by the task
	Resources *drivers.Resources

	// StdoutPath is the path the process stdout should be written to
	StdoutPath string
	stdout     io.WriteCloser

	// StderrPath is the path the process stderr should be written to
	StderrPath string
	stderr     io.WriteCloser

	// Env is the list of KEY=val pairs of environment variables to be set
	Env []string

	// User is the user which the executor uses to run the command.
	User string

	// TaskDir is the directory path on the host where for the task
	TaskDir string

	// WorkDir is the working directory of the task inside of a chroot
	// which defaults to the chroot directory (TaskDir) itself
	WorkDir string

	// ResourceLimits determines whether resource limits are enforced by the
	// executor.
	ResourceLimits bool

	// NoPivotRoot disables using pivot_root for isolation, useful when the root
	// partition is on a ramdisk which does not support pivot_root,
	// see man 2 pivot_root
	NoPivotRoot bool

	// Mounts are the host paths to be be made available inside rootfs
	Mounts []*drivers.MountConfig

	// Devices are the device nodes to be created in isolation environment
	Devices []*drivers.DeviceConfig

	// NetworkIsolation is the network isolation configuration.
	NetworkIsolation *drivers.NetworkIsolationSpec

	// ModePID is the PID isolation mode (private or host).
	ModePID string

	// ModeIPC is the IPC isolation mode (private or host).
	ModeIPC string

	// Capabilities are the linux capabilities to be enabled by the task driver.
	Capabilities []string

	// OverrideCgroupV2 allows overriding the unified cgroup the task will be
	// become a member of.
	//
	// * All resource isolation guarantees are lost FOR ALL TASKS if set *
	OverrideCgroupV2 string

	// OverrideCgroupV1 allows overriding per-controller cgroups the task will
	// become a member of.
	//
	// * All resource isolation guarantees are lost FOR ALL TASKS if set *
	OverrideCgroupV1 map[string]string

	// OOMScoreAdj allows setting oom_score_adj (likelihood of process being
	// OOM killed) on Linux systems
	OOMScoreAdj int32
}

func (c *ExecCommand) getCgroupOr(controller, fallback string) string {
	switch cgroupslib.GetMode() {
	case cgroupslib.OFF:
		return ""
	case cgroupslib.CG2:
		if c.OverrideCgroupV2 != "" {
			return c.OverrideCgroupV2
		}
	case cgroupslib.CG1:
		path, exists := c.OverrideCgroupV1[controller]
		if exists {
			return cgroupslib.CustomPathCG1(controller, path)
		}
	}
	return fallback
}

// CpusetCgroup returns the path to the cgroup in which the Nomad client will
// write the PID of the task process for managing cpu core usage.
//
// On cgroups v1 systems this returns the path to the cpuset cgroup specifically.
// Critical: is "/reserve/<id>" or "/share"; do not try to parse this!
//
// On cgroups v2 systems this just returns the unified cgroup.
//
// On non-Linux systems this returns the empty string and has no meaning.
func (c *ExecCommand) CpusetCgroup() string {
	if c == nil || c.Resources == nil || c.Resources.LinuxResources == nil {
		return ""
	}

	// lookup the custom cgroup (cpuset controller on cgroups v1) or use the
	// predetermined fallback
	return c.getCgroupOr("cpuset", c.Resources.LinuxResources.CpusetCgroupPath)
}

// StatsCgroup returns the path to the cgroup Nomad client will use to inspect
// for spawned process IDs.
//
// On cgroups v1 systems this returns the path to the freezer cgroup.
//
// On cgroups v2 systems this just returns the unified cgroup.
//
// On non-Linux systems this returns the empty string and has no meaning.
func (c *ExecCommand) StatsCgroup() string {
	if c == nil || c.Resources == nil || c.Resources.LinuxResources == nil {
		return ""
	}

	// figure out the freezer cgroup path nomad created for use as fallback
	// (in cgroups v2 its just the unified cgroup)
	fallback := c.Resources.LinuxResources.CpusetCgroupPath
	if cgroupslib.GetMode() == cgroupslib.CG1 {
		taskName := filepath.Base(c.TaskDir)
		allocID := filepath.Base(filepath.Dir(c.TaskDir))
		fallback = cgroupslib.PathCG1(allocID, taskName, "freezer")
	}

	// lookup the custom cgroup (pids controller on cgroups v1) or use
	// the predetermined fallback
	return c.getCgroupOr("pids", fallback)
}

// SetWriters sets the writer for the process stdout and stderr. This should
// not be used if writing to a file path such as a fifo file. SetStdoutWriter
// is mainly used for unit testing purposes.
func (c *ExecCommand) SetWriters(out io.WriteCloser, err io.WriteCloser) {
	c.stdout = out
	c.stderr = err
}

// GetWriters returns the unexported io.WriteCloser for the stdout and stderr
// handles. This is mainly used for unit testing purposes.
func (c *ExecCommand) GetWriters() (stdout io.WriteCloser, stderr io.WriteCloser) {
	return c.stdout, c.stderr
}

type nopCloser struct {
	io.Writer
}

func (nopCloser) Close() error { return nil }

// Stdout returns a writer for the configured file descriptor
func (c *ExecCommand) Stdout() (io.WriteCloser, error) {
	if c.stdout == nil {
		if c.StdoutPath != "" && c.StdoutPath != os.DevNull {
			f, err := fifo.OpenWriter(c.StdoutPath)
			if err != nil {
				return nil, fmt.Errorf("failed to create stdout: %v", err)
			}
			c.stdout = f
		} else {
			c.stdout = nopCloser{io.Discard}
		}
	}
	return c.stdout, nil
}

// Stderr returns a writer for the configured file descriptor
func (c *ExecCommand) Stderr() (io.WriteCloser, error) {
	if c.stderr == nil {
		if c.StderrPath != "" && c.StderrPath != os.DevNull {
			f, err := fifo.OpenWriter(c.StderrPath)
			if err != nil {
				return nil, fmt.Errorf("failed to create stderr: %v", err)
			}
			c.stderr = f
		} else {
			c.stderr = nopCloser{io.Discard}
		}
	}
	return c.stderr, nil
}

func (c *ExecCommand) Close() {
	if c.stdout != nil {
		c.stdout.Close()
	}
	if c.stderr != nil {
		c.stderr.Close()
	}
}

// ProcessState holds information about the state of a user process.
type ProcessState struct {
	Pid       int
	ExitCode  int
	Signal    int
	OOMKilled bool
	Time      time.Time
}

// ExecutorVersion is the version of the executor
type ExecutorVersion struct {
	Version string
}

func (v *ExecutorVersion) GoString() string {
	return v.Version
}

// UniversalExecutor is an implementation of the Executor which launches and
// supervises processes. In addition to process supervision it provides resource
// and file system isolation
type UniversalExecutor struct {
	childCmd exec.Cmd
	command  *ExecCommand

	exitState     *ProcessState
	processExited chan interface{}

	totalCpuStats  *cpustats.Tracker
	userCpuStats   *cpustats.Tracker
	systemCpuStats *cpustats.Tracker
	processStats   procstats.ProcessStats

	logger hclog.Logger
}

// NewExecutor returns an Executor
func NewExecutor(logger hclog.Logger, compute cpustats.Compute) Executor {
	ue := &UniversalExecutor{
		logger:         logger.Named("executor"),
		processExited:  make(chan interface{}),
		totalCpuStats:  cpustats.New(compute),
		userCpuStats:   cpustats.New(compute),
		systemCpuStats: cpustats.New(compute),
	}
	ue.processStats = procstats.New(compute, ue)
	return ue
}

// Version returns the api version of the executor
func (e *UniversalExecutor) Version() (*ExecutorVersion, error) {
	return &ExecutorVersion{Version: ExecutorVersionLatest}, nil
}

// Launch launches the main process and returns its state. It also
// configures an applies isolation on certain platforms.
func (e *UniversalExecutor) Launch(command *ExecCommand) (*ProcessState, error) {
	e.logger.Trace("preparing to launch command", "command", command.Cmd, "args", strings.Join(command.Args, " "))

	e.command = command

	// setting the user of the process
	if command.User != "" {
		e.logger.Debug("running command as user", "user", command.User)
		if err := setCmdUser(&e.childCmd, command.User); err != nil {
			return nil, err
		}
	}

<<<<<<< HEAD
	// set the task dir as the working directory for the command
	e.childCmd.Dir = e.command.TaskDir
=======
	// set the task work dir as the working directory for the command
	e.childCmd.Dir = e.commandCfg.TaskDir
>>>>>>> 4ee6f172

	// start command in separate process group
	if err := e.setNewProcessGroup(); err != nil {
		return nil, err
	}

	// setup containment (i.e. cgroups on linux)
	if cleanup, err := e.configureResourceContainer(command, os.Getpid()); err != nil {
		e.logger.Error("failed to configure container, process isolation will not work", "error", err)
		if os.Geteuid() == 0 || e.usesCustomCgroup() {
			return nil, fmt.Errorf("unable to configure cgroups: %w", err)
		}
		// keep going if we are not root; some folks run nomad as non-root and
		// expect this driver to still work
	} else {
		defer cleanup()
	}

	stdout, err := e.command.Stdout()
	if err != nil {
		return nil, err
	}
	stderr, err := e.command.Stderr()
	if err != nil {
		return nil, err
	}

	e.childCmd.Stdout = stdout
	e.childCmd.Stderr = stderr

	// Look up the binary path and make it executable
	absPath, err := lookupBin(command.TaskDir, command.Cmd)
	if err != nil {
		return nil, err
	}

	if err := makeExecutable(absPath); err != nil {
		return nil, err
	}

	path := absPath

	// Set the commands arguments
	e.childCmd.Path = path
	e.childCmd.Args = append([]string{e.childCmd.Path}, command.Args...)
	e.childCmd.Env = e.command.Env

	// Start the process
	if err = withNetworkIsolation(e.childCmd.Start, command.NetworkIsolation); err != nil {
		return nil, fmt.Errorf("failed to start command path=%q --- args=%q: %v", path, e.childCmd.Args, err)
	}

	go e.wait()
	return &ProcessState{Pid: e.childCmd.Process.Pid, ExitCode: -1, Time: time.Now()}, nil
}

// Exec a command inside a container for exec and java drivers.
func (e *UniversalExecutor) Exec(deadline time.Time, name string, args []string) ([]byte, int, error) {
	ctx, cancel := context.WithDeadline(context.Background(), deadline)
	defer cancel()

	if cleanup, err := e.setSubCmdCgroup(&e.childCmd, e.command.StatsCgroup()); err != nil {
		return nil, 0, err
	} else {
		defer cleanup()
	}

	return ExecScript(ctx, e.childCmd.Dir, e.command.Env, e.childCmd.SysProcAttr, e.command.NetworkIsolation, name, args)
}

// ExecScript executes cmd with args and returns the output, exit code, and
// error. Output is truncated to drivers/shared/structs.CheckBufSize
func ExecScript(ctx context.Context, dir string, env []string, attrs *syscall.SysProcAttr,
	netSpec *drivers.NetworkIsolationSpec, name string, args []string) ([]byte, int, error) {

	cmd := exec.CommandContext(ctx, name, args...)

	// Copy runtime environment from the main command
	cmd.SysProcAttr = attrs

	cmd.Dir = dir
	cmd.Env = env

	// Capture output
	buf, _ := circbuf.NewBuffer(int64(drivers.CheckBufSize))
	cmd.Stdout = buf
	cmd.Stderr = buf

	if err := withNetworkIsolation(cmd.Run, netSpec); err != nil {
		exitErr, ok := err.(*exec.ExitError)
		if !ok {
			// Non-exit error, return it and let the caller treat
			// it as a critical failure
			return nil, 0, err
		}

		// Some kind of error happened; default to critical
		exitCode := 2
		if status, ok := exitErr.Sys().(syscall.WaitStatus); ok {
			exitCode = status.ExitStatus()
		}

		// Don't return the exitError as the caller only needs the
		// output and code.
		return buf.Bytes(), exitCode, nil
	}
	return buf.Bytes(), 0, nil
}

func (e *UniversalExecutor) ExecStreaming(ctx context.Context, command []string, tty bool,
	stream drivers.ExecTaskStream) error {

	if len(command) == 0 {
		return fmt.Errorf("command is required")
	}

	cmd := exec.CommandContext(ctx, command[0], command[1:]...)

	cmd.Dir = "/"
	cmd.Env = e.childCmd.Env

	execHelper := &execHelper{
		logger: e.logger,

		newTerminal: func() (func() (*os.File, error), *os.File, error) {
			pty, tty, err := pty.Open()
			if err != nil {
				return nil, nil, err
			}

			return func() (*os.File, error) { return pty, nil }, tty, err
		},
		setTTY: func(tty *os.File) error {
			cmd.SysProcAttr = sessionCmdAttr(tty)

			cmd.Stdin = tty
			cmd.Stdout = tty
			cmd.Stderr = tty
			return nil
		},
		setIO: func(stdin io.Reader, stdout, stderr io.Writer) error {
			cmd.Stdin = stdin
			cmd.Stdout = stdout
			cmd.Stderr = stderr
			return nil
		},
		processStart: func() error {
			if u := e.command.User; u != "" {
				if err := setCmdUser(cmd, u); err != nil {
					return err
				}
			}
			cgroup := e.command.StatsCgroup()
			if cleanup, err := e.setSubCmdCgroup(cmd, cgroup); err != nil {
				return err
			} else {
				defer cleanup()
			}
			return withNetworkIsolation(cmd.Start, e.command.NetworkIsolation)
		},
		processWait: func() (*os.ProcessState, error) {
			err := cmd.Wait()
			return cmd.ProcessState, err
		},
	}

	return execHelper.run(ctx, tty, stream)
}

// Wait waits until a process has exited and returns it's exitcode and errors
func (e *UniversalExecutor) Wait(ctx context.Context) (*ProcessState, error) {
	select {
	case <-ctx.Done():
		return nil, ctx.Err()
	case <-e.processExited:
		return e.exitState, nil
	}
}

func (e *UniversalExecutor) UpdateResources(resources *drivers.Resources) error {
	return nil
}

func (e *UniversalExecutor) wait() {
	defer close(e.processExited)
	defer e.command.Close()
	pid := e.childCmd.Process.Pid
	err := e.childCmd.Wait()
	if err == nil {
		e.exitState = &ProcessState{Pid: pid, ExitCode: 0, Time: time.Now()}
		return
	}

	exitCode := 1
	var signal int
	if exitErr, ok := err.(*exec.ExitError); ok {
		if status, ok := exitErr.Sys().(syscall.WaitStatus); ok {
			exitCode = status.ExitStatus()
			if status.Signaled() {
				// bash(1) uses the lower 7 bits of a uint8
				// to indicate normal program failure (see
				// <sysexits.h>). If a process terminates due
				// to a signal, encode the signal number to
				// indicate which signal caused the process
				// to terminate.  Mirror this exit code
				// encoding scheme.
				const exitSignalBase = 128
				signal = int(status.Signal())
				exitCode = exitSignalBase + signal
			}
		}
	} else {
		e.logger.Warn("unexpected Cmd.Wait() error type", "error", err)
	}

	e.exitState = &ProcessState{Pid: pid, ExitCode: exitCode, Signal: signal, Time: time.Now()}
}

var (
	// finishedErr is the error message received when trying to kill and already
	// exited process.
	finishedErr = "os: process already finished"

	// noSuchProcessErr is the error message received when trying to kill a non
	// existing process (e.g. when killing a process group).
	noSuchProcessErr = "no such process"
)

// Shutdown cleans up the alloc directory, destroys resource container and
// kills the user process.
func (e *UniversalExecutor) Shutdown(signal string, grace time.Duration) error {
	e.logger.Debug("shutdown requested", "signal", signal, "grace_period_ms", grace.Round(time.Millisecond))
	var merr multierror.Error

	// If the executor did not launch a process, return.
	if e.command == nil {
		return nil
	}

	// If there is no process we can't shutdown
	if e.childCmd.Process == nil {
		e.logger.Warn("failed to shutdown due to missing process", "error", "no process found")
		return fmt.Errorf("executor failed to shutdown error: no process found")
	}

	proc, err := os.FindProcess(e.childCmd.Process.Pid)
	if err != nil {
		err = fmt.Errorf("executor failed to find process: %v", err)
		e.logger.Warn("failed to shutdown due to inability to find process", "pid", e.childCmd.Process.Pid, "error", err)
		return err
	}

	// If grace is 0 then skip shutdown logic
	if grace > 0 {
		// Default signal to SIGINT if not set
		if signal == "" {
			signal = "SIGINT"
		}

		sig, ok := signals.SignalLookup[signal]
		if !ok {
			err = fmt.Errorf("error unknown signal given for shutdown: %s", signal)
			e.logger.Warn("failed to shutdown", "error", err)
			return err
		}

		if err := e.shutdownProcess(sig, proc); err != nil {
			e.logger.Warn("failed to shutdown process", "pid", proc.Pid, "error", err)
			return err
		}

		select {
		case <-e.processExited:
		case <-time.After(grace):
			proc.Kill()
		}
	} else {
		proc.Kill()
	}

	// Issue sigkill to the process group (if possible)
	if err = e.killProcessTree(proc); err != nil {
		e.logger.Warn("failed to shutdown process group", "pid", proc.Pid, "error", err)
	}

	// Wait for process to exit
	select {
	case <-e.processExited:
	case <-time.After(time.Second * 15):
		e.logger.Warn("process did not exit after 15 seconds")
		merr.Errors = append(merr.Errors, fmt.Errorf("process did not exit after 15 seconds"))
	}

	if err = merr.ErrorOrNil(); err != nil {
		// Note that proclib in the TR shutdown may also dispatch a final platform
		// cleanup technique (e.g. cgroup kill), but if we get to the point where
		// that matters the Task was doing something naughty.
		e.logger.Warn("failed to shutdown due to some error", "error", err.Error())
		return err
	}

	return nil
}

// Signal sends the passed signal to the task
func (e *UniversalExecutor) Signal(s os.Signal) error {
	if e.childCmd.Process == nil {
		return fmt.Errorf("Task not yet run")
	}

	e.logger.Debug("sending signal to PID", "signal", s, "pid", e.childCmd.Process.Pid)
	err := e.childCmd.Process.Signal(s)
	if err != nil {
		e.logger.Error("sending signal failed", "signal", s, "error", err)
		return err
	}

	return nil
}

func (e *UniversalExecutor) Stats(ctx context.Context, interval time.Duration) (<-chan *cstructs.TaskResourceUsage, error) {
	ch := make(chan *cstructs.TaskResourceUsage)
	go e.handleStats(ch, ctx, interval)
	return ch, nil
}

func (e *UniversalExecutor) handleStats(ch chan *cstructs.TaskResourceUsage, ctx context.Context, interval time.Duration) {
	defer close(ch)
	timer := time.NewTimer(0)
	for {
		select {
		case <-ctx.Done():
			return

		case <-timer.C:
			timer.Reset(interval)
		}

		stats := e.processStats.StatProcesses()

		select {
		case <-ctx.Done():
			return
		case ch <- procstats.Aggregate(e.systemCpuStats, stats):
		}
	}
}

// usesCustomCgroup whether cgroup_v1_override or cgroup_v2_override is set
func (e *UniversalExecutor) usesCustomCgroup() bool {
	return len(e.command.OverrideCgroupV1) > 0 || e.command.OverrideCgroupV2 != ""
}

// lookupBin looks for path to the binary to run by looking for the binary in
// the following locations, in-order:
// task/local/, task/, on the host file system, in host $PATH
// The return path is absolute.
func lookupBin(taskDir string, bin string) (string, error) {
	// Check in the local directory
	local := filepath.Join(taskDir, allocdir.TaskLocal, bin)
	if _, err := os.Stat(local); err == nil {
		return local, nil
	}

	// Check at the root of the task's directory
	root := filepath.Join(taskDir, bin)
	if _, err := os.Stat(root); err == nil {
		return root, nil
	}

	// when checking host paths, check with Stat first if path is absolute
	// as exec.LookPath only considers files already marked as executable
	// and only consider this for absolute paths to avoid depending on
	// current directory of nomad which may cause unexpected behavior
	if _, err := os.Stat(bin); err == nil && filepath.IsAbs(bin) {
		return bin, nil
	}

	// Check the $PATH
	if host, err := exec.LookPath(bin); err == nil {
		return host, nil
	}

	return "", fmt.Errorf("binary %q could not be found", bin)
}

// makeExecutable makes the given file executable for root,group,others.
func makeExecutable(binPath string) error {
	if runtime.GOOS == "windows" {
		return nil
	}

	fi, err := os.Stat(binPath)
	if err != nil {
		if os.IsNotExist(err) {
			return fmt.Errorf("binary %q does not exist", binPath)
		}
		return fmt.Errorf("specified binary is invalid: %v", err)
	}

	// If it is not executable, make it so.
	perm := fi.Mode().Perm()
	req := os.FileMode(0555)
	if perm&req != req {
		if err := os.Chmod(binPath, perm|req); err != nil {
			return fmt.Errorf("error making %q executable: %s", binPath, err)
		}
	}
	return nil
}

// SupportedCaps returns a list of all supported capabilities in kernel.
func SupportedCaps(allowNetRaw bool) []string {
	var allCaps []string
	last := capability.CAP_LAST_CAP
	// workaround for RHEL6 which has no /proc/sys/kernel/cap_last_cap
	if last == capability.Cap(63) {
		last = capability.CAP_BLOCK_SUSPEND
	}
	for _, cap := range capability.List() {
		if cap > last {
			continue
		}
		if !allowNetRaw && cap == capability.CAP_NET_RAW {
			continue
		}
		allCaps = append(allCaps, fmt.Sprintf("CAP_%s", strings.ToUpper(cap.String())))
	}
	return allCaps
}<|MERGE_RESOLUTION|>--- conflicted
+++ resolved
@@ -366,13 +366,12 @@
 		}
 	}
 
-<<<<<<< HEAD
 	// set the task dir as the working directory for the command
-	e.childCmd.Dir = e.command.TaskDir
-=======
-	// set the task work dir as the working directory for the command
-	e.childCmd.Dir = e.commandCfg.TaskDir
->>>>>>> 4ee6f172
+	if e.command.WorkDir != "" {
+		e.childCmd.Dir = e.command.WorkDir
+	} else {
+		e.childCmd.Dir = e.command.TaskDir
+	}
 
 	// start command in separate process group
 	if err := e.setNewProcessGroup(); err != nil {
