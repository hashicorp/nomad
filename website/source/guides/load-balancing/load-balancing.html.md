--- conflicted
+++ resolved
@@ -17,10 +17,8 @@
 
 - [Fabio](/guides/load-balancing/fabio.html)
 - [NGINX](/guides/load-balancing/nginx.html)
-<<<<<<< HEAD
 - [HAProxy](/guides/load-balancing/haproxy.html)
-=======
->>>>>>> 902a101e
+
 
 Please refer to the specific documentation above or in the sidebar for more
 detailed information about each strategy.