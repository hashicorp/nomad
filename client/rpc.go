--- conflicted
+++ resolved
@@ -109,14 +109,9 @@
 		return rpcErr
 	}
 
-<<<<<<< HEAD
-	// We can wait a bit and retry!
-	jitter := helper.RandomStagger(c.config.RPCHoldTimeout / structs.JitterFraction)
-=======
 	// Wait to avoid thundering herd
->>>>>>> 0078854e
 	select {
-	case <-time.After(lib.RandomStagger(c.config.RPCHoldTimeout / structs.JitterFraction)):
+	case <-time.After(helper.RandomStagger(c.config.RPCHoldTimeout / structs.JitterFraction)):
 		// If we are going to retry a blocking query we need to update the time to block so it finishes by our deadline.
 		if info, ok := args.(structs.RPCInfo); ok && info.TimeToBlock() > 0 {
 			newBlockTime := time.Until(deadline)
@@ -145,11 +140,7 @@
 	// Reads are safe to retry for stream errors, such as if a server was
 	// being shut down.
 	info, ok := args.(structs.RPCInfo)
-<<<<<<< HEAD
-	if ok && info.IsRead() && helper.IsErrEOF(err) && !info.HasTimedOut(start, rpcHoldTimeout) {
-=======
-	if ok && info.IsRead() && lib.IsErrEOF(err) {
->>>>>>> 0078854e
+	if ok && info.IsRead() && helper.IsErrEOF(err) {
 		return true
 	}
 
