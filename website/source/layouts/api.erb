<% wrap_layout :inner do %>
  <% content_for :sidebar do %>
    <ul class="nav docs-sidenav">
      <li<%= sidebar_current("api-overview") %>>
        <a href="/api/index.html">Overview</a>
      </li>

      <li<%= sidebar_current("api-libraries-and-sdks") %>>
        <a href="/api/libraries-and-sdks.html">Libraries &amp; SDKs</a>
      </li>

      <li<%= sidebar_current("api-json-jobs") %>>
        <a href="/api/json-jobs.html">JSON Jobs</a>
      </li>

      <hr>

      <li<%= sidebar_current("api-acl-policies") %>>
        <a href="/api/acl-policies.html">ACL Policies</a>
      </li>

      <li<%= sidebar_current("api-acl-tokens") %>>
        <a href="/api/acl-tokens.html">ACL Tokens</a>
      </li>

      <li<%= sidebar_current("api-agent") %>>
        <a href="/api/agent.html">Agent</a>
      </li>

      <li<%= sidebar_current("api-allocations") %>>
        <a href="/api/allocations.html">Allocations</a>
      </li>

      <li<%= sidebar_current("api-client") %>>
        <a href="/api/client.html">Client</a>
      </li>

      <li<%= sidebar_current("api-deployments") %>>
        <a href="/api/deployments.html">Deployments</a>
      </li>

      <li<%= sidebar_current("api-evaluations") %>>
        <a href="/api/evaluations.html">Evaluations</a>
      </li>

      <li<%= sidebar_current("api-jobs") %>>
        <a href="/api/jobs.html">Jobs</a>
      </li>

      <li<%= sidebar_current("api-nodes") %>>
        <a href="/api/nodes.html">Nodes</a>
      </li>

      <li<%= sidebar_current("api-operator") %>>
        <a href="/api/operator.html">Operator</a>
      </li>

      <li<%= sidebar_current("api-regions") %>>
        <a href="/api/regions.html">Regions</a>
      </li>

<<<<<<< HEAD
      <li<%= sidebar_current("api-sentinel-policies") %>>
        <a href="/api/sentinel-policies.html">Sentinel Policies</a>
=======
      <li<%= sidebar_current("api-search") %>>
        <a href="/api/search.html">Search</a>
>>>>>>> 1dc79e07
      </li>

      <li<%= sidebar_current("api-status") %>>
        <a href="/api/status.html">Status</a>
      </li>

      <li<%= sidebar_current("api-system") %>>
        <a href="/api/system.html">System</a>
      </li>

      <li<%= sidebar_current("api-validate") %>>
        <a href="/api/validate.html">Validate</a>
      </li>
    </ul>
  <% end %>

  <%= yield %>
<% end %><|MERGE_RESOLUTION|>--- conflicted
+++ resolved
@@ -59,13 +59,12 @@
         <a href="/api/regions.html">Regions</a>
       </li>
 
-<<<<<<< HEAD
-      <li<%= sidebar_current("api-sentinel-policies") %>>
-        <a href="/api/sentinel-policies.html">Sentinel Policies</a>
-=======
       <li<%= sidebar_current("api-search") %>>
         <a href="/api/search.html">Search</a>
->>>>>>> 1dc79e07
+      </li>
+
+      <li<%= sidebar_current("api-sentinel-policies") %>>
+          <a href="/api/sentinel-policies.html">Sentinel Policies</a>
       </li>
 
       <li<%= sidebar_current("api-status") %>>
