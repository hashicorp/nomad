package agent

import (
	"fmt"
	"net/http"
	"net/http/httptest"
	"reflect"
	"strconv"
	"testing"
	"time"

	"github.com/golang/snappy"
	"github.com/hashicorp/nomad/acl"
	api "github.com/hashicorp/nomad/api"
	"github.com/hashicorp/nomad/ci"
	"github.com/hashicorp/nomad/helper/pointer"
	"github.com/hashicorp/nomad/nomad/mock"
	"github.com/hashicorp/nomad/nomad/structs"
	"github.com/stretchr/testify/assert"
	"github.com/stretchr/testify/require"
)

func TestHTTP_JobsList(t *testing.T) {
	ci.Parallel(t)
	httpTest(t, nil, func(s *TestAgent) {
		for i := 0; i < 3; i++ {
			// Create the job
			job := mock.Job()
			args := structs.JobRegisterRequest{
				Job: job,
				WriteRequest: structs.WriteRequest{
					Region:    "global",
					Namespace: structs.DefaultNamespace,
				},
			}
			var resp structs.JobRegisterResponse
			if err := s.Agent.RPC("Job.Register", &args, &resp); err != nil {
				t.Fatalf("err: %v", err)
			}
		}

		// Make the HTTP request
		req, err := http.NewRequest("GET", "/v1/jobs", nil)
		if err != nil {
			t.Fatalf("err: %v", err)
		}
		respW := httptest.NewRecorder()

		// Make the request
		obj, err := s.Server.JobsRequest(respW, req)
		if err != nil {
			t.Fatalf("err: %v", err)
		}

		// Check for the index
		if respW.Result().Header.Get("X-Nomad-Index") == "" {
			t.Fatalf("missing index")
		}
		if respW.Result().Header.Get("X-Nomad-KnownLeader") != "true" {
			t.Fatalf("missing known leader")
		}
		if respW.Result().Header.Get("X-Nomad-LastContact") == "" {
			t.Fatalf("missing last contact")
		}

		// Check the job
		j := obj.([]*structs.JobListStub)
		if len(j) != 3 {
			t.Fatalf("bad: %#v", j)
		}
	})
}

func TestHTTP_PrefixJobsList(t *testing.T) {
	ci.Parallel(t)

	ids := []string{
		"aaaaaaaa-e8f7-fd38-c855-ab94ceb89706",
		"aabbbbbb-e8f7-fd38-c855-ab94ceb89706",
		"aabbcccc-e8f7-fd38-c855-ab94ceb89706",
	}
	ci.Parallel(t)
	httpTest(t, nil, func(s *TestAgent) {
		for i := 0; i < 3; i++ {
			// Create the job
			job := mock.Job()
			job.ID = ids[i]
			job.TaskGroups[0].Count = 1
			args := structs.JobRegisterRequest{
				Job: job,
				WriteRequest: structs.WriteRequest{
					Region:    "global",
					Namespace: structs.DefaultNamespace,
				},
			}
			var resp structs.JobRegisterResponse
			if err := s.Agent.RPC("Job.Register", &args, &resp); err != nil {
				t.Fatalf("err: %v", err)
			}
		}

		// Make the HTTP request
		req, err := http.NewRequest("GET", "/v1/jobs?prefix=aabb", nil)
		if err != nil {
			t.Fatalf("err: %v", err)
		}
		respW := httptest.NewRecorder()

		// Make the request
		obj, err := s.Server.JobsRequest(respW, req)
		if err != nil {
			t.Fatalf("err: %v", err)
		}

		// Check for the index
		if respW.Result().Header.Get("X-Nomad-Index") == "" {
			t.Fatalf("missing index")
		}
		if respW.Result().Header.Get("X-Nomad-KnownLeader") != "true" {
			t.Fatalf("missing known leader")
		}
		if respW.Result().Header.Get("X-Nomad-LastContact") == "" {
			t.Fatalf("missing last contact")
		}

		// Check the job
		j := obj.([]*structs.JobListStub)
		if len(j) != 2 {
			t.Fatalf("bad: %#v", j)
		}
	})
}

func TestHTTP_JobsList_AllNamespaces_OSS(t *testing.T) {
	ci.Parallel(t)
	httpTest(t, nil, func(s *TestAgent) {
		for i := 0; i < 3; i++ {
			// Create the job
			job := mock.Job()
			args := structs.JobRegisterRequest{
				Job: job,
				WriteRequest: structs.WriteRequest{
					Region:    "global",
					Namespace: structs.DefaultNamespace,
				},
			}
			var resp structs.JobRegisterResponse
			err := s.Agent.RPC("Job.Register", &args, &resp)
			require.NoError(t, err)
		}

		// Make the HTTP request
		req, err := http.NewRequest("GET", "/v1/jobs?namespace=*", nil)
		require.NoError(t, err)
		respW := httptest.NewRecorder()

		// Make the request
		obj, err := s.Server.JobsRequest(respW, req)
		require.NoError(t, err)

		// Check for the index
		require.NotEmpty(t, respW.Result().Header.Get("X-Nomad-Index"), "missing index")
		require.Equal(t, "true", respW.Result().Header.Get("X-Nomad-KnownLeader"), "missing known leader")
		require.NotEmpty(t, respW.Result().Header.Get("X-Nomad-LastContact"), "missing last contact")

		// Check the job
		j := obj.([]*structs.JobListStub)
		require.Len(t, j, 3)

		require.Equal(t, "default", j[0].Namespace)
	})
}

func TestHTTP_JobsRegister(t *testing.T) {
	ci.Parallel(t)
	httpTest(t, nil, func(s *TestAgent) {
		// Create the job
		job := MockJob()
		args := api.JobRegisterRequest{
			Job:          job,
			WriteRequest: api.WriteRequest{Region: "global"},
		}
		buf := encodeReq(args)

		// Make the HTTP request
		req, err := http.NewRequest("PUT", "/v1/jobs", buf)
		if err != nil {
			t.Fatalf("err: %v", err)
		}
		respW := httptest.NewRecorder()

		// Make the request
		obj, err := s.Server.JobsRequest(respW, req)
		if err != nil {
			t.Fatalf("err: %v", err)
		}

		// Check the response
		dereg := obj.(structs.JobRegisterResponse)
		if dereg.EvalID == "" {
			t.Fatalf("bad: %v", dereg)
		}

		// Check for the index
		if respW.Result().Header.Get("X-Nomad-Index") == "" {
			t.Fatalf("missing index")
		}

		// Check the job is registered
		getReq := structs.JobSpecificRequest{
			JobID: *job.ID,
			QueryOptions: structs.QueryOptions{
				Region:    "global",
				Namespace: structs.DefaultNamespace,
			},
		}
		var getResp structs.SingleJobResponse
		if err := s.Agent.RPC("Job.GetJob", &getReq, &getResp); err != nil {
			t.Fatalf("err: %v", err)
		}

		if getResp.Job == nil {
			t.Fatalf("job does not exist")
		}
	})
}

func TestHTTP_JobsRegister_IgnoresParentID(t *testing.T) {
	ci.Parallel(t)
	httpTest(t, nil, func(s *TestAgent) {
		// Create the job
		job := MockJob()
		parentID := "somebadparentid"
		job.ParentID = &parentID
		args := api.JobRegisterRequest{
			Job:          job,
			WriteRequest: api.WriteRequest{Region: "global"},
		}
		buf := encodeReq(args)

		// Make the HTTP request
		req, err := http.NewRequest("PUT", "/v1/jobs", buf)
		require.NoError(t, err)
		respW := httptest.NewRecorder()

		// Make the request
		obj, err := s.Server.JobsRequest(respW, req)
		require.NoError(t, err)

		// Check the response
		reg := obj.(structs.JobRegisterResponse)
		require.NotEmpty(t, reg.EvalID)

		// Check for the index
		require.NotEmpty(t, respW.Result().Header.Get("X-Nomad-Index"))

		// Check the job is registered
		getReq := structs.JobSpecificRequest{
			JobID: *job.ID,
			QueryOptions: structs.QueryOptions{
				Region:    "global",
				Namespace: structs.DefaultNamespace,
			},
		}
		var getResp structs.SingleJobResponse
		err = s.Agent.RPC("Job.GetJob", &getReq, &getResp)
		require.NoError(t, err)

		require.NotNil(t, getResp.Job)
		require.Equal(t, *job.ID, getResp.Job.ID)
		require.Empty(t, getResp.Job.ParentID)

		// check the eval exists
		evalReq := structs.EvalSpecificRequest{
			EvalID: reg.EvalID,
			QueryOptions: structs.QueryOptions{
				Region:    "global",
				Namespace: structs.DefaultNamespace,
			},
		}
		var evalResp structs.SingleEvalResponse
		err = s.Agent.RPC("Eval.GetEval", &evalReq, &evalResp)
		require.NoError(t, err)

		require.NotNil(t, evalResp.Eval)
		require.Equal(t, reg.EvalID, evalResp.Eval.ID)
	})
}

// Test that ACL token is properly threaded through to the RPC endpoint
func TestHTTP_JobsRegister_ACL(t *testing.T) {
	ci.Parallel(t)
	httpACLTest(t, nil, func(s *TestAgent) {
		// Create the job
		job := MockJob()
		args := api.JobRegisterRequest{
			Job: job,
			WriteRequest: api.WriteRequest{
				Region: "global",
			},
		}
		buf := encodeReq(args)

		// Make the HTTP request
		req, err := http.NewRequest("PUT", "/v1/jobs", buf)
		if err != nil {
			t.Fatalf("err: %v", err)
		}
		respW := httptest.NewRecorder()
		setToken(req, s.RootToken)

		// Make the request
		obj, err := s.Server.JobsRequest(respW, req)
		if err != nil {
			t.Fatalf("err: %v", err)
		}
		assert.NotNil(t, obj)
	})
}

func TestHTTP_JobsRegister_Defaulting(t *testing.T) {
	ci.Parallel(t)
	httpTest(t, nil, func(s *TestAgent) {
		// Create the job
		job := MockJob()

		// Do not set its priority
		job.Priority = nil

		args := api.JobRegisterRequest{
			Job:          job,
			WriteRequest: api.WriteRequest{Region: "global"},
		}
		buf := encodeReq(args)

		// Make the HTTP request
		req, err := http.NewRequest("PUT", "/v1/jobs", buf)
		if err != nil {
			t.Fatalf("err: %v", err)
		}
		respW := httptest.NewRecorder()

		// Make the request
		obj, err := s.Server.JobsRequest(respW, req)
		if err != nil {
			t.Fatalf("err: %v", err)
		}

		// Check the response
		dereg := obj.(structs.JobRegisterResponse)
		if dereg.EvalID == "" {
			t.Fatalf("bad: %v", dereg)
		}

		// Check for the index
		if respW.Result().Header.Get("X-Nomad-Index") == "" {
			t.Fatalf("missing index")
		}

		// Check the job is registered
		getReq := structs.JobSpecificRequest{
			JobID: *job.ID,
			QueryOptions: structs.QueryOptions{
				Region:    "global",
				Namespace: structs.DefaultNamespace,
			},
		}
		var getResp structs.SingleJobResponse
		if err := s.Agent.RPC("Job.GetJob", &getReq, &getResp); err != nil {
			t.Fatalf("err: %v", err)
		}

		if getResp.Job == nil {
			t.Fatalf("job does not exist")
		}
		if getResp.Job.Priority != 50 {
			t.Fatalf("job didn't get defaulted")
		}
	})
}

func TestHTTP_JobsParse(t *testing.T) {
	ci.Parallel(t)
	httpTest(t, nil, func(s *TestAgent) {
		buf := encodeReq(api.JobsParseRequest{JobHCL: mock.HCL()})
		req, err := http.NewRequest("POST", "/v1/jobs/parse", buf)
		if err != nil {
			t.Fatalf("err: %v", err)
		}

		respW := httptest.NewRecorder()

		obj, err := s.Server.JobsParseRequest(respW, req)
		if err != nil {
			t.Fatalf("err: %v", err)
		}
		if obj == nil {
			t.Fatal("response should not be nil")
		}

		job := obj.(*api.Job)
		expected := mock.Job()
		if job.Name == nil || *job.Name != expected.Name {
			t.Fatalf("job name is '%s', expected '%s'", *job.Name, expected.Name)
		}

		if job.Datacenters == nil ||
			job.Datacenters[0] != expected.Datacenters[0] {
			t.Fatalf("job datacenters is '%s', expected '%s'",
				job.Datacenters[0], expected.Datacenters[0])
		}
	})
}

func TestHTTP_JobsParse_ACL(t *testing.T) {
	ci.Parallel(t)

	httpACLTest(t, nil, func(s *TestAgent) {
		state := s.Agent.server.State()

		// ACL tokens used in tests.
		nodeToken := mock.CreatePolicyAndToken(
			t, state, 1000, "node",
			mock.NodePolicy(acl.PolicyWrite),
		)
		parseJobDevToken := mock.CreatePolicyAndToken(
			t, state, 1002, "parse-job-dev",
			mock.NamespacePolicy("dev", "", []string{"parse-job"}),
		)
		readNsDevToken := mock.CreatePolicyAndToken(
			t, state, 1004, "read-dev",
			mock.NamespacePolicy("dev", "read", nil),
		)
		parseJobDefaultToken := mock.CreatePolicyAndToken(
			t, state, 1006, "parse-job-default",
			mock.NamespacePolicy("default", "", []string{"parse-job"}),
		)
		submitJobDefaultToken := mock.CreatePolicyAndToken(
			t, state, 1008, "submit-job-default",
			mock.NamespacePolicy("default", "", []string{"submit-job"}),
		)
		readNsDefaultToken := mock.CreatePolicyAndToken(
			t, state, 1010, "read-default",
			mock.NamespacePolicy("default", "read", nil),
		)

		testCases := []struct {
			name        string
			token       *structs.ACLToken
			namespace   string
			expectError bool
		}{
			{
				name:        "missing ACL token",
				token:       nil,
				expectError: true,
			},
			{
				name:        "wrong permissions",
				token:       nodeToken,
				expectError: true,
			},
			{
				name:        "wrong namespace",
				token:       readNsDevToken,
				expectError: true,
			},
			{
				name:        "wrong namespace capability",
				token:       parseJobDevToken,
				expectError: true,
			},
			{
				name:        "default namespace read",
				token:       readNsDefaultToken,
				expectError: false,
			},
			{
				name:        "non-default namespace read",
				token:       readNsDevToken,
				namespace:   "dev",
				expectError: false,
			},
			{
				name:        "default namespace parse-job capability",
				token:       parseJobDefaultToken,
				expectError: false,
			},
			{
				name:        "default namespace submit-job capability",
				token:       submitJobDefaultToken,
				expectError: false,
			},
			{
				name:        "non-default namespace capability",
				token:       parseJobDevToken,
				namespace:   "dev",
				expectError: false,
			},
		}

		for _, tc := range testCases {
			t.Run(tc.name, func(t *testing.T) {
				buf := encodeReq(api.JobsParseRequest{JobHCL: mock.HCL()})
				req, err := http.NewRequest("POST", "/v1/jobs/parse", buf)
				require.NoError(t, err)

				if tc.namespace != "" {
					setNamespace(req, tc.namespace)
				}

				if tc.token != nil {
					setToken(req, tc.token)
				}

				respW := httptest.NewRecorder()
				obj, err := s.Server.JobsParseRequest(respW, req)

				if tc.expectError {
					require.Error(t, err)
					require.Equal(t, structs.ErrPermissionDenied.Error(), err.Error())
				} else {
					require.NoError(t, err)
					require.NotNil(t, obj)

					job := obj.(*api.Job)
					expected := mock.Job()
					require.Equal(t, expected.Name, *job.Name)
					require.ElementsMatch(t, expected.Datacenters, job.Datacenters)
				}
			})
		}
	})
}

func TestHTTP_JobQuery(t *testing.T) {
	ci.Parallel(t)
	httpTest(t, nil, func(s *TestAgent) {
		// Create the job
		job := mock.Job()
		args := structs.JobRegisterRequest{
			Job: job,
			WriteRequest: structs.WriteRequest{
				Region:    "global",
				Namespace: structs.DefaultNamespace,
			},
		}
		var resp structs.JobRegisterResponse
		if err := s.Agent.RPC("Job.Register", &args, &resp); err != nil {
			t.Fatalf("err: %v", err)
		}

		// Make the HTTP request
		req, err := http.NewRequest("GET", "/v1/job/"+job.ID, nil)
		if err != nil {
			t.Fatalf("err: %v", err)
		}
		respW := httptest.NewRecorder()

		// Make the request
		obj, err := s.Server.JobSpecificRequest(respW, req)
		if err != nil {
			t.Fatalf("err: %v", err)
		}

		// Check for the index
		if respW.Result().Header.Get("X-Nomad-Index") == "" {
			t.Fatalf("missing index")
		}
		if respW.Result().Header.Get("X-Nomad-KnownLeader") != "true" {
			t.Fatalf("missing known leader")
		}
		if respW.Result().Header.Get("X-Nomad-LastContact") == "" {
			t.Fatalf("missing last contact")
		}

		// Check the job
		j := obj.(*structs.Job)
		if j.ID != job.ID {
			t.Fatalf("bad: %#v", j)
		}
	})
}

func TestHTTP_JobQuery_Payload(t *testing.T) {
	ci.Parallel(t)
	httpTest(t, nil, func(s *TestAgent) {
		// Create the job
		job := mock.Job()

		// Insert Payload compressed
		expected := []byte("hello world")
		compressed := snappy.Encode(nil, expected)
		job.Payload = compressed

		// Directly manipulate the state
		state := s.Agent.server.State()
		if err := state.UpsertJob(structs.MsgTypeTestSetup, 1000, job); err != nil {
			t.Fatalf("Failed to upsert job: %v", err)
		}

		// Make the HTTP request
		req, err := http.NewRequest("GET", "/v1/job/"+job.ID, nil)
		if err != nil {
			t.Fatalf("err: %v", err)
		}
		respW := httptest.NewRecorder()

		// Make the request
		obj, err := s.Server.JobSpecificRequest(respW, req)
		if err != nil {
			t.Fatalf("err: %v", err)
		}

		// Check for the index
		if respW.Result().Header.Get("X-Nomad-Index") == "" {
			t.Fatalf("missing index")
		}
		if respW.Result().Header.Get("X-Nomad-KnownLeader") != "true" {
			t.Fatalf("missing known leader")
		}
		if respW.Result().Header.Get("X-Nomad-LastContact") == "" {
			t.Fatalf("missing last contact")
		}

		// Check the job
		j := obj.(*structs.Job)
		if j.ID != job.ID {
			t.Fatalf("bad: %#v", j)
		}

		// Check the payload is decompressed
		if !reflect.DeepEqual(j.Payload, expected) {
			t.Fatalf("Payload not decompressed properly; got %#v; want %#v", j.Payload, expected)
		}
	})
}

func TestHTTP_jobUpdate_systemScaling(t *testing.T) {
	ci.Parallel(t)
	httpTest(t, nil, func(s *TestAgent) {
		// Create the job
		job := MockJob()
		job.Type = pointer.Of("system")
		job.TaskGroups[0].Scaling = &api.ScalingPolicy{Enabled: pointer.Of(true)}
		args := api.JobRegisterRequest{
			Job: job,
			WriteRequest: api.WriteRequest{
				Region:    "global",
				Namespace: api.DefaultNamespace,
			},
		}
		buf := encodeReq(args)

		// Make the HTTP request
		req, err := http.NewRequest("PUT", "/v1/job/"+*job.ID, buf)
		if err != nil {
			t.Fatalf("err: %v", err)
		}
		respW := httptest.NewRecorder()

		// Make the request
		obj, err := s.Server.JobSpecificRequest(respW, req)
		assert.Nil(t, obj)
		assert.Equal(t, CodedError(400, "Task groups with job type system do not support scaling stanzas"), err)
	})
}

func TestHTTP_JobUpdate(t *testing.T) {
	ci.Parallel(t)
	httpTest(t, nil, func(s *TestAgent) {
		// Create the job
		job := MockJob()
		args := api.JobRegisterRequest{
			Job: job,
			WriteRequest: api.WriteRequest{
				Region:    "global",
				Namespace: api.DefaultNamespace,
			},
		}
		buf := encodeReq(args)

		// Make the HTTP request
		req, err := http.NewRequest("PUT", "/v1/job/"+*job.ID, buf)
		if err != nil {
			t.Fatalf("err: %v", err)
		}
		respW := httptest.NewRecorder()

		// Make the request
		obj, err := s.Server.JobSpecificRequest(respW, req)
		if err != nil {
			t.Fatalf("err: %v", err)
		}

		// Check the response
		dereg := obj.(structs.JobRegisterResponse)
		if dereg.EvalID == "" {
			t.Fatalf("bad: %v", dereg)
		}

		// Check for the index
		if respW.Result().Header.Get("X-Nomad-Index") == "" {
			t.Fatalf("missing index")
		}

		// Check the job is registered
		getReq := structs.JobSpecificRequest{
			JobID: *job.ID,
			QueryOptions: structs.QueryOptions{
				Region:    "global",
				Namespace: structs.DefaultNamespace,
			},
		}
		var getResp structs.SingleJobResponse
		if err := s.Agent.RPC("Job.GetJob", &getReq, &getResp); err != nil {
			t.Fatalf("err: %v", err)
		}

		if getResp.Job == nil {
			t.Fatalf("job does not exist")
		}
	})
}

func TestHTTP_JobUpdate_EvalPriority(t *testing.T) {
	ci.Parallel(t)

	testCases := []struct {
		inputEvalPriority int
		expectedError     bool
		name              string
	}{
		{
			inputEvalPriority: 95,
			expectedError:     false,
			name:              "valid input eval priority",
		},
		{
			inputEvalPriority: 99999999999,
			expectedError:     true,
			name:              "invalid input eval priority",
		},
		{
			inputEvalPriority: 0,
			expectedError:     false,
			name:              "no input eval priority",
		},
	}

	for _, tc := range testCases {
		t.Run(tc.name, func(t *testing.T) {

			httpTest(t, nil, func(s *TestAgent) {
				// Create the job
				job := MockJob()
				args := api.JobRegisterRequest{
					Job: job,
					WriteRequest: api.WriteRequest{
						Region:    "global",
						Namespace: api.DefaultNamespace,
					},
				}

				// Add our eval priority query param if set.
				if tc.inputEvalPriority > 0 {
					args.EvalPriority = tc.inputEvalPriority
				}
				buf := encodeReq(args)

				// Make the HTTP request
				req, err := http.NewRequest("PUT", "/v1/job/"+*job.ID, buf)
				assert.Nil(t, err)
				respW := httptest.NewRecorder()

				// Make the request
				obj, err := s.Server.JobSpecificRequest(respW, req)
				if tc.expectedError {
					assert.NotNil(t, err)
					return
				} else {
					assert.Nil(t, err)
				}

				// Check the response
				regResp := obj.(structs.JobRegisterResponse)
				assert.NotEmpty(t, regResp.EvalID)
				assert.NotEmpty(t, respW.Result().Header.Get("X-Nomad-Index"))

				// Check the job is registered
				getReq := structs.JobSpecificRequest{
					JobID: *job.ID,
					QueryOptions: structs.QueryOptions{
						Region:    "global",
						Namespace: structs.DefaultNamespace,
					},
				}
				var getResp structs.SingleJobResponse
				assert.Nil(t, s.Agent.RPC("Job.GetJob", &getReq, &getResp))
				assert.NotNil(t, getResp.Job)

				// Check the evaluation that resulted from the job register.
				evalInfoReq, err := http.NewRequest("GET", "/v1/evaluation/"+regResp.EvalID, nil)
				assert.Nil(t, err)
				respW.Flush()

				evalRaw, err := s.Server.EvalSpecificRequest(respW, evalInfoReq)
				assert.Nil(t, err)
				evalRespObj := evalRaw.(*structs.Evaluation)

				if tc.inputEvalPriority > 0 {
					assert.Equal(t, tc.inputEvalPriority, evalRespObj.Priority)
				} else {
					assert.Equal(t, *job.Priority, evalRespObj.Priority)
				}
			})
		})
	}
}

func TestHTTP_JobUpdateRegion(t *testing.T) {
	ci.Parallel(t)

	cases := []struct {
		Name           string
		ConfigRegion   string
		APIRegion      string
		ExpectedRegion string
	}{
		{
			Name:           "api region takes precedence",
			ConfigRegion:   "not-global",
			APIRegion:      "north-america",
			ExpectedRegion: "north-america",
		},
		{
			Name:           "config region is set",
			ConfigRegion:   "north-america",
			APIRegion:      "",
			ExpectedRegion: "north-america",
		},
		{
			Name:           "api region is set",
			ConfigRegion:   "",
			APIRegion:      "north-america",
			ExpectedRegion: "north-america",
		},
		{
			Name:           "defaults to node region global if no region is provided",
			ConfigRegion:   "",
			APIRegion:      "",
			ExpectedRegion: "global",
		},
		{
			Name:           "defaults to node region not-global if no region is provided",
			ConfigRegion:   "",
			APIRegion:      "",
			ExpectedRegion: "not-global",
		},
	}

	for _, tc := range cases {
		t.Run(tc.Name, func(t *testing.T) {
			httpTest(t, func(c *Config) { c.Region = tc.ExpectedRegion }, func(s *TestAgent) {
				// Create the job
				job := MockRegionalJob()

				if tc.ConfigRegion == "" {
					job.Region = nil
				} else {
					job.Region = &tc.ConfigRegion
				}

				args := api.JobRegisterRequest{
					Job: job,
					WriteRequest: api.WriteRequest{
						Namespace: api.DefaultNamespace,
						Region:    tc.APIRegion,
					},
				}

				buf := encodeReq(args)

				// Make the HTTP request
				url := "/v1/job/" + *job.ID

				req, err := http.NewRequest("PUT", url, buf)
				require.NoError(t, err)
				respW := httptest.NewRecorder()

				// Make the request
				obj, err := s.Server.JobSpecificRequest(respW, req)
				require.NoError(t, err)

				// Check the response
				dereg := obj.(structs.JobRegisterResponse)
				require.NotEmpty(t, dereg.EvalID)

				// Check for the index
				require.NotEmpty(t, respW.Result().Header.Get("X-Nomad-Index"), "missing index")

				// Check the job is registered
				getReq := structs.JobSpecificRequest{
					JobID: *job.ID,
					QueryOptions: structs.QueryOptions{
						Region:    tc.ExpectedRegion,
						Namespace: structs.DefaultNamespace,
					},
				}
				var getResp structs.SingleJobResponse
				err = s.Agent.RPC("Job.GetJob", &getReq, &getResp)
				require.NoError(t, err)
				require.NotNil(t, getResp.Job, "job does not exist")
				require.Equal(t, tc.ExpectedRegion, getResp.Job.Region)
			})
		})
	}
}

func TestHTTP_JobDelete(t *testing.T) {
	ci.Parallel(t)
	httpTest(t, nil, func(s *TestAgent) {
		// Create the job
		job := mock.Job()
		args := structs.JobRegisterRequest{
			Job: job,
			WriteRequest: structs.WriteRequest{
				Region:    "global",
				Namespace: structs.DefaultNamespace,
			},
		}
		var resp structs.JobRegisterResponse
		if err := s.Agent.RPC("Job.Register", &args, &resp); err != nil {
			t.Fatalf("err: %v", err)
		}

		// Make the HTTP request to do a soft delete
		req, err := http.NewRequest("DELETE", "/v1/job/"+job.ID, nil)
		if err != nil {
			t.Fatalf("err: %v", err)
		}
		respW := httptest.NewRecorder()

		// Make the request
		obj, err := s.Server.JobSpecificRequest(respW, req)
		if err != nil {
			t.Fatalf("err: %v", err)
		}

		// Check the response
		dereg := obj.(structs.JobDeregisterResponse)
		if dereg.EvalID == "" {
			t.Fatalf("bad: %v", dereg)
		}

		// Check for the index
		if respW.Result().Header.Get("X-Nomad-Index") == "" {
			t.Fatalf("missing index")
		}

		// Check the job is still queryable
		getReq1 := structs.JobSpecificRequest{
			JobID: job.ID,
			QueryOptions: structs.QueryOptions{
				Region:    "global",
				Namespace: structs.DefaultNamespace,
			},
		}
		var getResp1 structs.SingleJobResponse
		if err := s.Agent.RPC("Job.GetJob", &getReq1, &getResp1); err != nil {
			t.Fatalf("err: %v", err)
		}
		if getResp1.Job == nil {
			t.Fatalf("job doesn't exists")
		}
		if !getResp1.Job.Stop {
			t.Fatalf("job should be marked as stop")
		}

		// Make the HTTP request to do a purge delete
		req2, err := http.NewRequest("DELETE", "/v1/job/"+job.ID+"?purge=true", nil)
		if err != nil {
			t.Fatalf("err: %v", err)
		}
		respW.Flush()

		// Make the request
		obj, err = s.Server.JobSpecificRequest(respW, req2)
		if err != nil {
			t.Fatalf("err: %v", err)
		}

		// Check the response
		dereg = obj.(structs.JobDeregisterResponse)
		if dereg.EvalID == "" {
			t.Fatalf("bad: %v", dereg)
		}

		// Check for the index
		if respW.Result().Header.Get("X-Nomad-Index") == "" {
			t.Fatalf("missing index")
		}

		// Check the job is gone
		getReq2 := structs.JobSpecificRequest{
			JobID: job.ID,
			QueryOptions: structs.QueryOptions{
				Region:    "global",
				Namespace: structs.DefaultNamespace,
			},
		}
		var getResp2 structs.SingleJobResponse
		if err := s.Agent.RPC("Job.GetJob", &getReq2, &getResp2); err != nil {
			t.Fatalf("err: %v", err)
		}
		if getResp2.Job != nil {
			t.Fatalf("job still exists")
		}
	})
}

func TestHTTP_JobDelete_EvalPriority(t *testing.T) {
	ci.Parallel(t)

	testCases := []struct {
		inputEvalPriority int
		expectedError     bool
		name              string
	}{
		{
			inputEvalPriority: 95,
			expectedError:     false,
			name:              "valid input eval priority",
		},
		{
			inputEvalPriority: 99999999999,
			expectedError:     true,
			name:              "invalid input eval priority",
		},
		{
			inputEvalPriority: 0,
			expectedError:     false,
			name:              "no input eval priority",
		},
	}

	for _, tc := range testCases {
		t.Run(tc.name, func(t *testing.T) {

			httpTest(t, nil, func(s *TestAgent) {
				// Create the job
				job := MockJob()
				args := api.JobRegisterRequest{
					Job: job,
					WriteRequest: api.WriteRequest{
						Region:    "global",
						Namespace: api.DefaultNamespace,
					},
				}
				buf := encodeReq(args)

				// Make the HTTP request
				regReq, err := http.NewRequest("PUT", "/v1/job/"+*job.ID, buf)
				assert.Nil(t, err)
				respW := httptest.NewRecorder()

				// Make the request
				obj, err := s.Server.JobSpecificRequest(respW, regReq)
				assert.Nil(t, err)

				// Check the response
				regResp := obj.(structs.JobRegisterResponse)
				assert.NotEmpty(t, regResp.EvalID)
				assert.NotEmpty(t, respW.Result().Header.Get("X-Nomad-Index"))

				// Check the job is registered
				getReq := structs.JobSpecificRequest{
					JobID: *job.ID,
					QueryOptions: structs.QueryOptions{
						Region:    "global",
						Namespace: structs.DefaultNamespace,
					},
				}
				var getResp structs.SingleJobResponse
				assert.Nil(t, s.Agent.RPC("Job.GetJob", &getReq, &getResp))
				assert.NotNil(t, getResp.Job)

				// Delete the job.
				deleteReq, err := http.NewRequest("DELETE", "/v1/job/"+*job.ID+"?purge=true", nil)
				assert.Nil(t, err)
				respW.Flush()

				// Add our eval priority query param if set.
				if tc.inputEvalPriority > 0 {
					q := deleteReq.URL.Query()
					q.Add("eval_priority", strconv.Itoa(tc.inputEvalPriority))
					deleteReq.URL.RawQuery = q.Encode()
				}

				// Make the request
				obj, err = s.Server.JobSpecificRequest(respW, deleteReq)
				if tc.expectedError {
					assert.NotNil(t, err)
					return
				} else {
					assert.Nil(t, err)
				}

				// Check the response
				dereg := obj.(structs.JobDeregisterResponse)
				assert.NotEmpty(t, dereg.EvalID)
				assert.NotEmpty(t, respW.Result().Header.Get("X-Nomad-Index"))

				// Check the evaluation that resulted from the job register.
				evalInfoReq, err := http.NewRequest("GET", "/v1/evaluation/"+dereg.EvalID, nil)
				assert.Nil(t, err)
				respW.Flush()

				evalRaw, err := s.Server.EvalSpecificRequest(respW, evalInfoReq)
				assert.Nil(t, err)
				evalRespObj := evalRaw.(*structs.Evaluation)

				if tc.inputEvalPriority > 0 {
					assert.Equal(t, tc.inputEvalPriority, evalRespObj.Priority)
				} else {
					assert.Equal(t, *job.Priority, evalRespObj.Priority)
				}
			})
		})
	}
}

func TestHTTP_Job_ScaleTaskGroup(t *testing.T) {
	ci.Parallel(t)

	require := require.New(t)

	httpTest(t, nil, func(s *TestAgent) {
		// Create the job
		job := mock.Job()
		args := structs.JobRegisterRequest{
			Job: job,
			WriteRequest: structs.WriteRequest{
				Region:    "global",
				Namespace: structs.DefaultNamespace,
			},
		}
		var resp structs.JobRegisterResponse
		require.NoError(s.Agent.RPC("Job.Register", &args, &resp))

		newCount := job.TaskGroups[0].Count + 1
		scaleReq := &api.ScalingRequest{
			Count:   pointer.Of(int64(newCount)),
			Message: "testing",
			Target: map[string]string{
				"Job":   job.ID,
				"Group": job.TaskGroups[0].Name,
			},
		}
		buf := encodeReq(scaleReq)

		// Make the HTTP request to scale the job group
		req, err := http.NewRequest("POST", "/v1/job/"+job.ID+"/scale", buf)
		require.NoError(err)
		respW := httptest.NewRecorder()

		// Make the request
		obj, err := s.Server.JobSpecificRequest(respW, req)
		require.NoError(err)

		// Check the response
		resp = obj.(structs.JobRegisterResponse)
		require.NotEmpty(resp.EvalID)

		// Check for the index
		require.NotEmpty(respW.Header().Get("X-Nomad-Index"))

		// Check that the group count was changed
		getReq := structs.JobSpecificRequest{
			JobID: job.ID,
			QueryOptions: structs.QueryOptions{
				Region:    "global",
				Namespace: structs.DefaultNamespace,
			},
		}
		var getResp structs.SingleJobResponse
		err = s.Agent.RPC("Job.GetJob", &getReq, &getResp)
		require.NoError(err)
		require.NotNil(getResp.Job)
		require.Equal(newCount, getResp.Job.TaskGroups[0].Count)
	})
}

func TestHTTP_Job_ScaleStatus(t *testing.T) {
	ci.Parallel(t)

	require := require.New(t)

	httpTest(t, nil, func(s *TestAgent) {
		// Create the job
		job := mock.Job()
		args := structs.JobRegisterRequest{
			Job: job,
			WriteRequest: structs.WriteRequest{
				Region:    "global",
				Namespace: structs.DefaultNamespace,
			},
		}
		var resp structs.JobRegisterResponse
		if err := s.Agent.RPC("Job.Register", &args, &resp); err != nil {
			t.Fatalf("err: %v", err)
		}

		// Make the HTTP request to scale the job group
		req, err := http.NewRequest("GET", "/v1/job/"+job.ID+"/scale", nil)
		require.NoError(err)
		respW := httptest.NewRecorder()

		// Make the request
		obj, err := s.Server.JobSpecificRequest(respW, req)
		require.NoError(err)

		// Check the response
		status := obj.(*structs.JobScaleStatus)
		require.NotEmpty(resp.EvalID)
		require.Equal(job.TaskGroups[0].Count, status.TaskGroups[job.TaskGroups[0].Name].Desired)

		// Check for the index
		require.NotEmpty(respW.Header().Get("X-Nomad-Index"))
	})
}

func TestHTTP_JobForceEvaluate(t *testing.T) {
	ci.Parallel(t)
	httpTest(t, nil, func(s *TestAgent) {
		// Create the job
		job := mock.Job()
		args := structs.JobRegisterRequest{
			Job: job,
			WriteRequest: structs.WriteRequest{
				Region:    "global",
				Namespace: structs.DefaultNamespace,
			},
		}
		var resp structs.JobRegisterResponse
		if err := s.Agent.RPC("Job.Register", &args, &resp); err != nil {
			t.Fatalf("err: %v", err)
		}

		// Make the HTTP request
		req, err := http.NewRequest("POST", "/v1/job/"+job.ID+"/evaluate", nil)
		if err != nil {
			t.Fatalf("err: %v", err)
		}
		respW := httptest.NewRecorder()

		// Make the request
		obj, err := s.Server.JobSpecificRequest(respW, req)
		if err != nil {
			t.Fatalf("err: %v", err)
		}

		// Check the response
		reg := obj.(structs.JobRegisterResponse)
		if reg.EvalID == "" {
			t.Fatalf("bad: %v", reg)
		}

		// Check for the index
		if respW.Result().Header.Get("X-Nomad-Index") == "" {
			t.Fatalf("missing index")
		}
	})
}

func TestHTTP_JobEvaluate_ForceReschedule(t *testing.T) {
	ci.Parallel(t)
	httpTest(t, nil, func(s *TestAgent) {
		// Create the job
		job := mock.Job()
		args := structs.JobRegisterRequest{
			Job: job,
			WriteRequest: structs.WriteRequest{
				Region:    "global",
				Namespace: structs.DefaultNamespace,
			},
		}
		var resp structs.JobRegisterResponse
		if err := s.Agent.RPC("Job.Register", &args, &resp); err != nil {
			t.Fatalf("err: %v", err)
		}
		jobEvalReq := api.JobEvaluateRequest{
			JobID: job.ID,
			EvalOptions: api.EvalOptions{
				ForceReschedule: true,
			},
		}

		buf := encodeReq(jobEvalReq)

		// Make the HTTP request
		req, err := http.NewRequest("POST", "/v1/job/"+job.ID+"/evaluate", buf)
		if err != nil {
			t.Fatalf("err: %v", err)
		}
		respW := httptest.NewRecorder()

		// Make the request
		obj, err := s.Server.JobSpecificRequest(respW, req)
		if err != nil {
			t.Fatalf("err: %v", err)
		}

		// Check the response
		reg := obj.(structs.JobRegisterResponse)
		if reg.EvalID == "" {
			t.Fatalf("bad: %v", reg)
		}

		// Check for the index
		if respW.Result().Header.Get("X-Nomad-Index") == "" {
			t.Fatalf("missing index")
		}
	})
}

func TestHTTP_JobEvaluations(t *testing.T) {
	ci.Parallel(t)
	httpTest(t, nil, func(s *TestAgent) {
		// Create the job
		job := mock.Job()
		args := structs.JobRegisterRequest{
			Job: job,
			WriteRequest: structs.WriteRequest{
				Region:    "global",
				Namespace: structs.DefaultNamespace,
			},
		}
		var resp structs.JobRegisterResponse
		if err := s.Agent.RPC("Job.Register", &args, &resp); err != nil {
			t.Fatalf("err: %v", err)
		}

		// Make the HTTP request
		req, err := http.NewRequest("GET", "/v1/job/"+job.ID+"/evaluations", nil)
		if err != nil {
			t.Fatalf("err: %v", err)
		}
		respW := httptest.NewRecorder()

		// Make the request
		obj, err := s.Server.JobSpecificRequest(respW, req)
		if err != nil {
			t.Fatalf("err: %v", err)
		}

		// Check the response
		evals := obj.([]*structs.Evaluation)
		// Can be multiple evals, use the last one, since they are in order
		idx := len(evals) - 1
		if len(evals) < 0 || evals[idx].ID != resp.EvalID {
			t.Fatalf("bad: %v", evals)
		}

		// Check for the index
		if respW.Result().Header.Get("X-Nomad-Index") == "" {
			t.Fatalf("missing index")
		}
		if respW.Result().Header.Get("X-Nomad-KnownLeader") != "true" {
			t.Fatalf("missing known leader")
		}
		if respW.Result().Header.Get("X-Nomad-LastContact") == "" {
			t.Fatalf("missing last contact")
		}
	})
}

func TestHTTP_JobAllocations(t *testing.T) {
	ci.Parallel(t)
	httpTest(t, nil, func(s *TestAgent) {
		// Create the job
		alloc1 := mock.Alloc()
		args := structs.JobRegisterRequest{
			Job: alloc1.Job,
			WriteRequest: structs.WriteRequest{
				Region:    "global",
				Namespace: structs.DefaultNamespace,
			},
		}
		var resp structs.JobRegisterResponse
		if err := s.Agent.RPC("Job.Register", &args, &resp); err != nil {
			t.Fatalf("err: %v", err)
		}

		// Directly manipulate the state
		expectedDisplayMsg := "test message"
		testEvent := structs.NewTaskEvent("test event").SetMessage(expectedDisplayMsg)
		var events []*structs.TaskEvent
		events = append(events, testEvent)
		taskState := &structs.TaskState{Events: events}
		alloc1.TaskStates = make(map[string]*structs.TaskState)
		alloc1.TaskStates["test"] = taskState
		state := s.Agent.server.State()
		err := state.UpsertAllocs(structs.MsgTypeTestSetup, 1000, []*structs.Allocation{alloc1})
		if err != nil {
			t.Fatalf("err: %v", err)
		}

		// Make the HTTP request
		req, err := http.NewRequest("GET", "/v1/job/"+alloc1.Job.ID+"/allocations?all=true", nil)
		if err != nil {
			t.Fatalf("err: %v", err)
		}
		respW := httptest.NewRecorder()

		// Make the request
		obj, err := s.Server.JobSpecificRequest(respW, req)
		if err != nil {
			t.Fatalf("err: %v", err)
		}

		// Check the response
		allocs := obj.([]*structs.AllocListStub)
		if len(allocs) != 1 && allocs[0].ID != alloc1.ID {
			t.Fatalf("bad: %v", allocs)
		}
		displayMsg := allocs[0].TaskStates["test"].Events[0].DisplayMessage
		assert.Equal(t, expectedDisplayMsg, displayMsg)

		// Check for the index
		if respW.Result().Header.Get("X-Nomad-Index") == "" {
			t.Fatalf("missing index")
		}
		if respW.Result().Header.Get("X-Nomad-KnownLeader") != "true" {
			t.Fatalf("missing known leader")
		}
		if respW.Result().Header.Get("X-Nomad-LastContact") == "" {
			t.Fatalf("missing last contact")
		}
	})
}

func TestHTTP_JobDeployments(t *testing.T) {
	ci.Parallel(t)
	assert := assert.New(t)
	httpTest(t, nil, func(s *TestAgent) {
		// Create the job
		j := mock.Job()
		args := structs.JobRegisterRequest{
			Job: j,
			WriteRequest: structs.WriteRequest{
				Region:    "global",
				Namespace: structs.DefaultNamespace,
			},
		}
		var resp structs.JobRegisterResponse
		assert.Nil(s.Agent.RPC("Job.Register", &args, &resp), "JobRegister")

		// Directly manipulate the state
		state := s.Agent.server.State()
		d := mock.Deployment()
		d.JobID = j.ID
		d.JobCreateIndex = resp.JobModifyIndex

		assert.Nil(state.UpsertDeployment(1000, d), "UpsertDeployment")

		// Make the HTTP request
		req, err := http.NewRequest("GET", "/v1/job/"+j.ID+"/deployments", nil)
		assert.Nil(err, "HTTP")
		respW := httptest.NewRecorder()

		// Make the request
		obj, err := s.Server.JobSpecificRequest(respW, req)
		assert.Nil(err, "JobSpecificRequest")

		// Check the response
		deploys := obj.([]*structs.Deployment)
		assert.Len(deploys, 1, "deployments")
		assert.Equal(d.ID, deploys[0].ID, "deployment id")

		assert.NotZero(respW.Result().Header.Get("X-Nomad-Index"), "missing index")
		assert.Equal("true", respW.Result().Header.Get("X-Nomad-KnownLeader"), "missing known leader")
		assert.NotZero(respW.Result().Header.Get("X-Nomad-LastContact"), "missing last contact")
	})
}

func TestHTTP_JobDeployment(t *testing.T) {
	ci.Parallel(t)
	assert := assert.New(t)
	httpTest(t, nil, func(s *TestAgent) {
		// Create the job
		j := mock.Job()
		args := structs.JobRegisterRequest{
			Job: j,
			WriteRequest: structs.WriteRequest{
				Region:    "global",
				Namespace: structs.DefaultNamespace,
			},
		}
		var resp structs.JobRegisterResponse
		assert.Nil(s.Agent.RPC("Job.Register", &args, &resp), "JobRegister")

		// Directly manipulate the state
		state := s.Agent.server.State()
		d := mock.Deployment()
		d.JobID = j.ID
		d.JobCreateIndex = resp.JobModifyIndex
		assert.Nil(state.UpsertDeployment(1000, d), "UpsertDeployment")

		// Make the HTTP request
		req, err := http.NewRequest("GET", "/v1/job/"+j.ID+"/deployment", nil)
		assert.Nil(err, "HTTP")
		respW := httptest.NewRecorder()

		// Make the request
		obj, err := s.Server.JobSpecificRequest(respW, req)
		assert.Nil(err, "JobSpecificRequest")

		// Check the response
		out := obj.(*structs.Deployment)
		assert.NotNil(out, "deployment")
		assert.Equal(d.ID, out.ID, "deployment id")

		assert.NotZero(respW.Result().Header.Get("X-Nomad-Index"), "missing index")
		assert.Equal("true", respW.Result().Header.Get("X-Nomad-KnownLeader"), "missing known leader")
		assert.NotZero(respW.Result().Header.Get("X-Nomad-LastContact"), "missing last contact")
	})
}

func TestHTTP_JobVersions(t *testing.T) {
	ci.Parallel(t)
	httpTest(t, nil, func(s *TestAgent) {
		// Create the job
		job := mock.Job()
		args := structs.JobRegisterRequest{
			Job: job,
			WriteRequest: structs.WriteRequest{
				Region:    "global",
				Namespace: structs.DefaultNamespace,
			},
		}
		var resp structs.JobRegisterResponse
		if err := s.Agent.RPC("Job.Register", &args, &resp); err != nil {
			t.Fatalf("err: %v", err)
		}

		job2 := mock.Job()
		job2.ID = job.ID
		job2.Priority = 100

		args2 := structs.JobRegisterRequest{
			Job: job2,
			WriteRequest: structs.WriteRequest{
				Region:    "global",
				Namespace: structs.DefaultNamespace,
			},
		}
		var resp2 structs.JobRegisterResponse
		if err := s.Agent.RPC("Job.Register", &args2, &resp2); err != nil {
			t.Fatalf("err: %v", err)
		}

		// Make the HTTP request
		req, err := http.NewRequest("GET", "/v1/job/"+job.ID+"/versions?diffs=true", nil)
		if err != nil {
			t.Fatalf("err: %v", err)
		}
		respW := httptest.NewRecorder()

		// Make the request
		obj, err := s.Server.JobSpecificRequest(respW, req)
		if err != nil {
			t.Fatalf("err: %v", err)
		}

		// Check the response
		vResp := obj.(structs.JobVersionsResponse)
		versions := vResp.Versions
		if len(versions) != 2 {
			t.Fatalf("got %d versions; want 2", len(versions))
		}

		if v := versions[0]; v.Version != 1 || v.Priority != 100 {
			t.Fatalf("bad %v", v)
		}

		if v := versions[1]; v.Version != 0 {
			t.Fatalf("bad %v", v)
		}

		if len(vResp.Diffs) != 1 {
			t.Fatalf("bad %v", vResp)
		}

		// Check for the index
		if respW.Result().Header.Get("X-Nomad-Index") == "" {
			t.Fatalf("missing index")
		}
		if respW.Result().Header.Get("X-Nomad-KnownLeader") != "true" {
			t.Fatalf("missing known leader")
		}
		if respW.Result().Header.Get("X-Nomad-LastContact") == "" {
			t.Fatalf("missing last contact")
		}
	})
}

func TestHTTP_PeriodicForce(t *testing.T) {
	ci.Parallel(t)
	httpTest(t, nil, func(s *TestAgent) {
		// Create and register a periodic job.
		job := mock.PeriodicJob()
		args := structs.JobRegisterRequest{
			Job: job,
			WriteRequest: structs.WriteRequest{
				Region:    "global",
				Namespace: structs.DefaultNamespace,
			},
		}
		var resp structs.JobRegisterResponse
		if err := s.Agent.RPC("Job.Register", &args, &resp); err != nil {
			t.Fatalf("err: %v", err)
		}

		// Make the HTTP request
		req, err := http.NewRequest("POST", "/v1/job/"+job.ID+"/periodic/force", nil)
		if err != nil {
			t.Fatalf("err: %v", err)
		}
		respW := httptest.NewRecorder()

		// Make the request
		obj, err := s.Server.JobSpecificRequest(respW, req)
		if err != nil {
			t.Fatalf("err: %v", err)
		}

		// Check for the index
		if respW.Result().Header.Get("X-Nomad-Index") == "" {
			t.Fatalf("missing index")
		}

		// Check the response
		r := obj.(structs.PeriodicForceResponse)
		if r.EvalID == "" {
			t.Fatalf("bad: %#v", r)
		}
	})
}

func TestHTTP_JobPlan(t *testing.T) {
	ci.Parallel(t)
	httpTest(t, nil, func(s *TestAgent) {
		// Create the job
		job := MockJob()
		args := api.JobPlanRequest{
			Job:  job,
			Diff: true,
			WriteRequest: api.WriteRequest{
				Region:    "global",
				Namespace: api.DefaultNamespace,
			},
		}
		buf := encodeReq(args)

		// Make the HTTP request
		req, err := http.NewRequest("PUT", "/v1/job/"+*job.ID+"/plan", buf)
		if err != nil {
			t.Fatalf("err: %v", err)
		}
		respW := httptest.NewRecorder()

		// Make the request
		obj, err := s.Server.JobSpecificRequest(respW, req)
		if err != nil {
			t.Fatalf("err: %v", err)
		}

		// Check the response
		plan := obj.(structs.JobPlanResponse)
		if plan.Annotations == nil {
			t.Fatalf("bad: %v", plan)
		}

		if plan.Diff == nil {
			t.Fatalf("bad: %v", plan)
		}
	})
}

func TestHTTP_JobPlanRegion(t *testing.T) {
	ci.Parallel(t)

	cases := []struct {
		Name           string
		ConfigRegion   string
		APIRegion      string
		ExpectedRegion string
	}{
		{
			Name:           "api region takes precedence",
			ConfigRegion:   "not-global",
			APIRegion:      "north-america",
			ExpectedRegion: "north-america",
		},
		{
			Name:           "config region is set",
			ConfigRegion:   "north-america",
			APIRegion:      "",
			ExpectedRegion: "north-america",
		},
		{
			Name:           "api region is set",
			ConfigRegion:   "",
			APIRegion:      "north-america",
			ExpectedRegion: "north-america",
		},
		{
			Name:           "falls back to default if no region is provided",
			ConfigRegion:   "",
			APIRegion:      "",
			ExpectedRegion: "global",
		},
	}

	for _, tc := range cases {
		t.Run(tc.Name, func(t *testing.T) {
			httpTest(t, func(c *Config) { c.Region = tc.ExpectedRegion }, func(s *TestAgent) {
				// Create the job
				job := MockRegionalJob()

				if tc.ConfigRegion == "" {
					job.Region = nil
				} else {
					job.Region = &tc.ConfigRegion
				}

				args := api.JobPlanRequest{
					Job:  job,
					Diff: true,
					WriteRequest: api.WriteRequest{
						Region:    tc.APIRegion,
						Namespace: api.DefaultNamespace,
					},
				}
				buf := encodeReq(args)

				// Make the HTTP request
				req, err := http.NewRequest("PUT", "/v1/job/"+*job.ID+"/plan", buf)
				require.NoError(t, err)
				respW := httptest.NewRecorder()

				// Make the request
				obj, err := s.Server.JobSpecificRequest(respW, req)
				require.NoError(t, err)

				// Check the response
				plan := obj.(structs.JobPlanResponse)
				require.NotNil(t, plan.Annotations)
				require.NotNil(t, plan.Diff)
			})
		})
	}
}

func TestHTTP_JobDispatch(t *testing.T) {
	ci.Parallel(t)
	httpTest(t, nil, func(s *TestAgent) {
		// Create the parameterized job
		job := mock.BatchJob()
		job.ParameterizedJob = &structs.ParameterizedJobConfig{}

		args := structs.JobRegisterRequest{
			Job: job,
			WriteRequest: structs.WriteRequest{
				Region:    "global",
				Namespace: structs.DefaultNamespace,
			},
		}
		var resp structs.JobRegisterResponse
		if err := s.Agent.RPC("Job.Register", &args, &resp); err != nil {
			t.Fatalf("err: %v", err)
		}

		// Make the request
		respW := httptest.NewRecorder()
		args2 := structs.JobDispatchRequest{
			WriteRequest: structs.WriteRequest{
				Region:           "global",
				Namespace:        structs.DefaultNamespace,
				IdempotencyToken: "foo",
			},
		}
		buf := encodeReq(args2)

		// Make the HTTP request
		req2, err := http.NewRequest("PUT", "/v1/job/"+job.ID+"/dispatch", buf)
		if err != nil {
			t.Fatalf("err: %v", err)
		}
		respW.Flush()

		// Make the request
		obj, err := s.Server.JobSpecificRequest(respW, req2)
		if err != nil {
			t.Fatalf("err: %v", err)
		}

		// Check the response
		dispatch := obj.(structs.JobDispatchResponse)
		if dispatch.EvalID == "" {
			t.Fatalf("bad: %v", dispatch)
		}

		if dispatch.DispatchedJobID == "" {
			t.Fatalf("bad: %v", dispatch)
		}
	})
}

func TestHTTP_JobRevert(t *testing.T) {
	ci.Parallel(t)
	httpTest(t, nil, func(s *TestAgent) {
		// Create the job and register it twice
		job := mock.Job()
		regReq := structs.JobRegisterRequest{
			Job: job,
			WriteRequest: structs.WriteRequest{
				Region:    "global",
				Namespace: structs.DefaultNamespace,
			},
		}
		var regResp structs.JobRegisterResponse
		if err := s.Agent.RPC("Job.Register", &regReq, &regResp); err != nil {
			t.Fatalf("err: %v", err)
		}

		// Change the job to get a new version
		job.Datacenters = append(job.Datacenters, "foo")
		if err := s.Agent.RPC("Job.Register", &regReq, &regResp); err != nil {
			t.Fatalf("err: %v", err)
		}

		args := structs.JobRevertRequest{
			JobID:      job.ID,
			JobVersion: 0,
			WriteRequest: structs.WriteRequest{
				Region:    "global",
				Namespace: structs.DefaultNamespace,
			},
		}
		buf := encodeReq(args)

		// Make the HTTP request
		req, err := http.NewRequest("PUT", "/v1/job/"+job.ID+"/revert", buf)
		if err != nil {
			t.Fatalf("err: %v", err)
		}
		respW := httptest.NewRecorder()

		// Make the request
		obj, err := s.Server.JobSpecificRequest(respW, req)
		if err != nil {
			t.Fatalf("err: %v", err)
		}

		// Check the response
		revertResp := obj.(structs.JobRegisterResponse)
		if revertResp.EvalID == "" {
			t.Fatalf("bad: %v", revertResp)
		}

		// Check for the index
		if respW.Result().Header.Get("X-Nomad-Index") == "" {
			t.Fatalf("missing index")
		}
	})
}

func TestHTTP_JobStable(t *testing.T) {
	ci.Parallel(t)
	httpTest(t, nil, func(s *TestAgent) {
		// Create the job and register it twice
		job := mock.Job()
		regReq := structs.JobRegisterRequest{
			Job: job,
			WriteRequest: structs.WriteRequest{
				Region:    "global",
				Namespace: structs.DefaultNamespace,
			},
		}
		var regResp structs.JobRegisterResponse
		if err := s.Agent.RPC("Job.Register", &regReq, &regResp); err != nil {
			t.Fatalf("err: %v", err)
		}

		if err := s.Agent.RPC("Job.Register", &regReq, &regResp); err != nil {
			t.Fatalf("err: %v", err)
		}

		args := structs.JobStabilityRequest{
			JobID:      job.ID,
			JobVersion: 0,
			Stable:     true,
			WriteRequest: structs.WriteRequest{
				Region:    "global",
				Namespace: structs.DefaultNamespace,
			},
		}
		buf := encodeReq(args)

		// Make the HTTP request
		req, err := http.NewRequest("PUT", "/v1/job/"+job.ID+"/stable", buf)
		if err != nil {
			t.Fatalf("err: %v", err)
		}
		respW := httptest.NewRecorder()

		// Make the request
		obj, err := s.Server.JobSpecificRequest(respW, req)
		if err != nil {
			t.Fatalf("err: %v", err)
		}

		// Check the response
		stableResp := obj.(structs.JobStabilityResponse)
		if stableResp.Index == 0 {
			t.Fatalf("bad: %v", stableResp)
		}

		// Check for the index
		if respW.Result().Header.Get("X-Nomad-Index") == "" {
			t.Fatalf("missing index")
		}
	})
}

func TestJobs_ParsingWriteRequest(t *testing.T) {
	ci.Parallel(t)

	// defaults
	agentRegion := "agentRegion"

	cases := []struct {
		name                  string
		jobRegion             string
		multiregion           *api.Multiregion
		queryRegion           string
		queryNamespace        string
		queryToken            string
		apiRegion             string
		apiNamespace          string
		apiToken              string
		expectedRequestRegion string
		expectedJobRegion     string
		expectedToken         string
		expectedNamespace     string
	}{
		{
			name:                  "no region provided at all",
			jobRegion:             "",
			multiregion:           nil,
			queryRegion:           "",
			expectedRequestRegion: agentRegion,
			expectedJobRegion:     agentRegion,
			expectedToken:         "",
			expectedNamespace:     "default",
		},
		{
			name:                  "no region provided but multiregion safe",
			jobRegion:             "",
			multiregion:           &api.Multiregion{},
			queryRegion:           "",
			expectedRequestRegion: agentRegion,
			expectedJobRegion:     api.GlobalRegion,
			expectedToken:         "",
			expectedNamespace:     "default",
		},
		{
			name:                  "region flag provided",
			jobRegion:             "",
			multiregion:           nil,
			queryRegion:           "west",
			expectedRequestRegion: "west",
			expectedJobRegion:     "west",
			expectedToken:         "",
			expectedNamespace:     "default",
		},
		{
			name:                  "job region provided",
			jobRegion:             "west",
			multiregion:           nil,
			queryRegion:           "",
			expectedRequestRegion: "west",
			expectedJobRegion:     "west",
			expectedToken:         "",
			expectedNamespace:     "default",
		},
		{
			name:                  "job region overridden by region flag",
			jobRegion:             "west",
			multiregion:           nil,
			queryRegion:           "east",
			expectedRequestRegion: "east",
			expectedJobRegion:     "east",
			expectedToken:         "",
			expectedNamespace:     "default",
		},
		{
			name:      "multiregion to valid region",
			jobRegion: "",
			multiregion: &api.Multiregion{Regions: []*api.MultiregionRegion{
				{Name: "west"},
				{Name: "east"},
			}},
			queryRegion:           "east",
			expectedRequestRegion: "east",
			expectedJobRegion:     api.GlobalRegion,
			expectedToken:         "",
			expectedNamespace:     "default",
		},
		{
			name:      "multiregion sent to wrong region",
			jobRegion: "",
			multiregion: &api.Multiregion{Regions: []*api.MultiregionRegion{
				{Name: "west"},
				{Name: "east"},
			}},
			queryRegion:           "north",
			expectedRequestRegion: "west",
			expectedJobRegion:     api.GlobalRegion,
			expectedToken:         "",
			expectedNamespace:     "default",
		},
	}

	for _, tc := range cases {
		t.Run(tc.name, func(t *testing.T) {

			// we need a valid agent config but we don't want to start up
			// a real server for this
			srv := &HTTPServer{}
			srv.agent = &Agent{config: &Config{Region: agentRegion}}

			job := &api.Job{
				Region:      pointer.Of(tc.jobRegion),
				Multiregion: tc.multiregion,
			}

			req, _ := http.NewRequest("POST", "/", nil)
			if tc.queryToken != "" {
				req.Header.Set("X-Nomad-Token", tc.queryToken)
			}
			q := req.URL.Query()
			if tc.queryNamespace != "" {
				q.Add("namespace", tc.queryNamespace)
			}
			if tc.queryRegion != "" {
				q.Add("region", tc.queryRegion)
			}
			req.URL.RawQuery = q.Encode()

			apiReq := api.WriteRequest{
				Region:    tc.apiRegion,
				Namespace: tc.apiNamespace,
				SecretID:  tc.apiToken,
			}

			sJob, sWriteReq := srv.apiJobAndRequestToStructs(job, req, apiReq)
			require.Equal(t, tc.expectedJobRegion, sJob.Region)
			require.Equal(t, tc.expectedNamespace, sJob.Namespace)
			require.Equal(t, tc.expectedNamespace, sWriteReq.Namespace)
			require.Equal(t, tc.expectedRequestRegion, sWriteReq.Region)
			require.Equal(t, tc.expectedToken, sWriteReq.AuthToken)
		})
	}
}

func TestJobs_RegionForJob(t *testing.T) {
	ci.Parallel(t)

	// defaults
	agentRegion := "agentRegion"

	cases := []struct {
		name                  string
		jobRegion             string
		multiregion           *api.Multiregion
		queryRegion           string
		apiRegion             string
		agentRegion           string
		expectedRequestRegion string
		expectedJobRegion     string
	}{
		{
			name:                  "no region provided",
			jobRegion:             "",
			multiregion:           nil,
			queryRegion:           "",
			expectedRequestRegion: agentRegion,
			expectedJobRegion:     agentRegion,
		},
		{
			name:                  "no region provided but multiregion safe",
			jobRegion:             "",
			multiregion:           &api.Multiregion{},
			queryRegion:           "",
			expectedRequestRegion: agentRegion,
			expectedJobRegion:     api.GlobalRegion,
		},
		{
			name:                  "region flag provided",
			jobRegion:             "",
			multiregion:           nil,
			queryRegion:           "west",
			expectedRequestRegion: "west",
			expectedJobRegion:     "west",
		},
		{
			name:                  "job region provided",
			jobRegion:             "west",
			multiregion:           nil,
			queryRegion:           "",
			expectedRequestRegion: "west",
			expectedJobRegion:     "west",
		},
		{
			name:                  "job region overridden by region flag",
			jobRegion:             "west",
			multiregion:           nil,
			queryRegion:           "east",
			expectedRequestRegion: "east",
			expectedJobRegion:     "east",
		},
		{
			name:                  "job region overridden by api body",
			jobRegion:             "west",
			multiregion:           nil,
			apiRegion:             "east",
			expectedRequestRegion: "east",
			expectedJobRegion:     "east",
		},
		{
			name:      "multiregion to valid region",
			jobRegion: "",
			multiregion: &api.Multiregion{Regions: []*api.MultiregionRegion{
				{Name: "west"},
				{Name: "east"},
			}},
			queryRegion:           "east",
			expectedRequestRegion: "east",
			expectedJobRegion:     api.GlobalRegion,
		},
		{
			name:      "multiregion sent to wrong region",
			jobRegion: "",
			multiregion: &api.Multiregion{Regions: []*api.MultiregionRegion{
				{Name: "west"},
				{Name: "east"},
			}},
			queryRegion:           "north",
			expectedRequestRegion: "west",
			expectedJobRegion:     api.GlobalRegion,
		},
	}

	for _, tc := range cases {
		t.Run(tc.name, func(t *testing.T) {
			job := &api.Job{
				Region:      pointer.Of(tc.jobRegion),
				Multiregion: tc.multiregion,
			}
			requestRegion, jobRegion := regionForJob(
				job, tc.queryRegion, tc.apiRegion, agentRegion)
			require.Equal(t, tc.expectedRequestRegion, requestRegion)
			require.Equal(t, tc.expectedJobRegion, jobRegion)
		})
	}
}

func TestJobs_NamespaceForJob(t *testing.T) {
	ci.Parallel(t)

	// test namespace for pointer inputs
	ns := "dev"

	cases := []struct {
		name           string
		job            *api.Job
		queryNamespace string
		apiNamespace   string
		expected       string
	}{
		{
			name:     "no namespace provided",
			job:      &api.Job{},
			expected: structs.DefaultNamespace,
		},

		{
			name:     "jobspec has namespace",
			job:      &api.Job{Namespace: &ns},
			expected: "dev",
		},

		{
			name:           "-namespace flag overrides empty job namespace",
			job:            &api.Job{},
			queryNamespace: "prod",
			expected:       "prod",
		},

		{
			name:           "-namespace flag overrides job namespace",
			job:            &api.Job{Namespace: &ns},
			queryNamespace: "prod",
			expected:       "prod",
		},

		{
			name:           "-namespace flag overrides job namespace even if default",
			job:            &api.Job{Namespace: &ns},
			queryNamespace: structs.DefaultNamespace,
			expected:       structs.DefaultNamespace,
		},

		{
			name:         "API param overrides empty job namespace",
			job:          &api.Job{},
			apiNamespace: "prod",
			expected:     "prod",
		},

		{
			name:           "-namespace flag overrides API param",
			job:            &api.Job{Namespace: &ns},
			queryNamespace: "prod",
			apiNamespace:   "whatever",
			expected:       "prod",
		},
	}

	for _, tc := range cases {
		t.Run(tc.name, func(t *testing.T) {
			require.Equal(t, tc.expected,
				namespaceForJob(tc.job.Namespace, tc.queryNamespace, tc.apiNamespace),
			)
		})
	}
}

func TestHTTPServer_jobServiceRegistrations(t *testing.T) {
	ci.Parallel(t)

	testCases := []struct {
		testFn func(srv *TestAgent)
		name   string
	}{
		{
			testFn: func(s *TestAgent) {

				// Grab the state, so we can manipulate it and test against it.
				testState := s.Agent.server.State()

				// Generate a job and upsert this.
				job := mock.Job()
				require.NoError(t, testState.UpsertJob(structs.MsgTypeTestSetup, 10, job))

				// Generate a service registration, assigned the jobID to the
				// mocked jobID, and upsert this.
				serviceReg := mock.ServiceRegistrations()[0]
				serviceReg.JobID = job.ID
				require.NoError(t, testState.UpsertServiceRegistrations(
					structs.MsgTypeTestSetup, 20, []*structs.ServiceRegistration{serviceReg}))

				// Build the HTTP request.
				path := fmt.Sprintf("/v1/job/%s/services", job.ID)
				req, err := http.NewRequest(http.MethodGet, path, nil)
				require.NoError(t, err)
				respW := httptest.NewRecorder()

				// Send the HTTP request.
				obj, err := s.Server.JobSpecificRequest(respW, req)
				require.NoError(t, err)

				// Check the response.
				require.Equal(t, "20", respW.Header().Get("X-Nomad-Index"))
				require.ElementsMatch(t, []*structs.ServiceRegistration{serviceReg},
					obj.([]*structs.ServiceRegistration))
			},
			name: "job has registrations",
		},
		{
			testFn: func(s *TestAgent) {

				// Grab the state, so we can manipulate it and test against it.
				testState := s.Agent.server.State()

				// Generate a job and upsert this.
				job := mock.Job()
				require.NoError(t, testState.UpsertJob(structs.MsgTypeTestSetup, 10, job))

				// Build the HTTP request.
				path := fmt.Sprintf("/v1/job/%s/services", job.ID)
				req, err := http.NewRequest(http.MethodGet, path, nil)
				require.NoError(t, err)
				respW := httptest.NewRecorder()

				// Send the HTTP request.
				obj, err := s.Server.JobSpecificRequest(respW, req)
				require.NoError(t, err)

				// Check the response.
				require.Equal(t, "1", respW.Header().Get("X-Nomad-Index"))
				require.ElementsMatch(t, []*structs.ServiceRegistration{}, obj.([]*structs.ServiceRegistration))
			},
			name: "job without registrations",
		},
		{
			testFn: func(s *TestAgent) {

				// Build the HTTP request.
				req, err := http.NewRequest(http.MethodGet, "/v1/job/example/services", nil)
				require.NoError(t, err)
				respW := httptest.NewRecorder()

				// Send the HTTP request.
				obj, err := s.Server.JobSpecificRequest(respW, req)
				require.Error(t, err)
				require.Contains(t, err.Error(), "job not found")
				require.Nil(t, obj)
			},
			name: "job not found",
		},
		{
			testFn: func(s *TestAgent) {

				// Build the HTTP request.
				req, err := http.NewRequest(http.MethodHead, "/v1/job/example/services", nil)
				require.NoError(t, err)
				respW := httptest.NewRecorder()

				// Send the HTTP request.
				obj, err := s.Server.JobSpecificRequest(respW, req)
				require.Error(t, err)
				require.Contains(t, err.Error(), "Invalid method")
				require.Nil(t, obj)
			},
			name: "incorrect method",
		},
	}

	for _, tc := range testCases {
		t.Run(tc.name, func(t *testing.T) {
			httpTest(t, nil, tc.testFn)
		})
	}
}

func TestJobs_ApiJobToStructsJob(t *testing.T) {
	ci.Parallel(t)

	apiJob := &api.Job{
		Stop:        pointer.Of(true),
		Region:      pointer.Of("global"),
		Namespace:   pointer.Of("foo"),
		ID:          pointer.Of("foo"),
		ParentID:    pointer.Of("lol"),
		Name:        pointer.Of("name"),
		Type:        pointer.Of("service"),
		Priority:    pointer.Of(50),
		AllAtOnce:   pointer.Of(true),
		Datacenters: []string{"dc1", "dc2"},
		Constraints: []*api.Constraint{
			{
				LTarget: "a",
				RTarget: "b",
				Operand: "c",
			},
		},
		Affinities: []*api.Affinity{
			{
				LTarget: "a",
				RTarget: "b",
				Operand: "c",
				Weight:  pointer.Of(int8(50)),
			},
		},
		Update: &api.UpdateStrategy{
			Stagger:          pointer.Of(1 * time.Second),
			MaxParallel:      pointer.Of(5),
			HealthCheck:      pointer.Of(structs.UpdateStrategyHealthCheck_Manual),
			MinHealthyTime:   pointer.Of(1 * time.Minute),
			HealthyDeadline:  pointer.Of(3 * time.Minute),
			ProgressDeadline: pointer.Of(3 * time.Minute),
			AutoRevert:       pointer.Of(false),
			Canary:           pointer.Of(1),
		},
		Spreads: []*api.Spread{
			{
				Attribute: "${meta.rack}",
				Weight:    pointer.Of(int8(100)),
				SpreadTarget: []*api.SpreadTarget{
					{
						Value:   "r1",
						Percent: 50,
					},
				},
			},
		},
		Periodic: &api.PeriodicConfig{
			Enabled:         pointer.Of(true),
			Spec:            pointer.Of("spec"),
			SpecType:        pointer.Of("cron"),
			ProhibitOverlap: pointer.Of(true),
			TimeZone:        pointer.Of("test zone"),
		},
		ParameterizedJob: &api.ParameterizedJobConfig{
			Payload:      "payload",
			MetaRequired: []string{"a", "b"},
			MetaOptional: []string{"c", "d"},
		},
		Payload: []byte("payload"),
		Meta: map[string]string{
			"foo": "bar",
		},
		Multiregion: &api.Multiregion{
			Strategy: &api.MultiregionStrategy{
				MaxParallel: pointer.Of(2),
				OnFailure:   pointer.Of("fail_all"),
			},
			Regions: []*api.MultiregionRegion{
				{
					Name:        "west",
					Count:       pointer.Of(1),
					Datacenters: []string{"dc1", "dc2"},
					Meta:        map[string]string{"region_code": "W"},
				},
			},
		},
		TaskGroups: []*api.TaskGroup{
			{
				Name:  pointer.Of("group1"),
				Count: pointer.Of(5),
				Constraints: []*api.Constraint{
					{
						LTarget: "x",
						RTarget: "y",
						Operand: "z",
					},
				},
				Affinities: []*api.Affinity{
					{
						LTarget: "x",
						RTarget: "y",
						Operand: "z",
						Weight:  pointer.Of(int8(100)),
					},
				},
				RestartPolicy: &api.RestartPolicy{
					Interval: pointer.Of(1 * time.Second),
					Attempts: pointer.Of(5),
					Delay:    pointer.Of(10 * time.Second),
					Mode:     pointer.Of("delay"),
				},
				ReschedulePolicy: &api.ReschedulePolicy{
					Interval:      pointer.Of(12 * time.Hour),
					Attempts:      pointer.Of(5),
					DelayFunction: pointer.Of("constant"),
					Delay:         pointer.Of(30 * time.Second),
					Unlimited:     pointer.Of(true),
					MaxDelay:      pointer.Of(20 * time.Minute),
				},
				Migrate: &api.MigrateStrategy{
					MaxParallel:     pointer.Of(12),
					HealthCheck:     pointer.Of("task_events"),
					MinHealthyTime:  pointer.Of(12 * time.Hour),
					HealthyDeadline: pointer.Of(12 * time.Hour),
				},
				Spreads: []*api.Spread{
					{
						Attribute: "${node.datacenter}",
						Weight:    pointer.Of(int8(100)),
						SpreadTarget: []*api.SpreadTarget{
							{
								Value:   "dc1",
								Percent: 100,
							},
						},
					},
				},
				EphemeralDisk: &api.EphemeralDisk{
					SizeMB:  pointer.Of(100),
					Sticky:  pointer.Of(true),
					Migrate: pointer.Of(true),
				},
				Update: &api.UpdateStrategy{
					HealthCheck:      pointer.Of(structs.UpdateStrategyHealthCheck_Checks),
					MinHealthyTime:   pointer.Of(2 * time.Minute),
					HealthyDeadline:  pointer.Of(5 * time.Minute),
					ProgressDeadline: pointer.Of(5 * time.Minute),
					AutoRevert:       pointer.Of(true),
				},
				Meta: map[string]string{
					"key": "value",
				},
				Consul: &api.Consul{
					Namespace: "team-foo",
				},
				Services: []*api.Service{
					{
						Name:              "groupserviceA",
						Tags:              []string{"a", "b"},
						CanaryTags:        []string{"d", "e"},
						EnableTagOverride: true,
						PortLabel:         "1234",
						Address:           "group.example.com",
						Meta: map[string]string{
							"servicemeta": "foobar",
						},
						TaggedAddresses: map[string]string{
							"wan": "1.2.3.4",
						},
						CheckRestart: &api.CheckRestart{
							Limit: 4,
							Grace: pointer.Of(11 * time.Second),
						},
						Checks: []api.ServiceCheck{
							{
								Name:          "bar",
								Type:          "http",
								Command:       "foo",
								Args:          []string{"a", "b"},
								Path:          "/check",
								Protocol:      "http",
								Method:        "POST",
								Body:          "{\"check\":\"mem\"}",
								PortLabel:     "foo",
								AddressMode:   "driver",
								GRPCService:   "foo.Bar",
								GRPCUseTLS:    true,
								Interval:      4 * time.Second,
								Timeout:       2 * time.Second,
								InitialStatus: "ok",
								CheckRestart: &api.CheckRestart{
									Limit:          3,
									IgnoreWarnings: true,
								},
								TaskName:               "task1",
								SuccessBeforePassing:   2,
								FailuresBeforeCritical: 3,
							},
						},
						Connect: &api.ConsulConnect{
							Native: false,
							SidecarService: &api.ConsulSidecarService{
								Tags:                   []string{"f", "g"},
								Port:                   "9000",
								DisableDefaultTCPCheck: true,
							},
						},
					},
				},
				MaxClientDisconnect: pointer.Of(30 * time.Second),
				Tasks: []*api.Task{
					{
						Name:   "task1",
						Leader: true,
						Driver: "docker",
						User:   "mary",
						Config: map[string]interface{}{
							"lol": "code",
						},
						Env: map[string]string{
							"hello": "world",
						},
						Constraints: []*api.Constraint{
							{
								LTarget: "x",
								RTarget: "y",
								Operand: "z",
							},
						},
						Affinities: []*api.Affinity{
							{
								LTarget: "a",
								RTarget: "b",
								Operand: "c",
								Weight:  pointer.Of(int8(50)),
							},
						},
						VolumeMounts: []*api.VolumeMount{
							{
								Volume:          pointer.Of("vol"),
								Destination:     pointer.Of("dest"),
								ReadOnly:        pointer.Of(false),
								PropagationMode: pointer.Of("a"),
							},
						},
						RestartPolicy: &api.RestartPolicy{
							Interval: pointer.Of(2 * time.Second),
							Attempts: pointer.Of(10),
							Delay:    pointer.Of(20 * time.Second),
							Mode:     pointer.Of("delay"),
						},
						Services: []*api.Service{
							{
								Name:              "serviceA",
								Tags:              []string{"1", "2"},
								CanaryTags:        []string{"3", "4"},
								EnableTagOverride: true,
								PortLabel:         "foo",
								Address:           "task.example.com",
								Meta: map[string]string{
									"servicemeta": "foobar",
								},
								CheckRestart: &api.CheckRestart{
									Limit: 4,
									Grace: pointer.Of(11 * time.Second),
								},
								Checks: []api.ServiceCheck{
									{
										Name:                   "bar",
										Type:                   "http",
										Command:                "foo",
										Args:                   []string{"a", "b"},
										Path:                   "/check",
										Protocol:               "http",
										PortLabel:              "foo",
										AddressMode:            "driver",
										GRPCService:            "foo.Bar",
										GRPCUseTLS:             true,
										Interval:               4 * time.Second,
										Timeout:                2 * time.Second,
										InitialStatus:          "ok",
										SuccessBeforePassing:   3,
										FailuresBeforeCritical: 4,
										CheckRestart: &api.CheckRestart{
											Limit:          3,
											IgnoreWarnings: true,
										},
									},
									{
										Name:      "check2",
										Type:      "tcp",
										PortLabel: "foo",
										Interval:  4 * time.Second,
										Timeout:   2 * time.Second,
									},
								},
							},
						},
						Resources: &api.Resources{
							CPU:      pointer.Of(100),
							MemoryMB: pointer.Of(10),
							Networks: []*api.NetworkResource{
								{
									IP:       "10.10.11.1",
									MBits:    pointer.Of(10),
									Hostname: "foobar",
									ReservedPorts: []api.Port{
										{
											Label: "http",
											Value: 80,
										},
									},
									DynamicPorts: []api.Port{
										{
											Label: "ssh",
											Value: 2000,
										},
									},
								},
							},
							Devices: []*api.RequestedDevice{
								{
									Name:  "nvidia/gpu",
									Count: pointer.Of(uint64(4)),
									Constraints: []*api.Constraint{
										{
											LTarget: "x",
											RTarget: "y",
											Operand: "z",
										},
									},
									Affinities: []*api.Affinity{
										{
											LTarget: "a",
											RTarget: "b",
											Operand: "c",
											Weight:  pointer.Of(int8(50)),
										},
									},
								},
								{
									Name:  "gpu",
									Count: nil,
								},
							},
						},
						Meta: map[string]string{
							"lol": "code",
						},
						KillTimeout: pointer.Of(10 * time.Second),
						KillSignal:  "SIGQUIT",
						LogConfig: &api.LogConfig{
							MaxFiles:      pointer.Of(10),
							MaxFileSizeMB: pointer.Of(100),
						},
						Artifacts: []*api.TaskArtifact{
							{
								GetterSource: pointer.Of("source"),
								GetterOptions: map[string]string{
									"a": "b",
								},
								GetterMode:   pointer.Of("dir"),
								RelativeDest: pointer.Of("dest"),
							},
						},
						Vault: &api.Vault{
							Namespace:    pointer.Of("ns1"),
							Policies:     []string{"a", "b", "c"},
							Env:          pointer.Of(true),
							ChangeMode:   pointer.Of("c"),
							ChangeSignal: pointer.Of("sighup"),
						},
						Templates: []*api.Template{
							{
<<<<<<< HEAD
								SourcePath:   helper.StringToPtr("source"),
								DestPath:     helper.StringToPtr("dest"),
								EmbeddedTmpl: helper.StringToPtr("embedded"),
								ChangeMode:   helper.StringToPtr("change"),
								ChangeSignal: helper.StringToPtr("signal"),
								ChangeScriptConfig: &api.ChangeScriptConfig{
									Path:        helper.StringToPtr("/bin/foo"),
									Args:        []string{"-h"},
									Timeout:     helper.TimeToPtr(5 * time.Second),
									FailOnError: helper.BoolToPtr(false),
								},
								Splay:      helper.TimeToPtr(1 * time.Minute),
								Perms:      helper.StringToPtr("666"),
								Uid:        helper.IntToPtr(1000),
								Gid:        helper.IntToPtr(1000),
								LeftDelim:  helper.StringToPtr("abc"),
								RightDelim: helper.StringToPtr("def"),
								Envvars:    helper.BoolToPtr(true),
=======
								SourcePath:   pointer.Of("source"),
								DestPath:     pointer.Of("dest"),
								EmbeddedTmpl: pointer.Of("embedded"),
								ChangeMode:   pointer.Of("change"),
								ChangeSignal: pointer.Of("signal"),
								Splay:        pointer.Of(1 * time.Minute),
								Perms:        pointer.Of("666"),
								Uid:          pointer.Of(1000),
								Gid:          pointer.Of(1000),
								LeftDelim:    pointer.Of("abc"),
								RightDelim:   pointer.Of("def"),
								Envvars:      pointer.Of(true),
>>>>>>> ccae2bd0
								Wait: &api.WaitConfig{
									Min: pointer.Of(5 * time.Second),
									Max: pointer.Of(10 * time.Second),
								},
							},
						},
						DispatchPayload: &api.DispatchPayloadConfig{
							File: "fileA",
						},
					},
				},
			},
		},
		ConsulToken:       pointer.Of("abc123"),
		VaultToken:        pointer.Of("def456"),
		VaultNamespace:    pointer.Of("ghi789"),
		Status:            pointer.Of("status"),
		StatusDescription: pointer.Of("status_desc"),
		Version:           pointer.Of(uint64(10)),
		CreateIndex:       pointer.Of(uint64(1)),
		ModifyIndex:       pointer.Of(uint64(3)),
		JobModifyIndex:    pointer.Of(uint64(5)),
	}

	expected := &structs.Job{
		Stop:           true,
		Region:         "global",
		Namespace:      "foo",
		VaultNamespace: "ghi789",
		ID:             "foo",
		Name:           "name",
		Type:           "service",
		Priority:       50,
		AllAtOnce:      true,
		Datacenters:    []string{"dc1", "dc2"},
		Constraints: []*structs.Constraint{
			{
				LTarget: "a",
				RTarget: "b",
				Operand: "c",
			},
		},
		Affinities: []*structs.Affinity{
			{
				LTarget: "a",
				RTarget: "b",
				Operand: "c",
				Weight:  50,
			},
		},
		Spreads: []*structs.Spread{
			{
				Attribute: "${meta.rack}",
				Weight:    100,
				SpreadTarget: []*structs.SpreadTarget{
					{
						Value:   "r1",
						Percent: 50,
					},
				},
			},
		},
		Update: structs.UpdateStrategy{
			Stagger:     1 * time.Second,
			MaxParallel: 5,
		},
		Periodic: &structs.PeriodicConfig{
			Enabled:         true,
			Spec:            "spec",
			SpecType:        "cron",
			ProhibitOverlap: true,
			TimeZone:        "test zone",
		},
		ParameterizedJob: &structs.ParameterizedJobConfig{
			Payload:      "payload",
			MetaRequired: []string{"a", "b"},
			MetaOptional: []string{"c", "d"},
		},
		Payload: []byte("payload"),
		Meta: map[string]string{
			"foo": "bar",
		},
		Multiregion: &structs.Multiregion{
			Strategy: &structs.MultiregionStrategy{
				MaxParallel: 2,
				OnFailure:   "fail_all",
			},
			Regions: []*structs.MultiregionRegion{
				{
					Name:        "west",
					Count:       1,
					Datacenters: []string{"dc1", "dc2"},
					Meta:        map[string]string{"region_code": "W"},
				},
			},
		},
		TaskGroups: []*structs.TaskGroup{
			{
				Name:  "group1",
				Count: 5,
				Constraints: []*structs.Constraint{
					{
						LTarget: "x",
						RTarget: "y",
						Operand: "z",
					},
				},
				Affinities: []*structs.Affinity{
					{
						LTarget: "x",
						RTarget: "y",
						Operand: "z",
						Weight:  100,
					},
				},
				RestartPolicy: &structs.RestartPolicy{
					Interval: 1 * time.Second,
					Attempts: 5,
					Delay:    10 * time.Second,
					Mode:     "delay",
				},
				Spreads: []*structs.Spread{
					{
						Attribute: "${node.datacenter}",
						Weight:    100,
						SpreadTarget: []*structs.SpreadTarget{
							{
								Value:   "dc1",
								Percent: 100,
							},
						},
					},
				},
				ReschedulePolicy: &structs.ReschedulePolicy{
					Interval:      12 * time.Hour,
					Attempts:      5,
					DelayFunction: "constant",
					Delay:         30 * time.Second,
					Unlimited:     true,
					MaxDelay:      20 * time.Minute,
				},
				Migrate: &structs.MigrateStrategy{
					MaxParallel:     12,
					HealthCheck:     "task_events",
					MinHealthyTime:  12 * time.Hour,
					HealthyDeadline: 12 * time.Hour,
				},
				EphemeralDisk: &structs.EphemeralDisk{
					SizeMB:  100,
					Sticky:  true,
					Migrate: true,
				},
				Update: &structs.UpdateStrategy{
					Stagger:          1 * time.Second,
					MaxParallel:      5,
					HealthCheck:      structs.UpdateStrategyHealthCheck_Checks,
					MinHealthyTime:   2 * time.Minute,
					HealthyDeadline:  5 * time.Minute,
					ProgressDeadline: 5 * time.Minute,
					AutoRevert:       true,
					AutoPromote:      false,
					Canary:           1,
				},
				Meta: map[string]string{
					"key": "value",
				},
				Consul: &structs.Consul{
					Namespace: "team-foo",
				},
				Services: []*structs.Service{
					{
						Name:              "groupserviceA",
						Provider:          "consul",
						Tags:              []string{"a", "b"},
						CanaryTags:        []string{"d", "e"},
						EnableTagOverride: true,
						PortLabel:         "1234",
						AddressMode:       "auto",
						Address:           "group.example.com",
						Meta: map[string]string{
							"servicemeta": "foobar",
						},
						TaggedAddresses: map[string]string{
							"wan": "1.2.3.4",
						},
						OnUpdate: structs.OnUpdateRequireHealthy,
						Checks: []*structs.ServiceCheck{
							{
								Name:          "bar",
								Type:          "http",
								Command:       "foo",
								Args:          []string{"a", "b"},
								Path:          "/check",
								Protocol:      "http",
								Method:        "POST",
								Body:          "{\"check\":\"mem\"}",
								PortLabel:     "foo",
								AddressMode:   "driver",
								GRPCService:   "foo.Bar",
								GRPCUseTLS:    true,
								Interval:      4 * time.Second,
								Timeout:       2 * time.Second,
								InitialStatus: "ok",
								CheckRestart: &structs.CheckRestart{
									Grace:          11 * time.Second,
									Limit:          3,
									IgnoreWarnings: true,
								},
								TaskName:               "task1",
								OnUpdate:               structs.OnUpdateRequireHealthy,
								SuccessBeforePassing:   2,
								FailuresBeforeCritical: 3,
							},
						},
						Connect: &structs.ConsulConnect{
							Native: false,
							SidecarService: &structs.ConsulSidecarService{
								Tags:                   []string{"f", "g"},
								Port:                   "9000",
								DisableDefaultTCPCheck: true,
							},
						},
					},
				},
				MaxClientDisconnect: pointer.Of(30 * time.Second),
				Tasks: []*structs.Task{
					{
						Name:   "task1",
						Driver: "docker",
						Leader: true,
						User:   "mary",
						Config: map[string]interface{}{
							"lol": "code",
						},
						Constraints: []*structs.Constraint{
							{
								LTarget: "x",
								RTarget: "y",
								Operand: "z",
							},
						},
						Affinities: []*structs.Affinity{
							{
								LTarget: "a",
								RTarget: "b",
								Operand: "c",
								Weight:  50,
							},
						},
						Env: map[string]string{
							"hello": "world",
						},
						VolumeMounts: []*structs.VolumeMount{
							{
								Volume:          "vol",
								Destination:     "dest",
								ReadOnly:        false,
								PropagationMode: "a",
							},
						},
						RestartPolicy: &structs.RestartPolicy{
							Interval: 2 * time.Second,
							Attempts: 10,
							Delay:    20 * time.Second,
							Mode:     "delay",
						},
						Services: []*structs.Service{
							{
								Name:              "serviceA",
								Provider:          "consul",
								Tags:              []string{"1", "2"},
								CanaryTags:        []string{"3", "4"},
								EnableTagOverride: true,
								PortLabel:         "foo",
								AddressMode:       "auto",
								Address:           "task.example.com",
								Meta: map[string]string{
									"servicemeta": "foobar",
								},
								OnUpdate: structs.OnUpdateRequireHealthy,
								Checks: []*structs.ServiceCheck{
									{
										Name:                   "bar",
										Type:                   "http",
										Command:                "foo",
										Args:                   []string{"a", "b"},
										Path:                   "/check",
										Protocol:               "http",
										PortLabel:              "foo",
										AddressMode:            "driver",
										Interval:               4 * time.Second,
										Timeout:                2 * time.Second,
										InitialStatus:          "ok",
										GRPCService:            "foo.Bar",
										GRPCUseTLS:             true,
										SuccessBeforePassing:   3,
										FailuresBeforeCritical: 4,
										CheckRestart: &structs.CheckRestart{
											Limit:          3,
											Grace:          11 * time.Second,
											IgnoreWarnings: true,
										},
										OnUpdate: structs.OnUpdateRequireHealthy,
									},
									{
										Name:      "check2",
										Type:      "tcp",
										PortLabel: "foo",
										Interval:  4 * time.Second,
										Timeout:   2 * time.Second,
										CheckRestart: &structs.CheckRestart{
											Limit: 4,
											Grace: 11 * time.Second,
										},
										OnUpdate: structs.OnUpdateRequireHealthy,
									},
								},
							},
						},
						Resources: &structs.Resources{
							CPU:      100,
							MemoryMB: 10,
							Networks: []*structs.NetworkResource{
								{
									IP:       "10.10.11.1",
									MBits:    10,
									Hostname: "foobar",
									ReservedPorts: []structs.Port{
										{
											Label: "http",
											Value: 80,
										},
									},
									DynamicPorts: []structs.Port{
										{
											Label: "ssh",
											Value: 2000,
										},
									},
								},
							},
							Devices: []*structs.RequestedDevice{
								{
									Name:  "nvidia/gpu",
									Count: 4,
									Constraints: []*structs.Constraint{
										{
											LTarget: "x",
											RTarget: "y",
											Operand: "z",
										},
									},
									Affinities: []*structs.Affinity{
										{
											LTarget: "a",
											RTarget: "b",
											Operand: "c",
											Weight:  50,
										},
									},
								},
								{
									Name:  "gpu",
									Count: 1,
								},
							},
						},
						Meta: map[string]string{
							"lol": "code",
						},
						KillTimeout: 10 * time.Second,
						KillSignal:  "SIGQUIT",
						LogConfig: &structs.LogConfig{
							MaxFiles:      10,
							MaxFileSizeMB: 100,
						},
						Artifacts: []*structs.TaskArtifact{
							{
								GetterSource: "source",
								GetterOptions: map[string]string{
									"a": "b",
								},
								GetterMode:   "dir",
								RelativeDest: "dest",
							},
						},
						Vault: &structs.Vault{
							Namespace:    "ns1",
							Policies:     []string{"a", "b", "c"},
							Env:          true,
							ChangeMode:   "c",
							ChangeSignal: "sighup",
						},
						Templates: []*structs.Template{
							{
								SourcePath:   "source",
								DestPath:     "dest",
								EmbeddedTmpl: "embedded",
								ChangeMode:   "change",
								ChangeSignal: "SIGNAL",
								ChangeScriptConfig: &structs.ChangeScriptConfig{
									Path:        "/bin/foo",
									Args:        []string{"-h"},
									Timeout:     5 * time.Second,
									FailOnError: false,
								},
								Splay:      1 * time.Minute,
								Perms:      "666",
								Uid:        1000,
								Gid:        1000,
								LeftDelim:  "abc",
								RightDelim: "def",
								Envvars:    true,
								Wait: &structs.WaitConfig{
									Min: pointer.Of(5 * time.Second),
									Max: pointer.Of(10 * time.Second),
								},
							},
						},
						DispatchPayload: &structs.DispatchPayloadConfig{
							File: "fileA",
						},
					},
				},
			},
		},

		ConsulToken: "abc123",
		VaultToken:  "def456",
	}

	structsJob := ApiJobToStructJob(apiJob)

	require.Equal(t, expected, structsJob)

	systemAPIJob := &api.Job{
		Stop:        pointer.Of(true),
		Region:      pointer.Of("global"),
		Namespace:   pointer.Of("foo"),
		ID:          pointer.Of("foo"),
		ParentID:    pointer.Of("lol"),
		Name:        pointer.Of("name"),
		Type:        pointer.Of("system"),
		Priority:    pointer.Of(50),
		AllAtOnce:   pointer.Of(true),
		Datacenters: []string{"dc1", "dc2"},
		Constraints: []*api.Constraint{
			{
				LTarget: "a",
				RTarget: "b",
				Operand: "c",
			},
		},
		TaskGroups: []*api.TaskGroup{
			{
				Name:  pointer.Of("group1"),
				Count: pointer.Of(5),
				Constraints: []*api.Constraint{
					{
						LTarget: "x",
						RTarget: "y",
						Operand: "z",
					},
				},
				RestartPolicy: &api.RestartPolicy{
					Interval: pointer.Of(1 * time.Second),
					Attempts: pointer.Of(5),
					Delay:    pointer.Of(10 * time.Second),
					Mode:     pointer.Of("delay"),
				},
				EphemeralDisk: &api.EphemeralDisk{
					SizeMB:  pointer.Of(100),
					Sticky:  pointer.Of(true),
					Migrate: pointer.Of(true),
				},
				Meta: map[string]string{
					"key": "value",
				},
				Consul: &api.Consul{
					Namespace: "foo",
				},
				Tasks: []*api.Task{
					{
						Name:   "task1",
						Leader: true,
						Driver: "docker",
						User:   "mary",
						Config: map[string]interface{}{
							"lol": "code",
						},
						Env: map[string]string{
							"hello": "world",
						},
						Constraints: []*api.Constraint{
							{
								LTarget: "x",
								RTarget: "y",
								Operand: "z",
							},
						},
						Resources: &api.Resources{
							CPU:      pointer.Of(100),
							MemoryMB: pointer.Of(10),
							Networks: []*api.NetworkResource{
								{
									IP:    "10.10.11.1",
									MBits: pointer.Of(10),
									ReservedPorts: []api.Port{
										{
											Label: "http",
											Value: 80,
										},
									},
									DynamicPorts: []api.Port{
										{
											Label: "ssh",
											Value: 2000,
										},
									},
								},
							},
						},
						Meta: map[string]string{
							"lol": "code",
						},
						KillTimeout: pointer.Of(10 * time.Second),
						KillSignal:  "SIGQUIT",
						LogConfig: &api.LogConfig{
							MaxFiles:      pointer.Of(10),
							MaxFileSizeMB: pointer.Of(100),
						},
						Artifacts: []*api.TaskArtifact{
							{
								GetterSource:  pointer.Of("source"),
								GetterOptions: map[string]string{"a": "b"},
								GetterHeaders: map[string]string{"User-Agent": "nomad"},
								GetterMode:    pointer.Of("dir"),
								RelativeDest:  pointer.Of("dest"),
							},
						},
						DispatchPayload: &api.DispatchPayloadConfig{
							File: "fileA",
						},
					},
				},
			},
		},
		Status:            pointer.Of("status"),
		StatusDescription: pointer.Of("status_desc"),
		Version:           pointer.Of(uint64(10)),
		CreateIndex:       pointer.Of(uint64(1)),
		ModifyIndex:       pointer.Of(uint64(3)),
		JobModifyIndex:    pointer.Of(uint64(5)),
	}

	expectedSystemJob := &structs.Job{
		Stop:        true,
		Region:      "global",
		Namespace:   "foo",
		ID:          "foo",
		Name:        "name",
		Type:        "system",
		Priority:    50,
		AllAtOnce:   true,
		Datacenters: []string{"dc1", "dc2"},
		Constraints: []*structs.Constraint{
			{
				LTarget: "a",
				RTarget: "b",
				Operand: "c",
			},
		},
		TaskGroups: []*structs.TaskGroup{
			{
				Name:  "group1",
				Count: 5,
				Constraints: []*structs.Constraint{
					{
						LTarget: "x",
						RTarget: "y",
						Operand: "z",
					},
				},
				RestartPolicy: &structs.RestartPolicy{
					Interval: 1 * time.Second,
					Attempts: 5,
					Delay:    10 * time.Second,
					Mode:     "delay",
				},
				EphemeralDisk: &structs.EphemeralDisk{
					SizeMB:  100,
					Sticky:  true,
					Migrate: true,
				},
				Meta: map[string]string{
					"key": "value",
				},
				Consul: &structs.Consul{
					Namespace: "foo",
				},
				Tasks: []*structs.Task{
					{
						Name:   "task1",
						Driver: "docker",
						Leader: true,
						User:   "mary",
						Config: map[string]interface{}{
							"lol": "code",
						},
						Constraints: []*structs.Constraint{
							{
								LTarget: "x",
								RTarget: "y",
								Operand: "z",
							},
						},
						Env: map[string]string{
							"hello": "world",
						},
						Resources: &structs.Resources{
							CPU:      100,
							MemoryMB: 10,
							Networks: []*structs.NetworkResource{
								{
									IP:    "10.10.11.1",
									MBits: 10,
									ReservedPorts: []structs.Port{
										{
											Label: "http",
											Value: 80,
										},
									},
									DynamicPorts: []structs.Port{
										{
											Label: "ssh",
											Value: 2000,
										},
									},
								},
							},
						},
						RestartPolicy: &structs.RestartPolicy{
							Interval: 1 * time.Second,
							Attempts: 5,
							Delay:    10 * time.Second,
							Mode:     "delay",
						},
						Meta: map[string]string{
							"lol": "code",
						},
						KillTimeout: 10 * time.Second,
						KillSignal:  "SIGQUIT",
						LogConfig: &structs.LogConfig{
							MaxFiles:      10,
							MaxFileSizeMB: 100,
						},
						Artifacts: []*structs.TaskArtifact{
							{
								GetterSource:  "source",
								GetterOptions: map[string]string{"a": "b"},
								GetterHeaders: map[string]string{"User-Agent": "nomad"},
								GetterMode:    "dir",
								RelativeDest:  "dest",
							},
						},
						DispatchPayload: &structs.DispatchPayloadConfig{
							File: "fileA",
						},
					},
				},
			},
		},
	}

	systemStructsJob := ApiJobToStructJob(systemAPIJob)
	require.Equal(t, expectedSystemJob, systemStructsJob)
}

func TestJobs_ApiJobToStructsJobUpdate(t *testing.T) {
	ci.Parallel(t)

	apiJob := &api.Job{
		Update: &api.UpdateStrategy{
			Stagger:          pointer.Of(1 * time.Second),
			MaxParallel:      pointer.Of(5),
			HealthCheck:      pointer.Of(structs.UpdateStrategyHealthCheck_Manual),
			MinHealthyTime:   pointer.Of(1 * time.Minute),
			HealthyDeadline:  pointer.Of(3 * time.Minute),
			ProgressDeadline: pointer.Of(3 * time.Minute),
			AutoRevert:       pointer.Of(false),
			AutoPromote:      nil,
			Canary:           pointer.Of(1),
		},
		TaskGroups: []*api.TaskGroup{
			{
				Update: &api.UpdateStrategy{
					Canary:     pointer.Of(2),
					AutoRevert: pointer.Of(true),
				},
			}, {
				Update: &api.UpdateStrategy{
					Canary:      pointer.Of(3),
					AutoPromote: pointer.Of(true),
				},
			},
		},
	}

	structsJob := ApiJobToStructJob(apiJob)

	// Update has been moved from job down to the groups
	jobUpdate := structs.UpdateStrategy{
		Stagger:          1000000000,
		MaxParallel:      5,
		HealthCheck:      "",
		MinHealthyTime:   0,
		HealthyDeadline:  0,
		ProgressDeadline: 0,
		AutoRevert:       false,
		AutoPromote:      false,
		Canary:           0,
	}

	// But the groups inherit settings from the job update
	group1 := structs.UpdateStrategy{
		Stagger:          1000000000,
		MaxParallel:      5,
		HealthCheck:      "manual",
		MinHealthyTime:   60000000000,
		HealthyDeadline:  180000000000,
		ProgressDeadline: 180000000000,
		AutoRevert:       true,
		AutoPromote:      false,
		Canary:           2,
	}

	group2 := structs.UpdateStrategy{
		Stagger:          1000000000,
		MaxParallel:      5,
		HealthCheck:      "manual",
		MinHealthyTime:   60000000000,
		HealthyDeadline:  180000000000,
		ProgressDeadline: 180000000000,
		AutoRevert:       false,
		AutoPromote:      true,
		Canary:           3,
	}

	require.Equal(t, jobUpdate, structsJob.Update)
	require.Equal(t, group1, *structsJob.TaskGroups[0].Update)
	require.Equal(t, group2, *structsJob.TaskGroups[1].Update)
}

// TestJobs_Matching_Resources asserts:
//
//	api.{Default,Min}Resources == structs.{Default,Min}Resources
//
// While this is an odd place to test that, this is where both are imported,
// validated, and converted.
func TestJobs_Matching_Resources(t *testing.T) {
	ci.Parallel(t)

	// api.MinResources == structs.MinResources
	structsMinRes := ApiResourcesToStructs(api.MinResources())
	assert.Equal(t, structs.MinResources(), structsMinRes)

	// api.DefaultResources == structs.DefaultResources
	structsDefaultRes := ApiResourcesToStructs(api.DefaultResources())
	assert.Equal(t, structs.DefaultResources(), structsDefaultRes)
}

// TestHTTP_JobValidate_SystemMigrate asserts that a system job with a migrate
// stanza fails to validate but does not panic (see #5477).
func TestHTTP_JobValidate_SystemMigrate(t *testing.T) {
	ci.Parallel(t)
	httpTest(t, nil, func(s *TestAgent) {
		// Create the job
		job := &api.Job{
			Region:      pointer.Of("global"),
			Datacenters: []string{"dc1"},
			ID:          pointer.Of("systemmigrate"),
			Name:        pointer.Of("systemmigrate"),
			TaskGroups: []*api.TaskGroup{
				{Name: pointer.Of("web")},
			},

			// System job...
			Type: pointer.Of("system"),

			// ...with an empty migrate stanza
			Migrate: &api.MigrateStrategy{},
		}

		args := api.JobValidateRequest{
			Job:          job,
			WriteRequest: api.WriteRequest{Region: "global"},
		}
		buf := encodeReq(args)

		// Make the HTTP request
		req, err := http.NewRequest("PUT", "/v1/validate/job", buf)
		require.NoError(t, err)
		respW := httptest.NewRecorder()

		// Make the request
		obj, err := s.Server.ValidateJobRequest(respW, req)
		require.NoError(t, err)

		// Check the response
		resp := obj.(structs.JobValidateResponse)
		require.Contains(t, resp.Error, `Job type "system" does not allow migrate block`)
	})
}

func TestConversion_dereferenceInt(t *testing.T) {
	ci.Parallel(t)
	require.Equal(t, 0, dereferenceInt(nil))
	require.Equal(t, 42, dereferenceInt(pointer.Of(42)))
}

func TestConversion_apiLogConfigToStructs(t *testing.T) {
	ci.Parallel(t)
	require.Nil(t, apiLogConfigToStructs(nil))
	require.Equal(t, &structs.LogConfig{
		MaxFiles:      2,
		MaxFileSizeMB: 8,
	}, apiLogConfigToStructs(&api.LogConfig{
		MaxFiles:      pointer.Of(2),
		MaxFileSizeMB: pointer.Of(8),
	}))
}

func TestConversion_apiResourcesToStructs(t *testing.T) {
	ci.Parallel(t)

	cases := []struct {
		name     string
		input    *api.Resources
		expected *structs.Resources
	}{
		{
			"nil",
			nil,
			nil,
		},
		{
			"plain",
			&api.Resources{
				CPU:      pointer.Of(100),
				MemoryMB: pointer.Of(200),
			},
			&structs.Resources{
				CPU:      100,
				MemoryMB: 200,
			},
		},
		{
			"with memory max",
			&api.Resources{
				CPU:         pointer.Of(100),
				MemoryMB:    pointer.Of(200),
				MemoryMaxMB: pointer.Of(300),
			},
			&structs.Resources{
				CPU:         100,
				MemoryMB:    200,
				MemoryMaxMB: 300,
			},
		},
	}

	for _, c := range cases {
		t.Run(c.name, func(t *testing.T) {
			found := ApiResourcesToStructs(c.input)
			require.Equal(t, c.expected, found)
		})
	}
}

func TestConversion_apiConnectSidecarTaskToStructs(t *testing.T) {
	ci.Parallel(t)
	require.Nil(t, apiConnectSidecarTaskToStructs(nil))
	delay := time.Duration(200)
	timeout := time.Duration(1000)
	config := make(map[string]interface{})
	env := make(map[string]string)
	meta := make(map[string]string)
	require.Equal(t, &structs.SidecarTask{
		Name:   "name",
		Driver: "driver",
		User:   "user",
		Config: config,
		Env:    env,
		Resources: &structs.Resources{
			CPU:      1,
			MemoryMB: 128,
		},
		Meta:        meta,
		KillTimeout: &timeout,
		LogConfig: &structs.LogConfig{
			MaxFiles:      2,
			MaxFileSizeMB: 8,
		},
		ShutdownDelay: &delay,
		KillSignal:    "SIGTERM",
	}, apiConnectSidecarTaskToStructs(&api.SidecarTask{
		Name:   "name",
		Driver: "driver",
		User:   "user",
		Config: config,
		Env:    env,
		Resources: &api.Resources{
			CPU:      pointer.Of(1),
			MemoryMB: pointer.Of(128),
		},
		Meta:        meta,
		KillTimeout: &timeout,
		LogConfig: &api.LogConfig{
			MaxFiles:      pointer.Of(2),
			MaxFileSizeMB: pointer.Of(8),
		},
		ShutdownDelay: &delay,
		KillSignal:    "SIGTERM",
	}))
}

func TestConversion_apiConsulExposePathsToStructs(t *testing.T) {
	ci.Parallel(t)
	require.Nil(t, apiConsulExposePathsToStructs(nil))
	require.Nil(t, apiConsulExposePathsToStructs(make([]*api.ConsulExposePath, 0)))
	require.Equal(t, []structs.ConsulExposePath{{
		Path:          "/health",
		Protocol:      "http",
		LocalPathPort: 8080,
		ListenerPort:  "hcPort",
	}}, apiConsulExposePathsToStructs([]*api.ConsulExposePath{{
		Path:          "/health",
		Protocol:      "http",
		LocalPathPort: 8080,
		ListenerPort:  "hcPort",
	}}))
}

func TestConversion_apiConsulExposeConfigToStructs(t *testing.T) {
	ci.Parallel(t)
	require.Nil(t, apiConsulExposeConfigToStructs(nil))
	require.Equal(t, &structs.ConsulExposeConfig{
		Paths: []structs.ConsulExposePath{{Path: "/health"}},
	}, apiConsulExposeConfigToStructs(&api.ConsulExposeConfig{
		Path: []*api.ConsulExposePath{{Path: "/health"}},
	}))
}

func TestConversion_apiUpstreamsToStructs(t *testing.T) {
	ci.Parallel(t)
	require.Nil(t, apiUpstreamsToStructs(nil))
	require.Nil(t, apiUpstreamsToStructs(make([]*api.ConsulUpstream, 0)))
	require.Equal(t, []structs.ConsulUpstream{{
		DestinationName:      "upstream",
		DestinationNamespace: "ns2",
		LocalBindPort:        8000,
		Datacenter:           "dc2",
		LocalBindAddress:     "127.0.0.2",
		MeshGateway:          structs.ConsulMeshGateway{Mode: "local"},
	}}, apiUpstreamsToStructs([]*api.ConsulUpstream{{
		DestinationName:      "upstream",
		DestinationNamespace: "ns2",
		LocalBindPort:        8000,
		Datacenter:           "dc2",
		LocalBindAddress:     "127.0.0.2",
		MeshGateway:          &api.ConsulMeshGateway{Mode: "local"},
	}}))
}

func TestConversion_apiConsulMeshGatewayToStructs(t *testing.T) {
	ci.Parallel(t)
	require.Equal(t, structs.ConsulMeshGateway{}, apiMeshGatewayToStructs(nil))
	require.Equal(t, structs.ConsulMeshGateway{Mode: "remote"},
		apiMeshGatewayToStructs(&api.ConsulMeshGateway{Mode: "remote"}))
}

func TestConversion_apiConnectSidecarServiceProxyToStructs(t *testing.T) {
	ci.Parallel(t)
	require.Nil(t, apiConnectSidecarServiceProxyToStructs(nil))
	config := make(map[string]interface{})
	require.Equal(t, &structs.ConsulProxy{
		LocalServiceAddress: "192.168.30.1",
		LocalServicePort:    9000,
		Config:              nil,
		Upstreams: []structs.ConsulUpstream{{
			DestinationName: "upstream",
		}},
		Expose: &structs.ConsulExposeConfig{
			Paths: []structs.ConsulExposePath{{Path: "/health"}},
		},
	}, apiConnectSidecarServiceProxyToStructs(&api.ConsulProxy{
		LocalServiceAddress: "192.168.30.1",
		LocalServicePort:    9000,
		Config:              config,
		Upstreams: []*api.ConsulUpstream{{
			DestinationName: "upstream",
		}},
		ExposeConfig: &api.ConsulExposeConfig{
			Path: []*api.ConsulExposePath{{
				Path: "/health",
			}},
		},
	}))
}

func TestConversion_apiConnectSidecarServiceToStructs(t *testing.T) {
	ci.Parallel(t)
	require.Nil(t, apiConnectSidecarTaskToStructs(nil))
	require.Equal(t, &structs.ConsulSidecarService{
		Tags: []string{"foo"},
		Port: "myPort",
		Proxy: &structs.ConsulProxy{
			LocalServiceAddress: "192.168.30.1",
		},
	}, apiConnectSidecarServiceToStructs(&api.ConsulSidecarService{
		Tags: []string{"foo"},
		Port: "myPort",
		Proxy: &api.ConsulProxy{
			LocalServiceAddress: "192.168.30.1",
		},
	}))
}

func TestConversion_ApiConsulConnectToStructs(t *testing.T) {
	ci.Parallel(t)

	t.Run("nil", func(t *testing.T) {
		require.Nil(t, ApiConsulConnectToStructs(nil))
	})

	t.Run("sidecar", func(t *testing.T) {
		require.Equal(t, &structs.ConsulConnect{
			Native:         false,
			SidecarService: &structs.ConsulSidecarService{Port: "myPort"},
			SidecarTask:    &structs.SidecarTask{Name: "task"},
		}, ApiConsulConnectToStructs(&api.ConsulConnect{
			Native:         false,
			SidecarService: &api.ConsulSidecarService{Port: "myPort"},
			SidecarTask:    &api.SidecarTask{Name: "task"},
		}))
	})

	t.Run("gateway proxy", func(t *testing.T) {
		require.Equal(t, &structs.ConsulConnect{
			Gateway: &structs.ConsulGateway{
				Proxy: &structs.ConsulGatewayProxy{
					ConnectTimeout:                  pointer.Of(3 * time.Second),
					EnvoyGatewayBindTaggedAddresses: true,
					EnvoyGatewayBindAddresses: map[string]*structs.ConsulGatewayBindAddress{
						"service": {
							Address: "10.0.0.1",
							Port:    9000,
						}},
					EnvoyGatewayNoDefaultBind: true,
					EnvoyDNSDiscoveryType:     "STRICT_DNS",
					Config: map[string]interface{}{
						"foo": "bar",
					},
				},
			},
		}, ApiConsulConnectToStructs(&api.ConsulConnect{
			Gateway: &api.ConsulGateway{
				Proxy: &api.ConsulGatewayProxy{
					ConnectTimeout:                  pointer.Of(3 * time.Second),
					EnvoyGatewayBindTaggedAddresses: true,
					EnvoyGatewayBindAddresses: map[string]*api.ConsulGatewayBindAddress{
						"service": {
							Address: "10.0.0.1",
							Port:    9000,
						},
					},
					EnvoyGatewayNoDefaultBind: true,
					EnvoyDNSDiscoveryType:     "STRICT_DNS",
					Config: map[string]interface{}{
						"foo": "bar",
					},
				},
			},
		}))
	})

	t.Run("gateway ingress", func(t *testing.T) {
		require.Equal(t, &structs.ConsulConnect{
			Gateway: &structs.ConsulGateway{
				Ingress: &structs.ConsulIngressConfigEntry{
					TLS: &structs.ConsulGatewayTLSConfig{
						Enabled:       true,
						TLSMinVersion: "TLSv1_2",
						TLSMaxVersion: "TLSv1_3",
						CipherSuites:  []string{"TLS_ECDHE_ECDSA_WITH_AES_128_GCM_SHA256"},
					},
					Listeners: []*structs.ConsulIngressListener{{
						Port:     1111,
						Protocol: "http",
						Services: []*structs.ConsulIngressService{{
							Name:  "ingress1",
							Hosts: []string{"host1"},
						}},
					}},
				},
			},
		}, ApiConsulConnectToStructs(
			&api.ConsulConnect{
				Gateway: &api.ConsulGateway{
					Ingress: &api.ConsulIngressConfigEntry{
						TLS: &api.ConsulGatewayTLSConfig{
							Enabled:       true,
							TLSMinVersion: "TLSv1_2",
							TLSMaxVersion: "TLSv1_3",
							CipherSuites:  []string{"TLS_ECDHE_ECDSA_WITH_AES_128_GCM_SHA256"},
						},
						Listeners: []*api.ConsulIngressListener{{
							Port:     1111,
							Protocol: "http",
							Services: []*api.ConsulIngressService{{
								Name:  "ingress1",
								Hosts: []string{"host1"},
							}},
						}},
					},
				},
			},
		))
	})

	t.Run("gateway terminating", func(t *testing.T) {
		require.Equal(t, &structs.ConsulConnect{
			Gateway: &structs.ConsulGateway{
				Terminating: &structs.ConsulTerminatingConfigEntry{
					Services: []*structs.ConsulLinkedService{{
						Name:     "linked-service",
						CAFile:   "ca.pem",
						CertFile: "cert.pem",
						KeyFile:  "key.pem",
						SNI:      "linked.consul",
					}},
				},
			},
		}, ApiConsulConnectToStructs(&api.ConsulConnect{
			Gateway: &api.ConsulGateway{
				Terminating: &api.ConsulTerminatingConfigEntry{
					Services: []*api.ConsulLinkedService{{
						Name:     "linked-service",
						CAFile:   "ca.pem",
						CertFile: "cert.pem",
						KeyFile:  "key.pem",
						SNI:      "linked.consul",
					}},
				},
			},
		}))
	})

	t.Run("gateway mesh", func(t *testing.T) {
		require.Equal(t, &structs.ConsulConnect{
			Gateway: &structs.ConsulGateway{
				Mesh: &structs.ConsulMeshConfigEntry{
					// nothing
				},
			},
		}, ApiConsulConnectToStructs(&api.ConsulConnect{
			Gateway: &api.ConsulGateway{
				Mesh: &api.ConsulMeshConfigEntry{
					// nothing
				},
			},
		}))
	})

	t.Run("native", func(t *testing.T) {
		require.Equal(t, &structs.ConsulConnect{
			Native: true,
		}, ApiConsulConnectToStructs(&api.ConsulConnect{
			Native: true,
		}))
	})
}<|MERGE_RESOLUTION|>--- conflicted
+++ resolved
@@ -2726,31 +2726,17 @@
 						},
 						Templates: []*api.Template{
 							{
-<<<<<<< HEAD
-								SourcePath:   helper.StringToPtr("source"),
-								DestPath:     helper.StringToPtr("dest"),
-								EmbeddedTmpl: helper.StringToPtr("embedded"),
-								ChangeMode:   helper.StringToPtr("change"),
-								ChangeSignal: helper.StringToPtr("signal"),
-								ChangeScriptConfig: &api.ChangeScriptConfig{
-									Path:        helper.StringToPtr("/bin/foo"),
-									Args:        []string{"-h"},
-									Timeout:     helper.TimeToPtr(5 * time.Second),
-									FailOnError: helper.BoolToPtr(false),
-								},
-								Splay:      helper.TimeToPtr(1 * time.Minute),
-								Perms:      helper.StringToPtr("666"),
-								Uid:        helper.IntToPtr(1000),
-								Gid:        helper.IntToPtr(1000),
-								LeftDelim:  helper.StringToPtr("abc"),
-								RightDelim: helper.StringToPtr("def"),
-								Envvars:    helper.BoolToPtr(true),
-=======
 								SourcePath:   pointer.Of("source"),
 								DestPath:     pointer.Of("dest"),
 								EmbeddedTmpl: pointer.Of("embedded"),
 								ChangeMode:   pointer.Of("change"),
 								ChangeSignal: pointer.Of("signal"),
+                ChangeScriptConfig: &api.ChangeScriptConfig{
+									Path:        pointer.Of("/bin/foo"),
+									Args:        []string{"-h"},
+									Timeout:     pointer.Of(5 * time.Second),
+									FailOnError: pointer.Of(false),
+								},
 								Splay:        pointer.Of(1 * time.Minute),
 								Perms:        pointer.Of("666"),
 								Uid:          pointer.Of(1000),
@@ -2758,7 +2744,6 @@
 								LeftDelim:    pointer.Of("abc"),
 								RightDelim:   pointer.Of("def"),
 								Envvars:      pointer.Of(true),
->>>>>>> ccae2bd0
 								Wait: &api.WaitConfig{
 									Min: pointer.Of(5 * time.Second),
 									Max: pointer.Of(10 * time.Second),
