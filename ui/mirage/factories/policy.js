--- conflicted
+++ resolved
@@ -1,8 +1,4 @@
 import { Factory } from 'ember-cli-mirage';
-<<<<<<< HEAD
-
-=======
->>>>>>> 38cb49dd
 import faker from 'faker';
 
 export default Factory.extend({
@@ -10,7 +6,7 @@
   name() {
     return this.id;
   },
-  description: () => (faker.random.number(10) >= 2 ? faker.lorem.sentence() : null),
+  description: () => (Math.random() > 0.2 ? faker.lorem.sentence() : null),
   rules: `
 # Allow read only access to the default namespace
 namespace "default" {
