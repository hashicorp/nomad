import { inject as service } from '@ember/service';
import { next } from '@ember/runloop';
import Route from '@ember/routing/route';
import { AbortError } from '@ember-data/adapter/error';
import RSVP from 'rsvp';

export default Route.extend({
  config: service(),
  system: service(),
  store: service(),
  token: service(),

  queryParams: {
    region: {
      refreshModel: true,
    },
  },

  resetController(controller, isExiting) {
    if (isExiting) {
      controller.set('error', null);
    }
  },

  beforeModel(transition) {
<<<<<<< HEAD
    const fetchSelfTokenAndPolicies = this.get('token.fetchSelfTokenAndPolicies')
      .perform()
      .catch();

    return RSVP.all([
      this.get('system.regions'),
      this.get('system.defaultRegion'),
      fetchSelfTokenAndPolicies,
    ]).then(promises => {
      if (!this.get('system.shouldShowRegions')) return promises;

      const queryParam = transition.queryParams.region;
      const defaultRegion = this.get('system.defaultRegion.region');
      const currentRegion = this.get('system.activeRegion') || defaultRegion;

      // Only reset the store if the region actually changed
      if (
        (queryParam && queryParam !== currentRegion) ||
        (!queryParam && currentRegion !== defaultRegion)
      ) {
        this.system.reset();
        this.store.unloadAll();
=======
    return RSVP.all([this.get('system.regions'), this.get('system.defaultRegion')]).then(
      promises => {
        if (!this.get('system.shouldShowRegions')) return promises;

        const queryParam = transition.to.queryParams.region;
        const defaultRegion = this.get('system.defaultRegion.region');
        const currentRegion = this.get('system.activeRegion') || defaultRegion;

        // Only reset the store if the region actually changed
        if (
          (queryParam && queryParam !== currentRegion) ||
          (!queryParam && currentRegion !== defaultRegion)
        ) {
          this.system.reset();
          this.store.unloadAll();
        }

        this.set('system.activeRegion', queryParam || defaultRegion);

        return promises;
>>>>>>> 830c0b16
      }

      this.set('system.activeRegion', queryParam || defaultRegion);

      return promises;
    });
  },

  // Model is being used as a way to transfer the provided region
  // query param to update the controller state.
  model(params) {
    return params.region;
  },

  setupController(controller, model) {
    const queryParam = model;

    if (queryParam === this.get('system.defaultRegion.region')) {
      next(() => {
        controller.set('region', null);
      });
    }

    return this._super(...arguments);
  },

  actions: {
    didTransition() {
      if (!this.get('config.isTest')) {
        window.scrollTo(0, 0);
      }
    },

    willTransition() {
      this.controllerFor('application').set('error', null);
    },

    error(error) {
      if (!(error instanceof AbortError)) {
        this.controllerFor('application').set('error', error);
      }
    },
  },
});<|MERGE_RESOLUTION|>--- conflicted
+++ resolved
@@ -23,7 +23,6 @@
   },
 
   beforeModel(transition) {
-<<<<<<< HEAD
     const fetchSelfTokenAndPolicies = this.get('token.fetchSelfTokenAndPolicies')
       .perform()
       .catch();
@@ -35,7 +34,7 @@
     ]).then(promises => {
       if (!this.get('system.shouldShowRegions')) return promises;
 
-      const queryParam = transition.queryParams.region;
+      const queryParam = transition.to.queryParams.region;
       const defaultRegion = this.get('system.defaultRegion.region');
       const currentRegion = this.get('system.activeRegion') || defaultRegion;
 
@@ -46,28 +45,6 @@
       ) {
         this.system.reset();
         this.store.unloadAll();
-=======
-    return RSVP.all([this.get('system.regions'), this.get('system.defaultRegion')]).then(
-      promises => {
-        if (!this.get('system.shouldShowRegions')) return promises;
-
-        const queryParam = transition.to.queryParams.region;
-        const defaultRegion = this.get('system.defaultRegion.region');
-        const currentRegion = this.get('system.activeRegion') || defaultRegion;
-
-        // Only reset the store if the region actually changed
-        if (
-          (queryParam && queryParam !== currentRegion) ||
-          (!queryParam && currentRegion !== defaultRegion)
-        ) {
-          this.system.reset();
-          this.store.unloadAll();
-        }
-
-        this.set('system.activeRegion', queryParam || defaultRegion);
-
-        return promises;
->>>>>>> 830c0b16
       }
 
       this.set('system.activeRegion', queryParam || defaultRegion);
