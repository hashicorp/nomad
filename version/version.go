package version

import (
	"bytes"
	"fmt"
)

var (
	// The git commit that was compiled. This will be filled in by the compiler.
	GitCommit   string
	GitDescribe string

	// The main version number that is being run at the moment.
	Version = "0.8.0"

	// A pre-release marker for the version. If this is "" (empty string)
	// then it means that it is a final release. Otherwise, this is a pre-release
	// such as "dev" (in development), "beta", "rc1", etc.
<<<<<<< HEAD
	VersionPrerelease = ""
=======
	VersionPrerelease = "dev"
>>>>>>> 71f89bb1

	// VersionMetadata is metadata further describing the build type.
	VersionMetadata = ""
)

// VersionInfo
type VersionInfo struct {
	Revision          string
	Version           string
	VersionPrerelease string
	VersionMetadata   string
}

func GetVersion() *VersionInfo {
	ver := Version
	rel := VersionPrerelease
	md := VersionMetadata
	if GitDescribe != "" {
		ver = GitDescribe
	}
	if GitDescribe == "" && rel == "" && VersionPrerelease != "" {
		rel = "dev"
	}

	return &VersionInfo{
		Revision:          GitCommit,
		Version:           ver,
		VersionPrerelease: rel,
		VersionMetadata:   md,
	}
}

func (c *VersionInfo) VersionNumber() string {
	version := fmt.Sprintf("%s", c.Version)

	if c.VersionPrerelease != "" {
		version = fmt.Sprintf("%s-%s", version, c.VersionPrerelease)
	}

	if c.VersionMetadata != "" {
		version = fmt.Sprintf("%s+%s", version, c.VersionMetadata)
	}

	return version
}

func (c *VersionInfo) FullVersionNumber(rev bool) string {
	var versionString bytes.Buffer

	fmt.Fprintf(&versionString, "Nomad v%s", c.Version)
	if c.VersionPrerelease != "" {
		fmt.Fprintf(&versionString, "-%s", c.VersionPrerelease)
	}

	if c.VersionMetadata != "" {
		fmt.Fprintf(&versionString, "+%s", c.VersionMetadata)
	}

	if rev && c.Revision != "" {
		fmt.Fprintf(&versionString, " (%s)", c.Revision)
	}

	return versionString.String()
}<|MERGE_RESOLUTION|>--- conflicted
+++ resolved
@@ -16,11 +16,7 @@
 	// A pre-release marker for the version. If this is "" (empty string)
 	// then it means that it is a final release. Otherwise, this is a pre-release
 	// such as "dev" (in development), "beta", "rc1", etc.
-<<<<<<< HEAD
-	VersionPrerelease = ""
-=======
 	VersionPrerelease = "dev"
->>>>>>> 71f89bb1
 
 	// VersionMetadata is metadata further describing the build type.
 	VersionMetadata = ""
