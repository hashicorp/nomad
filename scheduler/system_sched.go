package scheduler

import (
	"fmt"

	log "github.com/hashicorp/go-hclog"
	memdb "github.com/hashicorp/go-memdb"
	"github.com/hashicorp/nomad/helper/uuid"
	"github.com/hashicorp/nomad/nomad/structs"
)

const (
	// maxSystemScheduleAttempts is used to limit the number of times
	// we will attempt to schedule if we continue to hit conflicts for system
	// jobs.
	maxSystemScheduleAttempts = 5
)

// SystemScheduler is used for 'system' jobs. This scheduler is
// designed for services that should be run on every client.
type SystemScheduler struct {
	logger  log.Logger
	state   State
	planner Planner

	eval       *structs.Evaluation
	job        *structs.Job
	plan       *structs.Plan
	planResult *structs.PlanResult
	ctx        *EvalContext
	stack      *SystemStack
	nodes      []*structs.Node
	nodesByDC  map[string]int

	limitReached bool
	nextEval     *structs.Evaluation

	failedTGAllocs map[string]*structs.AllocMetric
	queuedAllocs   map[string]int
}

// NewSystemScheduler is a factory function to instantiate a new system
// scheduler.
func NewSystemScheduler(logger log.Logger, state State, planner Planner) Scheduler {
	return &SystemScheduler{
		logger:  logger.Named("system_sched"),
		state:   state,
		planner: planner,
	}
}

// Process is used to handle a single evaluation.
func (s *SystemScheduler) Process(eval *structs.Evaluation) error {
	// Store the evaluation
	s.eval = eval

	// Update our logger with the eval's information
	s.logger = s.logger.With("eval_id", eval.ID, "job_id", eval.JobID, "namespace", eval.Namespace)

	// Verify the evaluation trigger reason is understood
	switch eval.TriggeredBy {
	case structs.EvalTriggerJobRegister, structs.EvalTriggerNodeUpdate, structs.EvalTriggerFailedFollowUp,
		structs.EvalTriggerJobDeregister, structs.EvalTriggerRollingUpdate, structs.EvalTriggerPreemption,
		structs.EvalTriggerDeploymentWatcher, structs.EvalTriggerNodeDrain:
	default:
		desc := fmt.Sprintf("scheduler cannot handle '%s' evaluation reason",
			eval.TriggeredBy)
		return setStatus(s.logger, s.planner, s.eval, s.nextEval, nil, s.failedTGAllocs, structs.EvalStatusFailed, desc,
			s.queuedAllocs, "")
	}

	// Retry up to the maxSystemScheduleAttempts and reset if progress is made.
	progress := func() bool { return progressMade(s.planResult) }
	if err := retryMax(maxSystemScheduleAttempts, s.process, progress); err != nil {
		if statusErr, ok := err.(*SetStatusError); ok {
			return setStatus(s.logger, s.planner, s.eval, s.nextEval, nil, s.failedTGAllocs, statusErr.EvalStatus, err.Error(),
				s.queuedAllocs, "")
		}
		return err
	}

	// Update the status to complete
	return setStatus(s.logger, s.planner, s.eval, s.nextEval, nil, s.failedTGAllocs, structs.EvalStatusComplete, "",
		s.queuedAllocs, "")
}

// process is wrapped in retryMax to iteratively run the handler until we have no
// further work or we've made the maximum number of attempts.
func (s *SystemScheduler) process() (bool, error) {
	// Lookup the Job by ID
	var err error
	ws := memdb.NewWatchSet()
	s.job, err = s.state.JobByID(ws, s.eval.Namespace, s.eval.JobID)
	if err != nil {
		return false, fmt.Errorf("failed to get job '%s': %v",
			s.eval.JobID, err)
	}
	numTaskGroups := 0
	if !s.job.Stopped() {
		numTaskGroups = len(s.job.TaskGroups)
	}
	s.queuedAllocs = make(map[string]int, numTaskGroups)

	// Get the ready nodes in the required datacenters
	if !s.job.Stopped() {
		s.nodes, s.nodesByDC, err = readyNodesInDCs(s.state, s.job.Datacenters)
		if err != nil {
			return false, fmt.Errorf("failed to get ready nodes: %v", err)
		}
	}

	// Create a plan
	s.plan = s.eval.MakePlan(s.job)

	// Reset the failed allocations
	s.failedTGAllocs = nil

	// Create an evaluation context
	s.ctx = NewEvalContext(s.state, s.plan, s.logger)

	// Construct the placement stack
	s.stack = NewSystemStack(s.ctx)
	if !s.job.Stopped() {
		s.stack.SetJob(s.job)
	}

	// Compute the target job allocations
	if err := s.computeJobAllocs(); err != nil {
		s.logger.Error("failed to compute job allocations", "error", err)
		return false, err
	}

	// If the plan is a no-op, we can bail. If AnnotatePlan is set submit the plan
	// anyways to get the annotations.
	if s.plan.IsNoOp() && !s.eval.AnnotatePlan {
		return true, nil
	}

	// If the limit of placements was reached we need to create an evaluation
	// to pickup from here after the stagger period.
	if s.limitReached && s.nextEval == nil {
		s.nextEval = s.eval.NextRollingEval(s.job.Update.Stagger)
		if err := s.planner.CreateEval(s.nextEval); err != nil {
			s.logger.Error("failed to make next eval for rolling update", "error", err)
			return false, err
		}
		s.logger.Debug("rolling update limit reached, next eval created", "next_eval_id", s.nextEval.ID)
	}

	// Submit the plan
	result, newState, err := s.planner.SubmitPlan(s.plan)
	s.planResult = result
	if err != nil {
		return false, err
	}

	// Decrement the number of allocations pending per task group based on the
	// number of allocations successfully placed
	adjustQueuedAllocations(s.logger, result, s.queuedAllocs)

	// If we got a state refresh, try again since we have stale data
	if newState != nil {
		s.logger.Debug("refresh forced")
		s.state = newState
		return false, nil
	}

	// Try again if the plan was not fully committed, potential conflict
	fullCommit, expected, actual := result.FullCommit(s.plan)
	if !fullCommit {
		s.logger.Debug("plan didn't fully commit", "attempted", expected, "placed", actual)
		return false, nil
	}

	// Success!
	return true, nil
}

// computeJobAllocs is used to reconcile differences between the job,
// existing allocations and node status to update the allocations.
func (s *SystemScheduler) computeJobAllocs() error {
	// Lookup the allocations by JobID
	ws := memdb.NewWatchSet()
	allocs, err := s.state.AllocsByJob(ws, s.eval.Namespace, s.eval.JobID, true)
	if err != nil {
		return fmt.Errorf("failed to get allocs for job '%s': %v",
			s.eval.JobID, err)
	}

	// Determine the tainted nodes containing job allocs
	tainted, err := taintedNodes(s.state, allocs)
	if err != nil {
		return fmt.Errorf("failed to get tainted nodes for job '%s': %v",
			s.eval.JobID, err)
	}

	// Update the allocations which are in pending/running state on tainted
	// nodes to lost
	updateNonTerminalAllocsToLost(s.plan, tainted, allocs)

	// Filter out the allocations in a terminal state
	allocs, terminalAllocs := structs.FilterTerminalAllocs(allocs)

	// Diff the required and existing allocations
	diff := diffSystemAllocs(s.job, s.nodes, tainted, allocs, terminalAllocs)
	s.logger.Debug("reconciled current state with desired state",
		"place", len(diff.place), "update", len(diff.update),
		"migrate", len(diff.migrate), "stop", len(diff.stop),
		"ignore", len(diff.ignore), "lost", len(diff.lost))

	// Add all the allocs to stop
	for _, e := range diff.stop {
		s.plan.AppendUpdate(e.Alloc, structs.AllocDesiredStatusStop, allocNotNeeded, "")
	}

	// Add all the allocs to migrate
	for _, e := range diff.migrate {
		s.plan.AppendUpdate(e.Alloc, structs.AllocDesiredStatusStop, allocNodeTainted, "")
	}

	// Lost allocations should be transitioned to desired status stop and client
	// status lost.
	for _, e := range diff.lost {
		s.plan.AppendUpdate(e.Alloc, structs.AllocDesiredStatusStop, allocLost, structs.AllocClientStatusLost)
	}

	// Attempt to do the upgrades in place
	destructiveUpdates, inplaceUpdates := inplaceUpdate(s.ctx, s.eval, s.job, s.stack, diff.update)
	diff.update = destructiveUpdates

	if s.eval.AnnotatePlan {
		s.plan.Annotations = &structs.PlanAnnotations{
			DesiredTGUpdates: desiredUpdates(diff, inplaceUpdates, destructiveUpdates),
		}
	}

	// Check if a rolling upgrade strategy is being used
	limit := len(diff.update)
	if !s.job.Stopped() && s.job.Update.Rolling() {
		limit = s.job.Update.MaxParallel
	}

	// Treat non in-place updates as an eviction and new placement.
	s.limitReached = evictAndPlace(s.ctx, diff, diff.update, allocUpdating, &limit)

	// Nothing remaining to do if placement is not required
	if len(diff.place) == 0 {
		if !s.job.Stopped() {
			for _, tg := range s.job.TaskGroups {
				s.queuedAllocs[tg.Name] = 0
			}
		}
		return nil
	}

	// Record the number of allocations that needs to be placed per Task Group
	for _, allocTuple := range diff.place {
		s.queuedAllocs[allocTuple.TaskGroup.Name] += 1
	}

	// Compute the placements
	return s.computePlacements(diff.place)
}

// computePlacements computes placements for allocations
func (s *SystemScheduler) computePlacements(place []allocTuple) error {
	nodeByID := make(map[string]*structs.Node, len(s.nodes))
	for _, node := range s.nodes {
		nodeByID[node.ID] = node
	}

	nodes := make([]*structs.Node, 1)
	for _, missing := range place {
		node, ok := nodeByID[missing.Alloc.NodeID]
		if !ok {
			return fmt.Errorf("could not find node %q", missing.Alloc.NodeID)
		}

		// Update the set of placement nodes
		nodes[0] = node
		s.stack.SetNodes(nodes)

		// Attempt to match the task group
		option := s.stack.Select(missing.TaskGroup, nil)

		if option == nil {
			// If nodes were filtered because of constraint mismatches and we
			// couldn't create an allocation then decrementing queued for that
			// task group
			if s.ctx.metrics.NodesFiltered > 0 {
				s.queuedAllocs[missing.TaskGroup.Name] -= 1

				// If we are annotating the plan, then decrement the desired
				// placements based on whether the node meets the constraints
				if s.eval.AnnotatePlan && s.plan.Annotations != nil &&
					s.plan.Annotations.DesiredTGUpdates != nil {
					desired := s.plan.Annotations.DesiredTGUpdates[missing.TaskGroup.Name]
					desired.Place -= 1
				}
			}

			// Check if this task group has already failed
			if metric, ok := s.failedTGAllocs[missing.TaskGroup.Name]; ok {
				metric.CoalescedFailures += 1
				continue
			}
		}

		// Store the available nodes by datacenter
		s.ctx.Metrics().NodesAvailable = s.nodesByDC

		// Compute top K scoring node metadata
		s.ctx.Metrics().PopulateScoreMetaData()

		// Set fields based on if we found an allocation option
		if option != nil {
			resources := &structs.AllocatedResources{
				Tasks: option.TaskResources,
				Shared: structs.AllocatedSharedResources{
					DiskMB: int64(missing.TaskGroup.EphemeralDisk.SizeMB),
				},
			}

			// Create an allocation for this
			alloc := &structs.Allocation{
<<<<<<< HEAD
				ID:                 uuid.Generate(),
				Namespace:          s.job.Namespace,
				EvalID:             s.eval.ID,
				Name:               missing.Name,
				JobID:              s.job.ID,
				TaskGroup:          missing.TaskGroup.Name,
				Metrics:            s.ctx.Metrics(),
				NodeID:             option.Node.ID,
				TaskResources:      resources.OldTaskResources(),
				AllocatedResources: resources,
				DesiredStatus:      structs.AllocDesiredStatusRun,
				ClientStatus:       structs.AllocClientStatusPending,
=======
				ID:            uuid.Generate(),
				Namespace:     s.job.Namespace,
				EvalID:        s.eval.ID,
				Name:          missing.Name,
				JobID:         s.job.ID,
				TaskGroup:     missing.TaskGroup.Name,
				Metrics:       s.ctx.Metrics(),
				NodeID:        option.Node.ID,
				NodeName:      option.Node.Name,
				TaskResources: option.TaskResources,
				DesiredStatus: structs.AllocDesiredStatusRun,
				ClientStatus:  structs.AllocClientStatusPending,
>>>>>>> e1e019a3

				SharedResources: &structs.Resources{
					DiskMB: missing.TaskGroup.EphemeralDisk.SizeMB,
				},
			}

			// If the new allocation is replacing an older allocation then we
			// set the record the older allocation id so that they are chained
			if missing.Alloc != nil {
				alloc.PreviousAllocation = missing.Alloc.ID
			}

			// If this placement involves preemption, set DesiredState to evict for those allocations
			if option.PreemptedAllocs != nil {
				var preemptedAllocIDs []string
				for _, stop := range option.PreemptedAllocs {
					s.plan.AppendPreemptedAlloc(stop, structs.AllocDesiredStatusEvict, alloc.ID)

					preemptedAllocIDs = append(preemptedAllocIDs, stop.ID)
					if s.eval.AnnotatePlan && s.plan.Annotations != nil {
						s.plan.Annotations.PreemptedAllocs = append(s.plan.Annotations.PreemptedAllocs, stop.Stub())
						if s.plan.Annotations.DesiredTGUpdates != nil {
							desired := s.plan.Annotations.DesiredTGUpdates[missing.TaskGroup.Name]
							desired.Preemptions += 1
						}
					}
				}
				alloc.PreemptedAllocations = preemptedAllocIDs
			}

			s.plan.AppendAlloc(alloc)
		} else {
			// Lazy initialize the failed map
			if s.failedTGAllocs == nil {
				s.failedTGAllocs = make(map[string]*structs.AllocMetric)
			}

			s.failedTGAllocs[missing.TaskGroup.Name] = s.ctx.Metrics()
		}
	}

	return nil
}<|MERGE_RESOLUTION|>--- conflicted
+++ resolved
@@ -323,7 +323,6 @@
 
 			// Create an allocation for this
 			alloc := &structs.Allocation{
-<<<<<<< HEAD
 				ID:                 uuid.Generate(),
 				Namespace:          s.job.Namespace,
 				EvalID:             s.eval.ID,
@@ -332,24 +331,11 @@
 				TaskGroup:          missing.TaskGroup.Name,
 				Metrics:            s.ctx.Metrics(),
 				NodeID:             option.Node.ID,
+				NodeName:           option.Node.Name,
 				TaskResources:      resources.OldTaskResources(),
 				AllocatedResources: resources,
 				DesiredStatus:      structs.AllocDesiredStatusRun,
 				ClientStatus:       structs.AllocClientStatusPending,
-=======
-				ID:            uuid.Generate(),
-				Namespace:     s.job.Namespace,
-				EvalID:        s.eval.ID,
-				Name:          missing.Name,
-				JobID:         s.job.ID,
-				TaskGroup:     missing.TaskGroup.Name,
-				Metrics:       s.ctx.Metrics(),
-				NodeID:        option.Node.ID,
-				NodeName:      option.Node.Name,
-				TaskResources: option.TaskResources,
-				DesiredStatus: structs.AllocDesiredStatusRun,
-				ClientStatus:  structs.AllocClientStatusPending,
->>>>>>> e1e019a3
 
 				SharedResources: &structs.Resources{
 					DiskMB: missing.TaskGroup.EphemeralDisk.SizeMB,
