import {
  currentRouteName,
  currentURL,
  click,
  find,
  findAll,
  typeIn,
  visit,
} from '@ember/test-helpers';
import { setupMirage } from 'ember-cli-mirage/test-support';
import { setupApplicationTest } from 'ember-qunit';
import { module, test } from 'qunit';
import a11yAudit from 'nomad-ui/tests/helpers/a11y-audit';
import defaultScenario from '../../mirage/scenarios/default';
import cleanWhitespace from '../utils/clean-whitespace';
import percySnapshot from '@percy/ember';

import Variables from 'nomad-ui/tests/pages/variables';
import Layout from 'nomad-ui/tests/pages/layout';

const SECURE_TOKEN_ID = '53cur3-v4r14bl35';

module('Acceptance | secure variables', function (hooks) {
  setupApplicationTest(hooks);
  setupMirage(hooks);
  hooks.beforeEach(async function () {
    server.createList('variable', 3);
  });

  test('it redirects to jobs and hides the gutter link when the token lacks permissions', async function (assert) {
    await Variables.visit();
    assert.equal(currentURL(), '/jobs');
    assert.ok(Layout.gutter.variables.isHidden);
  });

  test('it allows access for management level tokens', async function (assert) {
    defaultScenario(server);
    window.localStorage.nomadTokenSecret = server.db.tokens[0].secretId;
    await Variables.visit();
    assert.equal(currentURL(), '/variables');
    assert.ok(Layout.gutter.variables.isVisible, 'Menu section is visible');
  });

  test('it allows access for list-variables allowed ACL rules', async function (assert) {
    assert.expect(2);
    defaultScenario(server);
    const variablesToken = server.db.tokens.find(SECURE_TOKEN_ID);
    window.localStorage.nomadTokenSecret = variablesToken.secretId;

    await Variables.visit();
    assert.equal(currentURL(), '/variables');
    assert.ok(Layout.gutter.variables.isVisible);
    await percySnapshot(assert);
  });

  test('it correctly traverses to and deletes a variable', async function (assert) {
    assert.expect(13);
    defaultScenario(server);
    const variablesToken = server.db.tokens.find(SECURE_TOKEN_ID);
    window.localStorage.nomadTokenSecret = variablesToken.secretId;

    await Variables.visit();
    assert.equal(currentURL(), '/variables');
    assert.ok(Layout.gutter.variables.isVisible);

    let abcLink = [...findAll('[data-test-folder-row]')].filter((a) =>
      a.textContent.includes('a/b/c')
    )[0];

    await click(abcLink);

    assert.equal(
      currentURL(),
      '/variables/path/a/b/c',
      'correctly traverses to a deeply nested path'
    );
    assert.equal(
      findAll('[data-test-folder-row]').length,
      2,
      'correctly shows 2 sub-folders'
    );
    assert.equal(
      findAll('[data-test-file-row]').length,
      2,
      'correctly shows 2 files'
    );
    let fooLink = [...findAll('[data-test-file-row]')].filter((a) =>
      a.textContent.includes('foo0')
    )[0];

    assert.ok(fooLink, 'foo0 file is present');

    await percySnapshot(assert);

    await click(fooLink);
    assert.equal(
      currentURL(),
      '/variables/var/a/b/c/foo0',
      'correctly traverses to a deeply nested variable file'
    );
    const deleteButton = find('[data-test-delete-button] button');
    assert.dom(deleteButton).exists('delete button is present');

    await percySnapshot(assert);

    await click(deleteButton);
    assert
      .dom('[data-test-confirmation-message]')
      .exists('confirmation message is present');

    await click(find('[data-test-confirm-button]'));
    assert.equal(
      currentURL(),
      '/variables/path/a/b/c',
      'correctly returns to the parent path page after deletion'
    );

    assert.equal(
      findAll('[data-test-folder-row]').length,
      2,
      'still correctly shows 2 sub-folders'
    );
    assert.equal(
      findAll('[data-test-file-row]').length,
      1,
      'now correctly shows 1 file'
    );

    fooLink = [...findAll('[data-test-file-row]')].filter((a) =>
      a.textContent.includes('foo0')
    )[0];

    assert.notOk(fooLink, 'foo0 file is no longer present');
  });

  test('variables prefixed with jobs/ correctly link to entities', async function (assert) {
    assert.expect(23);
    defaultScenario(server);
    const variablesToken = server.db.tokens.find(SECURE_TOKEN_ID);

    const variableLinkedJob = server.db.jobs[0];
    const variableLinkedGroup = server.db.taskGroups.findBy({
      jobId: variableLinkedJob.id,
    });
    const variableLinkedTask = server.db.tasks.findBy({
      taskGroupId: variableLinkedGroup.id,
    });
    const variableLinkedTaskAlloc = server.db.allocations.filterBy(
      'taskGroup',
      variableLinkedGroup.name
    )[1];
    window.localStorage.nomadTokenSecret = variablesToken.secretId;

    // Non-job variable
    await Variables.visit();
    assert.equal(currentURL(), '/variables');
    assert.ok(Layout.gutter.variables.isVisible);

    let nonJobLink = [...findAll('[data-test-file-row]')].filter((a) =>
      a.textContent.includes('just some arbitrary file')
    )[0];

    assert.ok(nonJobLink, 'non-job file is present');

    await click(nonJobLink);
    assert.equal(
      currentURL(),
      '/variables/var/just some arbitrary file',
      'correctly traverses to a non-job file'
    );
    let relatedEntitiesBox = find('.related-entities');
    assert
      .dom(relatedEntitiesBox)
      .doesNotExist('Related Entities box is not present');

    // Job variable
    await Variables.visit();
    let jobsDirectoryLink = [...findAll('[data-test-folder-row]')].filter((a) =>
      a.textContent.includes('jobs')
    )[0];

    await click(jobsDirectoryLink);

    assert.equal(
      currentURL(),
      '/variables/path/jobs',
      'correctly traverses to the jobs directory'
    );
    let jobFileLink = find('[data-test-file-row]');

    assert.ok(jobFileLink, 'A job file is present');

    await click(jobFileLink);
    assert.ok(
      currentURL().startsWith('/variables/var/jobs/'),
      'correctly traverses to a job file'
    );
    relatedEntitiesBox = find('.related-entities');
    assert.dom(relatedEntitiesBox).exists('Related Entities box is present');
    assert.ok(
      cleanWhitespace(relatedEntitiesBox.textContent).includes(
        'This secure variable is accessible by job'
      ),
      'Related Entities box is job-oriented'
    );

<<<<<<< HEAD
    await percySnapshot(assert);
=======
    let relatedJobLink = find('.related-entities a');
    await click(relatedJobLink);
    assert
      .dom('[data-test-job-stat="variables"]')
      .exists('Link from Job to Variable exists');
    let jobVariableLink = find('[data-test-job-stat="variables"] a');
    await click(jobVariableLink);
    assert.ok(
      currentURL().startsWith(`/variables/var/jobs/${variableLinkedJob.id}`),
      'correctly traverses from job to variable'
    );
>>>>>>> d857be3c

    // Group Variable
    await Variables.visit();
    jobsDirectoryLink = [...findAll('[data-test-folder-row]')].filter((a) =>
      a.textContent.includes('jobs')
    )[0];
    await click(jobsDirectoryLink);
    let groupDirectoryLink = [...findAll('[data-test-folder-row]')][0];
    await click(groupDirectoryLink);
    let groupFileLink = find('[data-test-file-row]');
    assert.ok(groupFileLink, 'A group file is present');
    await click(groupFileLink);
    relatedEntitiesBox = find('.related-entities');
    assert.dom(relatedEntitiesBox).exists('Related Entities box is present');
    assert.ok(
      cleanWhitespace(relatedEntitiesBox.textContent).includes(
        'This secure variable is accessible by group'
      ),
      'Related Entities box is group-oriented'
    );

<<<<<<< HEAD
    await percySnapshot(assert);
=======
    let relatedGroupLink = find('.related-entities a');
    await click(relatedGroupLink);
    assert
      .dom('[data-test-task-group-stat="variables"]')
      .exists('Link from Group to Variable exists');
    let groupVariableLink = find('[data-test-task-group-stat="variables"] a');
    await click(groupVariableLink);
    assert.ok(
      currentURL().startsWith(
        `/variables/var/jobs/${variableLinkedJob.id}/${variableLinkedGroup.name}`
      ),
      'correctly traverses from group to variable'
    );
>>>>>>> d857be3c

    // Task Variable
    await Variables.visit();
    jobsDirectoryLink = [...findAll('[data-test-folder-row]')].filter((a) =>
      a.textContent.includes('jobs')
    )[0];
    await click(jobsDirectoryLink);
    groupDirectoryLink = [...findAll('[data-test-folder-row]')][0];
    await click(groupDirectoryLink);
    let taskDirectoryLink = [...findAll('[data-test-folder-row]')][0];
    await click(taskDirectoryLink);
    let taskFileLink = find('[data-test-file-row]');
    assert.ok(taskFileLink, 'A task file is present');
    await click(taskFileLink);
    relatedEntitiesBox = find('.related-entities');
    assert.dom(relatedEntitiesBox).exists('Related Entities box is present');
    assert.ok(
      cleanWhitespace(relatedEntitiesBox.textContent).includes(
        'This secure variable is accessible by task'
      ),
      'Related Entities box is task-oriented'
    );

<<<<<<< HEAD
    await percySnapshot(assert);
=======
    let relatedTaskLink = find('.related-entities a');
    await click(relatedTaskLink);
    // Gotta go the long way and click into the alloc/then task from here; but we know this one by virtue of stable test env.
    await visit(
      `/allocations/${variableLinkedTaskAlloc.id}/${variableLinkedTask.name}`
    );
    assert
      .dom('[data-test-task-stat="variables"]')
      .exists('Link from Task to Variable exists');
    let taskVariableLink = find('[data-test-task-stat="variables"] a');
    await click(taskVariableLink);
    assert.ok(
      currentURL().startsWith(
        `/variables/var/jobs/${variableLinkedJob.id}/${variableLinkedGroup.name}/${variableLinkedTask.name}`
      ),
      'correctly traverses from task to variable'
    );

    // A non-variable-having job
    await visit(`/jobs/${server.db.jobs[1].id}`);
    assert
      .dom('[data-test-task-stat="variables"]')
      .doesNotExist('Link from Variable-less Job to Variable does not exist');
>>>>>>> d857be3c
  });

  test('it does not allow you to save if you lack Items', async function (assert) {
    assert.expect(5);
    defaultScenario(server);
    window.localStorage.nomadTokenSecret = server.db.tokens[0].secretId;
    await Variables.visitNew();
    assert.equal(currentURL(), '/variables/new');
    await typeIn('.path-input', 'foo/bar');
    await click('button[type="submit"]');
    assert.dom('.flash-message.alert-error').exists();
    await click('.flash-message.alert-error .close-button');
    assert.dom('.flash-message.alert-error').doesNotExist();

    await typeIn('.key-value label:nth-child(1) input', 'myKey');
    await typeIn('.key-value label:nth-child(2) input', 'superSecret');

    await percySnapshot(assert);

    await click('button[type="submit"]');

    assert.dom('.flash-message.alert-success').exists();
    assert.equal(currentURL(), '/variables/var/foo/bar');
  });

  test('it passes an accessibility audit', async function (assert) {
    assert.expect(1);
    defaultScenario(server);
    const variablesToken = server.db.tokens.find(SECURE_TOKEN_ID);
    window.localStorage.nomadTokenSecret = variablesToken.secretId;
    await Variables.visit();
    await a11yAudit(assert);
  });

  module('create flow', function () {
    test('allows a user with correct permissions to create a secure variable', async function (assert) {
      // Arrange Test Set-up
      defaultScenario(server);
      server.createList('variable', 3);
      const variablesToken = server.db.tokens.find(SECURE_TOKEN_ID);
      window.localStorage.nomadTokenSecret = variablesToken.secretId;
      await Variables.visit();
      // End Test Set-up

      assert
        .dom('[data-test-create-var]')
        .exists(
          'It should display an enabled button to create a secure variable'
        );
      await click('[data-test-create-var]');

      assert.equal(currentRouteName(), 'variables.new');

      await typeIn('[data-test-path-input]', 'foo/bar');
      await typeIn('[data-test-var-key]', 'kiki');
      await typeIn('[data-test-var-value]', 'do you love me');
      await click('[data-test-submit-var]');

      assert.equal(
        currentRouteName(),
        'variables.variable.index',
        'Navigates user back to variables list page after creating variable.'
      );
      assert
        .dom('.flash-message.alert.alert-success')
        .exists('Shows a success toast notification on creation.');
      assert
        .dom('[data-test-var=kiki]')
        .exists('The new variable key should appear in the list.');

      // Reset Token
      window.localStorage.nomadTokenSecret = null;
    });

    test('prevents users from creating a secure variable without proper permissions', async function (assert) {
      // Arrange Test Set-up
      defaultScenario(server);
      server.createList('variable', 3);
      const variablesToken = server.db.tokens.find(SECURE_TOKEN_ID);
      window.localStorage.nomadTokenSecret = variablesToken.secretId;
      const policy = server.db.policies.find('Variable Maker');
      policy.rulesJSON.Namespaces[0].SecureVariables.Paths.find(
        (path) => path.PathSpec === '*'
      ).Capabilities = ['list'];
      await Variables.visit();
      // End Test Set-up

      assert
        .dom('[data-test-disabled-create-var]')
        .exists(
          'It should display an disabled button to create a secure variable on the main listings page'
        );

      // Reset Token
      window.localStorage.nomadTokenSecret = null;
    });
  });

  module('edit flow', function () {
    test('allows a user with correct permissions to edit a secure variable', async function (assert) {
      assert.expect(7);
      // Arrange Test Set-up
      defaultScenario(server);
      server.createList('variable', 3);
      const variablesToken = server.db.tokens.find(SECURE_TOKEN_ID);
      window.localStorage.nomadTokenSecret = variablesToken.secretId;
      const policy = server.db.policies.find('Variable Maker');
      policy.rulesJSON.Namespaces[0].SecureVariables.Paths.find(
        (path) => path.PathSpec === '*'
      ).Capabilities = ['list', 'write'];
      await Variables.visit();
      await click('[data-test-file-row]');
      // End Test Set-up

      assert.equal(currentRouteName(), 'variables.variable.index');
      assert
        .dom('[data-test-edit-button]')
        .exists('The edit button is enabled in the view.');
      await click('[data-test-edit-button]');
      assert.equal(
        currentRouteName(),
        'variables.variable.edit',
        'Clicking the button navigates you to editing view.'
      );

      await percySnapshot(assert);

      assert.dom('[data-test-path-input]').isDisabled('Path cannot be edited');

      document.querySelector('[data-test-var-key]').value = ''; // clear current input
      await typeIn('[data-test-var-key]', 'kiki');
      await typeIn('[data-test-var-value]', 'do you love me');
      await click('[data-test-submit-var]');

      assert.equal(
        currentRouteName(),
        'variables.variable.index',
        'Navigates user back to variables list page after creating variable.'
      );
      assert
        .dom('.flash-message.alert.alert-success')
        .exists('Shows a success toast notification on edit.');
      assert
        .dom('[data-test-var=kiki]')
        .exists('The edited variable key should appear in the list.');

      // Reset Token
      window.localStorage.nomadTokenSecret = null;
    });

    test('prevents users from editing a secure variable without proper permissions', async function (assert) {
      // Arrange Test Set-up
      defaultScenario(server);
      server.createList('variable', 3);
      const variablesToken = server.db.tokens.find(SECURE_TOKEN_ID);
      window.localStorage.nomadTokenSecret = variablesToken.secretId;
      const policy = server.db.policies.find('Variable Maker');
      policy.rulesJSON.Namespaces[0].SecureVariables.Paths.find(
        (path) => path.PathSpec === '*'
      ).Capabilities = ['list'];
      await Variables.visit();
      await click('[data-test-file-row]');
      // End Test Set-up

      assert.equal(currentRouteName(), 'variables.variable.index');
      assert
        .dom('[data-test-edit-button]')
        .doesNotExist('The edit button is hidden in the view.');

      // Reset Token
      window.localStorage.nomadTokenSecret = null;
    });
  });

  module('delete flow', function () {
    test('allows a user with correct permissions to delete a secure variable', async function (assert) {
      // Arrange Test Set-up
      defaultScenario(server);
      server.createList('variable', 3);
      const variablesToken = server.db.tokens.find(SECURE_TOKEN_ID);
      window.localStorage.nomadTokenSecret = variablesToken.secretId;
      const policy = server.db.policies.find('Variable Maker');
      policy.rulesJSON.Namespaces[0].SecureVariables.Paths.find(
        (path) => path.PathSpec === '*'
      ).Capabilities = ['list', 'destroy'];
      await Variables.visit();
      await click('[data-test-file-row]');
      // End Test Set-up

      assert.equal(currentRouteName(), 'variables.variable.index');
      assert
        .dom('[data-test-delete-button]')
        .exists('The delete button is enabled in the view.');
      await click('[data-test-idle-button]');

      assert
        .dom('[data-test-confirmation-message]')
        .exists('Deleting a variable requires two-step confirmation.');

      await click('[data-test-confirm-button]');

      assert.equal(
        currentRouteName(),
        'variables.index',
        'Navigates user back to variables list page after destroying a variable.'
      );

      // Reset Token
      window.localStorage.nomadTokenSecret = null;
    });

    test('prevents users from delete a secure variable without proper permissions', async function (assert) {
      // Arrange Test Set-up
      defaultScenario(server);
      server.createList('variable', 3);
      const variablesToken = server.db.tokens.find(SECURE_TOKEN_ID);
      window.localStorage.nomadTokenSecret = variablesToken.secretId;
      const policy = server.db.policies.find('Variable Maker');
      policy.rulesJSON.Namespaces[0].SecureVariables.Paths.find(
        (path) => path.PathSpec === '*'
      ).Capabilities = ['list'];
      await Variables.visit();
      await click('[data-test-file-row]');
      // End Test Set-up

      assert.equal(currentRouteName(), 'variables.variable.index');
      assert
        .dom('[data-test-delete-button]')
        .doesNotExist('The delete button is hidden in the view.');

      // Reset Token
      window.localStorage.nomadTokenSecret = null;
    });
  });
});<|MERGE_RESOLUTION|>--- conflicted
+++ resolved
@@ -204,9 +204,8 @@
       'Related Entities box is job-oriented'
     );
 
-<<<<<<< HEAD
-    await percySnapshot(assert);
-=======
+    await percySnapshot(assert);
+
     let relatedJobLink = find('.related-entities a');
     await click(relatedJobLink);
     assert
@@ -218,7 +217,7 @@
       currentURL().startsWith(`/variables/var/jobs/${variableLinkedJob.id}`),
       'correctly traverses from job to variable'
     );
->>>>>>> d857be3c
+
 
     // Group Variable
     await Variables.visit();
@@ -240,9 +239,8 @@
       'Related Entities box is group-oriented'
     );
 
-<<<<<<< HEAD
-    await percySnapshot(assert);
-=======
+    await percySnapshot(assert);
+    
     let relatedGroupLink = find('.related-entities a');
     await click(relatedGroupLink);
     assert
@@ -256,7 +254,6 @@
       ),
       'correctly traverses from group to variable'
     );
->>>>>>> d857be3c
 
     // Task Variable
     await Variables.visit();
@@ -280,9 +277,8 @@
       'Related Entities box is task-oriented'
     );
 
-<<<<<<< HEAD
-    await percySnapshot(assert);
-=======
+    await percySnapshot(assert);
+    
     let relatedTaskLink = find('.related-entities a');
     await click(relatedTaskLink);
     // Gotta go the long way and click into the alloc/then task from here; but we know this one by virtue of stable test env.
@@ -306,7 +302,6 @@
     assert
       .dom('[data-test-task-stat="variables"]')
       .doesNotExist('Link from Variable-less Job to Variable does not exist');
->>>>>>> d857be3c
   });
 
   test('it does not allow you to save if you lack Items', async function (assert) {
