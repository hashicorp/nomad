---
layout: docs
page_title: volume Block - Job Specification
description: >-
  Configure storage volumes in the "volume" block of a Nomad job specification. Specify dynamic host or Container Storage Interface (CSI) volume type, node access mode, filesystem or block device attachment mode, and mount options. Enable read only access and mounting a unique volume per node. Learn about volume interpolation.
---

# `volume` Block

<Placement groups={['job', 'group', 'volume']} />

The `volume` block allows the group to specify that it requires a
given volume from the cluster.

The key of the block is the name of the volume as it will be exposed
to task configuration.

```hcl
job "docs" {
  group "example" {
    volume "certs" {
      type      = "host"
      source    = "ca-certificates"
      read_only = true
    }
  }
}
```

```hcl
job "docs" {
  group "example" {
    volume "data" {
      type            = "csi"
      source          = "csi-volume"
      read_only       = true
      attachment_mode = "file-system"
      access_mode     = "single-node-writer"
      per_alloc       = true

      mount_options {
        fs_type     = "ext4"
        mount_flags = ["noatime"]
      }
    }
  }
}
```


The Nomad server ensures that the allocations are only scheduled on hosts
that have a set of volumes that meet the criteria specified in the `volume`
blocks. These may be [static host volumes][host_volume] configured on the
client, [dynamic host volumes][] created via [`volume create`][] or [`volume
register`][], or [CSI volumes][csi_volume] dynamically mounted by [CSI
plugins][csi_plugin].

The Nomad client makes the volumes available to tasks according to
the [volume_mount][volume_mount] block in the `task` configuration.

## `volume` Parameters

- `type` `(string: "")` - Specifies the type of a given volume. The valid volume
  types are `"host"` and `"csi"`. Setting the `"host"` value can request either
  statically configured host volumes or dynamic host volumes, depending on what
  is available on a given node.

- `source` `(string: <required>)` - The name of the volume to
  request. When using `host_volume`'s this should match the published
  name of the host volume. When using `csi` volumes, this should match
  the ID of the registered volume.

- `read_only` `(bool: false)` - Specifies that the group only requires
  read only access to a volume and is used as the default value for
  the `volume_mount -> read_only` configuration. This value is also
  used for validating `host_volume` ACLs and for scheduling when a
  matching `host_volume` requires `read_only` usage.

<<<<<<< HEAD
- `sticky` `(bool: false)` - Specifies that this volume is supposed to "stick"
  to the allocation that uses it. This means that upon every reschedule and
  replacement, the task group will always receive the volume with the same ID, if
  available.
=======
- `sticky` `(bool: false)` - Specifies that this volume sticks to the allocation
  that uses it. Upon every reschedule and replacement, the task
  group always receives the volume with the same ID, if available. Use sticky
  volumes for [stateful deployments]. You may only use the `sticky` field for
  dynamic host volumes. For CSI volumes, the `per_alloc` field provides similar
  functionality
>>>>>>> ed4a5dec

- `per_alloc` `(bool: false)` - Specifies that the `source` of the volume
  should have the suffix `[n]`, where `n` is the allocation index. This allows
  mounting a unique volume per allocation, so long as the volume's source is
  named appropriately. For example, with the source `myvolume` and `per_alloc
  = true`, the allocation named `myjob.mygroup.mytask[0]` will require a
  volume ID `myvolume[0]`.

  The `per_alloc` field cannot be true for system jobs, sysbatch jobs, or jobs
<<<<<<< HEAD
  that use canaries. `per_alloc` is mutually exclusive with `sticky` property.
=======
  that use canaries. `per_alloc` is mutually exclusive with the `sticky`
  property. Use `per_alloc` only with CSI volumes and `sticky` only
  with dynamic host volumes.
>>>>>>> ed4a5dec

The following fields are only valid for volumes with `type = "csi"` or dynamic
host volumes with `type = "host"`:

- `access_mode` `(string)` - Defines whether a volume should be
  available concurrently. The `access_mode` and `attachment_mode` together
  must exactly match one of the volume's `capability` blocks.

  - For CSI volumes the `access_mode` is required. Can be one of the following:

    - `"single-node-reader-only"`
    - `"single-node-writer"`
    - `"multi-node-reader-only"`
    - `"multi-node-single-writer"`
    - `"multi-node-multi-writer"`

    Most CSI plugins support only single-node modes.
    Consult the documentation of the storage provider and CSI plugin.

  - For dynamic host volumes the `access_mode` is optional. Can be one of the following:

    - `"single-node-writer"`
    - `"single-node-reader-only"`
    - `"single-node-single-writer"`
    - `"single-node-multi-writer"`

    Defaults to `single-node-writer` unless `read_only = true`, in which case it
    defaults to `single-node-reader-only`.

- `attachment_mode` `(string)` - The storage API used by the
  volume. One of `"file-system"` or `"block-device"`. The `access_mode` and
  `attachment_mode` together must exactly match one of the volume's `capability`
  blocks.

  - For CSI volumes the `attachment_mode` field is required. Most storage
    providers support `"file-system"`, to mount volumes using the CSI
    filesystem API. Some storage providers support `"block-device"`, which
    mounts the volume with the CSI block device API within the container.

  - For dynamic host volumes the `attachment_mode` field is optional and
    defaults to `"file-system"`.

The following fields are only valid for volumes with `type = "csi"`:

- `mount_options` - Options for mounting CSI volumes that have the
  `file-system` [attachment mode]. These options override the `mount_options`
  field from [volume registration]. Consult the documentation for your storage
  provider and CSI plugin as to whether these options are required or
  necessary.

  - `fs_type`: file system type (ex. `"ext4"`)
  - `mount_flags`: the flags passed to `mount` (ex. `["ro", "noatime"]`)

## Volume Interpolation

Because volumes represent state, many workloads with multiple allocations will
want to mount specific volumes to specific tasks. The `volume` block is used
to schedule workloads, so `${NOMAD_ALLOC_INDEX}` can't be used directly in the
`volume.source` field. The following job specification demonstrates how to use
multiple volumes with multiple allocations, using the `per_alloc` field. This
job specification also shows using HCL2 -variables interpolation to expose
information to the task's environment.

```hcl
variables {
  path = "test"
}

job "example" {
  datacenters = ["dc1"]

  group "cache" {

    count = 2

    volume "cache-volume" {
      type            = "csi"
      source          = "test-volume"
      attachment_mode = "file-system"
      access_mode     = "single-node-writer"
      per_alloc       = true
    }

    network {
      port "db" {
        to = 6379
      }
    }

    task "redis" {
      driver = "docker"
      config {
        image = "redis:7"
        ports = ["db"]
      }
      resources {
        cpu    = 500
        memory = 256
      }

      env {
        # this will be available as the MOUNT_PATH environment
        # variable in the task
        MOUNT_PATH = "${NOMAD_ALLOC_DIR}/${var.path}"
      }

      volume_mount {
        volume      = "cache-volume"
        destination = "${NOMAD_ALLOC_DIR}/${var.path}"
      }

    }
  }
}
```

The job that results from this job specification has two task groups, each one
named for each of the two volumes. Each allocation has its own volume.

```shell-session
$ nomad job status example
ID            = example
...

Allocations
ID        Node ID   Task Group  Version  Desired  Status   Created  Modified
81d32909  352c6926  cache-1     0        run      running  4s ago   3s ago
ce6fbfc8  352c6926  cache-0     0        run      running  4s ago   3s ago

$ nomad volume status 'test-volume[0]'
...
Allocations
ID        Node ID   Task Group  Version  Desired  Status   Created  Modified
ce6fbfc8  352c6926  cache-0     0        run      running  29s ago  18s ago

$ nomad volume status 'test-volume[1]'
...
Allocations
ID        Node ID   Task Group  Version  Desired  Status   Created  Modified
81d32909  352c6926  cache-0     0        run      running  29s ago  18s ago
```

[volume_mount]: /nomad/docs/job-specification/volume_mount 'Nomad volume_mount Job Specification'
[host_volume]: /nomad/docs/configuration/client#host_volume-block
[csi_volume]: /nomad/docs/commands/volume/register
[csi_plugin]: /nomad/docs/job-specification/csi_plugin
[csi_volume]: /nomad/docs/commands/volume/register
[attachment mode]: /nomad/docs/commands/volume/register#attachment_mode
[volume registration]: /nomad/docs/commands/volume/register#mount_options
[dynamic host volumes]: /nomad/docs/other-specifications/volume/host
[stateful deployments]: /nomad/docs/concepts/stateful-deployments
[`volume create`]: /nomad/docs/commands/volume/create
[`volume register`]: /nomad/docs/commands/volume/register<|MERGE_RESOLUTION|>--- conflicted
+++ resolved
@@ -76,19 +76,12 @@
   used for validating `host_volume` ACLs and for scheduling when a
   matching `host_volume` requires `read_only` usage.
 
-<<<<<<< HEAD
-- `sticky` `(bool: false)` - Specifies that this volume is supposed to "stick"
-  to the allocation that uses it. This means that upon every reschedule and
-  replacement, the task group will always receive the volume with the same ID, if
-  available.
-=======
 - `sticky` `(bool: false)` - Specifies that this volume sticks to the allocation
   that uses it. Upon every reschedule and replacement, the task
   group always receives the volume with the same ID, if available. Use sticky
   volumes for [stateful deployments]. You may only use the `sticky` field for
   dynamic host volumes. For CSI volumes, the `per_alloc` field provides similar
   functionality
->>>>>>> ed4a5dec
 
 - `per_alloc` `(bool: false)` - Specifies that the `source` of the volume
   should have the suffix `[n]`, where `n` is the allocation index. This allows
@@ -98,13 +91,9 @@
   volume ID `myvolume[0]`.
 
   The `per_alloc` field cannot be true for system jobs, sysbatch jobs, or jobs
-<<<<<<< HEAD
-  that use canaries. `per_alloc` is mutually exclusive with `sticky` property.
-=======
   that use canaries. `per_alloc` is mutually exclusive with the `sticky`
   property. Use `per_alloc` only with CSI volumes and `sticky` only
   with dynamic host volumes.
->>>>>>> ed4a5dec
 
 The following fields are only valid for volumes with `type = "csi"` or dynamic
 host volumes with `type = "host"`:
