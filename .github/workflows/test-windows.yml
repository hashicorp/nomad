--- conflicted
+++ resolved
@@ -89,13 +89,9 @@
             github.com/hashicorp/nomad/drivers/docker \
             github.com/hashicorp/nomad/client/lib/fifo \
             github.com/hashicorp/nomad/client/logmon \
-<<<<<<< HEAD
-            github.com/hashicorp/nomad/client/allocrunner/taskrunner/template
-=======
             github.com/hashicorp/nomad/client/allocrunner/taskrunner/template \
             github.com/hashicorp/nomad/helper/winappcontainer \
             github.com/hashicorp/nomad/helper/winexec
->>>>>>> a23ba72e
       - uses: actions/upload-artifact@0b7f8abb1508181956e8e162db84b466c27e18ce # v3.1.2
         with:
           name: results.xml
