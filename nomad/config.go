// Copyright (c) HashiCorp, Inc.
// SPDX-License-Identifier: BUSL-1.1

package nomad

import (
	"io"
	"net"
	"os"
	"runtime"
	"slices"
	"strings"
	"time"

	log "github.com/hashicorp/go-hclog"
	"github.com/hashicorp/memberlist"
	"github.com/hashicorp/nomad/helper"
	"github.com/hashicorp/nomad/helper/pointer"
	"github.com/hashicorp/nomad/helper/uuid"
	"github.com/hashicorp/nomad/nomad/deploymentwatcher"
	"github.com/hashicorp/nomad/nomad/structs"
	"github.com/hashicorp/nomad/nomad/structs/config"
	"github.com/hashicorp/nomad/scheduler"
	"github.com/hashicorp/raft"
	"github.com/hashicorp/serf/serf"
	"github.com/hashicorp/yamux"
)

const (
	DefaultRegion   = "global"
	DefaultDC       = "dc1"
	DefaultSerfPort = 4648
)

func DefaultRPCAddr() *net.TCPAddr {
	return &net.TCPAddr{IP: net.ParseIP("127.0.0.1"), Port: 4647}
}

// Config is used to parameterize the server
type Config struct {
	// BootstrapExpect mode is used to automatically bring up a
	// collection of Nomad servers. This can be used to automatically
	// bring up a collection of nodes.
	//
	// The BootstrapExpect can be of any of the following values:
	//  1: Server will form a single node cluster and become a leader immediately
	//  N, larger than 1: Server will wait until it's connected to N servers
	//      before attempting leadership and forming the cluster.  No Raft Log operation
	//      will succeed until then.
	//  0: Server will wait to get a Raft configuration from another node and may not
	//      attempt to form a cluster or establish leadership on its own.
	BootstrapExpect int

	// DataDir is the directory to store our state in
	DataDir string

	// DevMode is used for development purposes only and limits the
	// use of persistence or state.
	DevMode bool

	// EnableDebug is used to enable debugging RPC endpoints
	// in the absence of ACLs
	EnableDebug bool

	// EnableEventBroker is used to enable or disable state store
	// event publishing
	EnableEventBroker bool

	// EventBufferSize is the amount of events to hold in memory.
	EventBufferSize int64

	// JobMaxSourceSize limits the maximum size of a jobs source hcl/json
	// before being discarded automatically. A value of zero indicates no job
	// sources will be stored.
	JobMaxSourceSize int

	// LogOutput is the location to write logs to. If this is not set,
	// logs will go to stderr.
	LogOutput io.Writer

	// Logger is the logger used by the server.
	Logger log.InterceptLogger

	// RPCAddr is the RPC address used by Nomad. This should be reachable
	// by the other servers and clients
	RPCAddr *net.TCPAddr

	// ClientRPCAdvertise is the address that is advertised to client nodes for
	// the RPC endpoint. This can differ from the RPC address, if for example
	// the RPCAddr is unspecified "0.0.0.0:4646", but this address must be
	// reachable
	ClientRPCAdvertise *net.TCPAddr

	// ServerRPCAdvertise is the address that is advertised to other servers for
	// the RPC endpoint. This can differ from the RPC address, if for example
	// the RPCAddr is unspecified "0.0.0.0:4646", but this address must be
	// reachable
	ServerRPCAdvertise *net.TCPAddr

	// RaftConfig is the configuration used for Raft in the local DC
	RaftConfig *raft.Config

	// RaftTimeout is applied to any network traffic for raft. Defaults to 10s.
	RaftTimeout time.Duration

	// (Enterprise-only) NonVoter is used to prevent this server from being added
	// as a voting member of the Raft cluster.
	NonVoter bool

	// (Enterprise-only) RedundancyZone is the redundancy zone to use for this server.
	RedundancyZone string

	// (Enterprise-only) UpgradeVersion is the custom upgrade version to use when
	// performing upgrade migrations.
	UpgradeVersion string

	// SerfConfig is the configuration for the serf cluster
	SerfConfig *serf.Config

	// Node name is the name we use to advertise. Defaults to hostname.
	NodeName string

	// NodeID is the uuid of this server.
	NodeID string

	// Region is the region this Nomad server belongs to.
	Region string

	// AuthoritativeRegion is the region which is treated as the authoritative source
	// for ACLs and Policies. This provides a single source of truth to resolve conflicts.
	AuthoritativeRegion string

	// Datacenter is the datacenter this Nomad server belongs to.
	Datacenter string

	// Build is a string that is gossiped around, and can be used to help
	// operators track which versions are actively deployed
	Build string

	// Revision is a string that carries the version.GitCommit of Nomad that
	// was compiled.
	Revision string

	// NumSchedulers is the number of scheduler thread that are run.
	// This can be as many as one per core, or zero to disable this server
	// from doing any scheduling work.
	NumSchedulers int

	// EnabledSchedulers controls the set of sub-schedulers that are
	// enabled for this server to handle. This will restrict the evaluations
	// that the workers dequeue for processing.
	EnabledSchedulers []string

	// ReconcileInterval controls how often we reconcile the strongly
	// consistent store with the Serf info. This is used to handle nodes
	// that are force removed, as well as intermittent unavailability during
	// leader election.
	ReconcileInterval time.Duration

	// EvalGCInterval is how often we dispatch a job to GC evaluations
	EvalGCInterval time.Duration

	// EvalGCThreshold is how "old" an evaluation must be to be eligible
	// for GC. This gives users some time to debug a failed evaluation.
	//
	// Please note that the rules for GC of evaluations which belong to a batch
	// job are separate and controlled by `BatchEvalGCThreshold`
	EvalGCThreshold time.Duration

	// BatchEvalGCThreshold is how "old" an evaluation must be to be eligible
	// for GC if the eval belongs to a batch job.
	BatchEvalGCThreshold time.Duration

	// JobGCInterval is how often we dispatch a job to GC jobs that are
	// available for garbage collection.
	JobGCInterval time.Duration

	// JobGCThreshold is how old a job must be before it eligible for GC. This gives
	// the user time to inspect the job.
	JobGCThreshold time.Duration

	// NodeGCInterval is how often we dispatch a job to GC failed nodes.
	NodeGCInterval time.Duration

	// NodeGCThreshold is how "old" a node must be to be eligible
	// for GC. This gives users some time to view and debug a failed nodes.
	NodeGCThreshold time.Duration

	// DeploymentGCInterval is how often we dispatch a job to GC terminal
	// deployments.
	DeploymentGCInterval time.Duration

	// DeploymentGCThreshold is how "old" a deployment must be to be eligible
	// for GC. This gives users some time to view terminal deployments.
	DeploymentGCThreshold time.Duration

	// CSIPluginGCInterval is how often we dispatch a job to GC unused plugins.
	CSIPluginGCInterval time.Duration

	// CSIPluginGCThreshold is how "old" a plugin must be to be eligible
	// for GC. This gives users some time to debug plugins.
	CSIPluginGCThreshold time.Duration

	// CSIVolumeClaimGCInterval is how often we dispatch a job to GC
	// volume claims.
	CSIVolumeClaimGCInterval time.Duration

	// CSIVolumeClaimGCThreshold is how "old" a volume must be to be
	// eligible for GC. This gives users some time to debug volumes.
	CSIVolumeClaimGCThreshold time.Duration

	// OneTimeTokenGCInterval is how often we dispatch a job to GC
	// one-time tokens.
	OneTimeTokenGCInterval time.Duration

	// ACLTokenExpirationGCInterval is how often we dispatch a job to GC
	// expired ACL tokens.
	ACLTokenExpirationGCInterval time.Duration

	// ACLTokenExpirationGCThreshold controls how "old" an expired ACL token
	// must be to be collected by GC.
	ACLTokenExpirationGCThreshold time.Duration

	// RootKeyGCInterval is how often we dispatch a job to GC
	// encryption key metadata
	RootKeyGCInterval time.Duration

	// RootKeyGCThreshold is how "old" encryption key metadata must be
	// to be eligible for GC.
	RootKeyGCThreshold time.Duration

	// RootKeyRotationThreshold is how "old" an active key can be
	// before it's rotated
	RootKeyRotationThreshold time.Duration

	// VariablesRekeyInterval is how often we dispatch a job to
	// rekey any variables associated with a key in the Rekeying state
	VariablesRekeyInterval time.Duration

	// EvalNackTimeout controls how long we allow a sub-scheduler to
	// work on an evaluation before we consider it failed and Nack it.
	// This allows that evaluation to be handed to another sub-scheduler
	// to work on. Defaults to 60 seconds. This should be long enough that
	// no evaluation hits it unless the sub-scheduler has failed.
	EvalNackTimeout time.Duration

	// EvalDeliveryLimit is the limit of attempts we make to deliver and
	// process an evaluation. This is used so that an eval that will never
	// complete eventually fails out of the system.
	EvalDeliveryLimit int

	// EvalNackInitialReenqueueDelay is the delay applied before reenqueuing a
	// Nacked evaluation for the first time. This value should be small as the
	// initial Nack can be due to a down machine and the eval should be retried
	// quickly for liveliness.
	EvalNackInitialReenqueueDelay time.Duration

	// EvalNackSubsequentReenqueueDelay is the delay applied before reenqueuing
	// an evaluation that has been Nacked more than once. This delay is
	// compounding after the first Nack. This value should be significantly
	// longer than the initial delay as the purpose it severs is to apply
	// back-pressure as evaluations are being Nacked either due to scheduler
	// failures or because they are hitting their Nack timeout, both of which
	// are signs of high server resource usage.
	EvalNackSubsequentReenqueueDelay time.Duration

	// EvalFailedFollowupBaselineDelay is the minimum time waited before
	// retrying a failed evaluation.
	EvalFailedFollowupBaselineDelay time.Duration

	// EvalReapCancelableInterval is the interval for the periodic reaping of
	// cancelable evaluations. Cancelable evaluations are canceled whenever any
	// eval is ack'd but this sweeps up on quiescent clusters. This config value
	// exists only for testing.
	EvalReapCancelableInterval time.Duration

	// EvalFailedFollowupDelayRange defines the range of additional time from
	// the baseline in which to wait before retrying a failed evaluation. The
	// additional delay is selected from this range randomly.
	EvalFailedFollowupDelayRange time.Duration

	// NodePlanRejectionEnabled controls if node rejection tracker is enabled.
	NodePlanRejectionEnabled bool

	// NodePlanRejectionThreshold is the number of times a node must have a
	// plan rejection before it is set as ineligible.
	NodePlanRejectionThreshold int

	// NodePlanRejectionWindow is the time window used to track plan
	// rejections for nodes.
	NodePlanRejectionWindow time.Duration

	// MinHeartbeatTTL is the minimum time between heartbeats.
	// This is used as a floor to prevent excessive updates.
	MinHeartbeatTTL time.Duration

	// MaxHeartbeatsPerSecond is the maximum target rate of heartbeats
	// being processed per second. This allows the TTL to be increased
	// to meet the target rate.
	MaxHeartbeatsPerSecond float64

	// HeartbeatGrace is the additional time given as a grace period
	// beyond the TTL to account for network and processing delays
	// as well as clock skew.
	HeartbeatGrace time.Duration

	// FailoverHeartbeatTTL is the TTL applied to heartbeats after
	// a new leader is elected, since we no longer know the status
	// of all the heartbeats.
	FailoverHeartbeatTTL time.Duration

	// ConsulConfigs is a map of Consul configurations, here to support features
	// in Nomad Enterprise. The default Consul config pointer above will be
	// found in this map under the name "default"
	ConsulConfigs map[string]*config.ConsulConfig

	// VaultConfigs is a map of Vault configurations, here to support features
	// in Nomad Enterprise. The default Vault config pointer above will be found
	// in this map under the name "default"
	VaultConfigs map[string]*config.VaultConfig

	// RPCHoldTimeout is how long an RPC can be "held" before it is errored.
	// This is used to paper over a loss of leadership by instead holding RPCs,
	// so that the caller experiences a slow response rather than an error.
	// This period is meant to be long enough for a leader election to take
	// place, and a small jitter is applied to avoid a thundering herd.
	RPCHoldTimeout time.Duration

	// TLSConfig holds various TLS related configurations
	TLSConfig *config.TLSConfig

	// ACLEnabled controls if ACL enforcement and management is enabled.
	ACLEnabled bool

	// ReplicationBackoff is how much we backoff when replication errors.
	// This is a tunable knob for testing primarily.
	ReplicationBackoff time.Duration

	// ReplicationToken is the ACL Token Secret ID used to fetch from
	// the Authoritative Region.
	ReplicationToken string

	// TokenMinExpirationTTL is used to enforce the lowest acceptable value for
	// ACL token expiration.
	ACLTokenMinExpirationTTL time.Duration

	// TokenMaxExpirationTTL is used to enforce the highest acceptable value
	// for ACL token expiration.
	ACLTokenMaxExpirationTTL time.Duration

	// SentinelGCInterval is the interval that we GC unused policies.
	SentinelGCInterval time.Duration

	// SentinelConfig is this Agent's Sentinel configuration
	SentinelConfig *config.SentinelConfig

	// StatsCollectionInterval is the interval at which the Nomad server
	// publishes metrics which are periodic in nature like updating gauges
	StatsCollectionInterval time.Duration

	// DisableDispatchedJobSummaryMetrics allows for ignore dispatched jobs when
	// publishing Job summary metrics
	DisableDispatchedJobSummaryMetrics bool

	// DisableQuotaUtilizationMetrics allows to disable publishing of quota
	// utilization metrics
	DisableQuotaUtilizationMetrics bool

	// DisableRPCRateMetricsLabels drops the label for the identity of the
	// requester when publishing metrics on RPC rate on the server. This may be
	// useful to control metrics collection costs in environments where request
	// rate is well-controlled but cardinality of requesters is high.
	DisableRPCRateMetricsLabels bool

	// AutopilotConfig is used to apply the initial autopilot config when
	// bootstrapping.
	AutopilotConfig *structs.AutopilotConfig

	// ServerHealthInterval is the frequency with which the health of the
	// servers in the cluster will be updated.
	ServerHealthInterval time.Duration

	// AutopilotInterval is the frequency with which the leader will perform
	// autopilot tasks, such as promoting eligible non-voters and removing
	// dead servers.
	AutopilotInterval time.Duration

	// DefaultSchedulerConfig configures the initial scheduler config to be persisted in Raft.
	// Once the cluster is bootstrapped, and Raft persists the config (from here or through API)
	// and this value is ignored.
	DefaultSchedulerConfig structs.SchedulerConfiguration `hcl:"default_scheduler_config"`

	// RPCHandshakeTimeout is the deadline by which RPC handshakes must
	// complete. The RPC handshake includes the first byte read as well as
	// the TLS handshake and subsequent byte read if TLS is enabled.
	//
	// The deadline is reset after the first byte is read so when TLS is
	// enabled RPC connections may take (timeout * 2) to complete.
	//
	// 0 means no timeout.
	RPCHandshakeTimeout time.Duration

	// RPCMaxConnsPerClient is the maximum number of concurrent RPC
	// connections from a single IP address. nil/0 means no limit.
	RPCMaxConnsPerClient int

	// RPCSessionConfig configures the yamux session configuration for RPC
	RPCSessionConfig *yamux.Config

	// LicenseConfig stores information about the Enterprise license loaded for the server.
	LicenseConfig *LicenseConfig

	// SearchConfig provides knobs for Search API.
	SearchConfig *structs.SearchConfig

	// RaftBoltNoFreelistSync configures whether freelist syncing is enabled.
	RaftBoltNoFreelistSync bool

	// AgentShutdown is used to call agent.Shutdown from the context of a Server
	// It is used primarily for licensing
	AgentShutdown func() error

	// DeploymentQueryRateLimit is in queries per second and is used by the
	// DeploymentWatcher to throttle the amount of simultaneously deployments
	DeploymentQueryRateLimit float64

	// JobDefaultPriority is the default Job priority if not specified.
	JobDefaultPriority int

	// JobMaxPriority is an upper bound on the Job priority.
	JobMaxPriority int

	// JobTrackedVersions is the number of historic Job versions that are kept.
	JobTrackedVersions int

	Reporting *config.ReportingConfig

	// OIDCIssuer is the URL for the OIDC Issuer field in Workload Identity JWTs.
	// If this is not configured the /.well-known/openid-configuration endpoint
	// will not be available.
	OIDCIssuer string

	// KEKProviders are used to wrap the Nomad keyring
	KEKProviderConfigs []*structs.KEKProviderConfig

	// StartTimeout is provided to the server so that it can time out setup and
	// startup process that are expected to complete before the server is
	// considered healthy. Without this, the server can hang indefinitely
	// waiting for these.
	StartTimeout time.Duration

<<<<<<< HEAD
	// NodeIntroductionConfig is the configuration for the node introduction
	// feature. This feature allows servers to validate node registration
	// requests and perform the appropriate enforcement actions.
	NodeIntroductionConfig *structs.NodeIntroductionConfig
=======
	// LogFile is used by MonitorExport to stream a server's log file
	LogFile string `hcl:"log_file"`
>>>>>>> 350662c8
}

func (c *Config) Copy() *Config {
	if c == nil {
		return nil
	}

	nc := *c

	// Can't deep copy interfaces
	// LogOutput io.Writer
	// Logger log.InterceptLogger
	// PluginLoader loader.PluginCatalog
	// PluginSingletonLoader loader.PluginCatalog

	nc.RPCAddr = pointer.Copy(c.RPCAddr)
	nc.ClientRPCAdvertise = pointer.Copy(c.ClientRPCAdvertise)
	nc.ServerRPCAdvertise = pointer.Copy(c.ServerRPCAdvertise)
	nc.RaftConfig = pointer.Copy(c.RaftConfig)
	nc.SerfConfig = pointer.Copy(c.SerfConfig)
	nc.EnabledSchedulers = slices.Clone(c.EnabledSchedulers)
	nc.ConsulConfigs = helper.DeepCopyMap(c.ConsulConfigs)
	nc.VaultConfigs = helper.DeepCopyMap(c.VaultConfigs)
	nc.TLSConfig = c.TLSConfig.Copy()
	nc.SentinelConfig = c.SentinelConfig.Copy()
	nc.AutopilotConfig = c.AutopilotConfig.Copy()
	nc.LicenseConfig = c.LicenseConfig.Copy()
	nc.SearchConfig = c.SearchConfig.Copy()
	nc.KEKProviderConfigs = helper.CopySlice(c.KEKProviderConfigs)
	nc.NodeIntroductionConfig = c.NodeIntroductionConfig.Copy()

	return &nc
}

// ConsulServiceIdentity returns the workload identity to be used for accessing
// the Consul API to register and manage Consul services.
func (c *Config) ConsulServiceIdentity(cluster string) *structs.WorkloadIdentity {
	conf := c.ConsulConfigs[cluster]
	if conf == nil {
		return nil
	}

	return workloadIdentityFromConfig(conf.ServiceIdentity)
}

// ConsulTaskIdentity returns the workload identity to be used for accessing the
// Consul API from task hooks not supporting services (ex templates).
func (c *Config) ConsulTaskIdentity(cluster string) *structs.WorkloadIdentity {
	conf := c.ConsulConfigs[cluster]
	if conf == nil {
		return nil
	}

	return workloadIdentityFromConfig(conf.TaskIdentity)
}

// VaultIdentityConfig returns the workload identity to be used for accessing
// the API of a given Vault cluster.
func (c *Config) VaultIdentityConfig(cluster string) *structs.WorkloadIdentity {
	conf := c.VaultConfigs[cluster]
	if conf == nil {
		return nil
	}

	return workloadIdentityFromConfig(conf.DefaultIdentity)
}

// GetVaultForIdentity reverses VaultIdentityConfig and finds the Vault
// configuration that goes with a particular workload identity intended for
// Vault
func (c *Config) GetVaultForIdentity(wi *structs.WorkloadIdentity) *config.VaultConfig {
	if !wi.IsVault() {
		return nil
	}
	cluster := strings.TrimPrefix(wi.Name, structs.WorkloadIdentityVaultPrefix)
	if cluster == "" {
		return nil
	}
	conf := c.VaultConfigs[cluster]
	return conf
}

func (c *Config) GetDefaultConsul() *config.ConsulConfig {
	return c.ConsulConfigs[structs.ConsulDefaultCluster]
}

func (c *Config) GetDefaultVault() *config.VaultConfig {
	return c.VaultConfigs[structs.VaultDefaultCluster]
}

// workloadIdentityFromConfig returns a structs.WorkloadIdentity to be used in
// a job from a config.WorkloadIdentityConfig parsed from an agent config file.
func workloadIdentityFromConfig(widConfig *config.WorkloadIdentityConfig) *structs.WorkloadIdentity {
	if widConfig == nil {
		return nil
	}

	wid := &structs.WorkloadIdentity{}

	if len(widConfig.Audience) > 0 {
		wid.Audience = widConfig.Audience
	}
	if widConfig.Env != nil {
		wid.Env = *widConfig.Env
	}
	if widConfig.File != nil {
		wid.File = *widConfig.File
	}
	if widConfig.Filepath != "" {
		wid.Filepath = widConfig.Filepath
	}
	if widConfig.TTL != nil {
		wid.TTL = *widConfig.TTL
	}

	return wid
}

// DefaultConfig returns the default configuration. Only used as the basis for
// merging agent or test parameters.
func DefaultConfig() *Config {
	hostname, err := os.Hostname()
	if err != nil {
		panic(err)
	}

	c := &Config{
		Region:                           DefaultRegion,
		AuthoritativeRegion:              DefaultRegion,
		Datacenter:                       DefaultDC,
		NodeName:                         hostname,
		NodeID:                           uuid.Generate(),
		RaftConfig:                       raft.DefaultConfig(),
		RaftTimeout:                      10 * time.Second,
		LogOutput:                        os.Stderr,
		RPCAddr:                          DefaultRPCAddr(),
		SerfConfig:                       serf.DefaultConfig(),
		NumSchedulers:                    1,
		ReconcileInterval:                60 * time.Second,
		EvalGCInterval:                   5 * time.Minute,
		EvalGCThreshold:                  1 * time.Hour,
		BatchEvalGCThreshold:             24 * time.Hour,
		JobGCInterval:                    5 * time.Minute,
		JobGCThreshold:                   4 * time.Hour,
		NodeGCInterval:                   5 * time.Minute,
		NodeGCThreshold:                  24 * time.Hour,
		DeploymentGCInterval:             5 * time.Minute,
		DeploymentGCThreshold:            1 * time.Hour,
		CSIPluginGCInterval:              5 * time.Minute,
		CSIPluginGCThreshold:             1 * time.Hour,
		CSIVolumeClaimGCInterval:         5 * time.Minute,
		CSIVolumeClaimGCThreshold:        5 * time.Minute,
		OneTimeTokenGCInterval:           10 * time.Minute,
		ACLTokenExpirationGCInterval:     5 * time.Minute,
		ACLTokenExpirationGCThreshold:    1 * time.Hour,
		RootKeyGCInterval:                10 * time.Minute,
		RootKeyGCThreshold:               1 * time.Hour,
		RootKeyRotationThreshold:         720 * time.Hour, // 30 days
		VariablesRekeyInterval:           10 * time.Minute,
		EvalNackTimeout:                  60 * time.Second,
		EvalDeliveryLimit:                3,
		EvalNackInitialReenqueueDelay:    1 * time.Second,
		EvalNackSubsequentReenqueueDelay: 20 * time.Second,
		EvalFailedFollowupBaselineDelay:  1 * time.Minute,
		EvalFailedFollowupDelayRange:     5 * time.Minute,
		EvalReapCancelableInterval:       5 * time.Second,
		MinHeartbeatTTL:                  10 * time.Second,
		MaxHeartbeatsPerSecond:           50.0,
		HeartbeatGrace:                   10 * time.Second,
		FailoverHeartbeatTTL:             300 * time.Second,
		NodePlanRejectionEnabled:         false,
		NodePlanRejectionThreshold:       15,
		NodePlanRejectionWindow:          10 * time.Minute,
		ConsulConfigs: map[string]*config.ConsulConfig{
			structs.ConsulDefaultCluster: config.DefaultConsulConfig()},
		VaultConfigs: map[string]*config.VaultConfig{
			structs.VaultDefaultCluster: config.DefaultVaultConfig()},
		RPCHoldTimeout:           5 * time.Second,
		RPCSessionConfig:         yamux.DefaultConfig(),
		StatsCollectionInterval:  1 * time.Minute,
		TLSConfig:                &config.TLSConfig{},
		ReplicationBackoff:       30 * time.Second,
		SentinelGCInterval:       30 * time.Second,
		LicenseConfig:            &LicenseConfig{},
		EnableEventBroker:        true,
		EventBufferSize:          100,
		ACLTokenMinExpirationTTL: 1 * time.Minute,
		ACLTokenMaxExpirationTTL: 24 * time.Hour,
		AutopilotConfig: &structs.AutopilotConfig{
			CleanupDeadServers:      true,
			LastContactThreshold:    200 * time.Millisecond,
			MaxTrailingLogs:         250,
			ServerStabilizationTime: 10 * time.Second,
		},
		ServerHealthInterval: 2 * time.Second,
		AutopilotInterval:    10 * time.Second,
		DefaultSchedulerConfig: structs.SchedulerConfiguration{
			SchedulerAlgorithm: structs.SchedulerAlgorithmBinpack,
			PreemptionConfig: structs.PreemptionConfig{
				SystemSchedulerEnabled:   true,
				SysBatchSchedulerEnabled: false,
				BatchSchedulerEnabled:    false,
				ServiceSchedulerEnabled:  false,
			},
		},
		DeploymentQueryRateLimit: deploymentwatcher.LimitStateQueriesPerSecond,
		JobDefaultPriority:       structs.JobDefaultPriority,
		JobMaxPriority:           structs.JobDefaultMaxPriority,
		JobTrackedVersions:       structs.JobDefaultTrackedVersions,
		StartTimeout:             30 * time.Second,
		NodeIntroductionConfig:   structs.DefaultNodeIntroductionConfig(),
	}

	// Enable all known schedulers by default
	c.EnabledSchedulers = make([]string, 0, len(scheduler.BuiltinSchedulers))
	for name := range scheduler.BuiltinSchedulers {
		c.EnabledSchedulers = append(c.EnabledSchedulers, name)
	}
	c.EnabledSchedulers = append(c.EnabledSchedulers, structs.JobTypeCore)

	// Default the number of schedulers to match the cores
	c.NumSchedulers = runtime.NumCPU()

	// Increase our reap interval to 3 days instead of 24h.
	c.SerfConfig.ReconnectTimeout = 3 * 24 * time.Hour

	// Serf should use the WAN timing, since we are using it
	// to communicate between DC's
	c.SerfConfig.MemberlistConfig = memberlist.DefaultWANConfig()
	c.SerfConfig.MemberlistConfig.BindPort = DefaultSerfPort

	c.SerfConfig.MsgpackUseNewTimeFormat = true
	c.SerfConfig.MemberlistConfig.MsgpackUseNewTimeFormat = true

	// Disable shutdown on removal
	c.RaftConfig.ShutdownOnRemove = false

	// Default to Raft v3 since Nomad 1.3
	c.RaftConfig.ProtocolVersion = 3

	return c
}<|MERGE_RESOLUTION|>--- conflicted
+++ resolved
@@ -449,15 +449,13 @@
 	// waiting for these.
 	StartTimeout time.Duration
 
-<<<<<<< HEAD
 	// NodeIntroductionConfig is the configuration for the node introduction
 	// feature. This feature allows servers to validate node registration
 	// requests and perform the appropriate enforcement actions.
 	NodeIntroductionConfig *structs.NodeIntroductionConfig
-=======
+
 	// LogFile is used by MonitorExport to stream a server's log file
 	LogFile string `hcl:"log_file"`
->>>>>>> 350662c8
 }
 
 func (c *Config) Copy() *Config {
