--- conflicted
+++ resolved
@@ -15,18 +15,17 @@
 
 ## Nomad 1.9.4
 
-<<<<<<< HEAD
+#### Security updates to default deny lists
+
 In Nomad 1.9.4, the default `function_denylist` includes `executeTemplate`, as
 a measure to prevent accidental or malicious infinitely recursive execution.
 Users that require `executeTemplate` should update their
 [configuration](/nomad/docs/job-specification/template#function_denylist).
-=======
-In Nomad 1.9.4, the [default client env deny
-list](/nomad/docs/configuration/client#env-denylist) includes additional
-environment variables to improve security. Users who need some of these secure
-environment variables passed to their tasks should consult the list and
-overwrite it in the configuration.
->>>>>>> 368241db
+
+Additionally, the [default client env deny
+list](/nomad/docs/configuration/client#env-denylist) includes more environment
+variables. Users who need some of these secure environment variables passed to
+their tasks should consult the list and overwrite it in the configuration.
 
 ## Nomad 1.9.3
 
