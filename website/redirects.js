--- conflicted
+++ resolved
@@ -98,12 +98,12 @@
     destination: '/nomad/plugins/drivers/community/',
     permanent: true,
   },
-<<<<<<< HEAD
   // CSI plugins moved under new storage path alongside new host volume plugins
   {
     source: '/nomad/docs/concepts/plugins/csi',
     destination: '/nomad/docs/concepts/plugins/storage/csi',
-=======
+    permanent: true,
+  },
   {
     source: '/nomad/plugins/drivers/virt/client',
     destination: '/nomad/plugins/drivers/virt/install',
@@ -127,7 +127,6 @@
   {
     source: '/nomad/plugins/devices/community/usb',
     destination: '/nomad/plugins/devices/usb',
->>>>>>> 716df527
     permanent: true,
   },
 ]