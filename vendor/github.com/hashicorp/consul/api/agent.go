package api

import (
	"bufio"
	"bytes"
	"fmt"
	"io"
	"net/http"
	"net/url"
)

// ServiceKind is the kind of service being registered.
type ServiceKind string

const (
	// ServiceKindTypical is a typical, classic Consul service. This is
	// represented by the absence of a value. This was chosen for ease of
	// backwards compatibility: existing services in the catalog would
	// default to the typical service.
	ServiceKindTypical ServiceKind = ""

	// ServiceKindConnectProxy is a proxy for the Connect feature. This
	// service proxies another service within Consul and speaks the connect
	// protocol.
	ServiceKindConnectProxy ServiceKind = "connect-proxy"

	// ServiceKindMeshGateway is a Mesh Gateway for the Connect feature. This
	// service will proxy connections based off the SNI header set by other
	// connect proxies
	ServiceKindMeshGateway ServiceKind = "mesh-gateway"

	// ServiceKindTerminatingGateway is a Terminating Gateway for the Connect
	// feature. This service will proxy connections to services outside the mesh.
	ServiceKindTerminatingGateway ServiceKind = "terminating-gateway"

	// ServiceKindIngressGateway is an Ingress Gateway for the Connect feature.
	// This service will ingress connections based of configuration defined in
	// the ingress-gateway config entry.
	ServiceKindIngressGateway ServiceKind = "ingress-gateway"
)

// UpstreamDestType is the type of upstream discovery mechanism.
type UpstreamDestType string

const (
	// UpstreamDestTypeService discovers instances via healthy service lookup.
	UpstreamDestTypeService UpstreamDestType = "service"

	// UpstreamDestTypePreparedQuery discovers instances via prepared query
	// execution.
	UpstreamDestTypePreparedQuery UpstreamDestType = "prepared_query"
)

// AgentCheck represents a check known to the agent
type AgentCheck struct {
	Node        string
	CheckID     string
	Name        string
	Status      string
	Notes       string
	Output      string
	ServiceID   string
	ServiceName string
	Type        string
	Definition  HealthCheckDefinition
	Namespace   string `json:",omitempty"`
}

// AgentWeights represent optional weights for a service
type AgentWeights struct {
	Passing int
	Warning int
}

// AgentService represents a service known to the agent
type AgentService struct {
	Kind              ServiceKind `json:",omitempty"`
	ID                string
	Service           string
	Tags              []string
	Meta              map[string]string
	Port              int
	Address           string
	TaggedAddresses   map[string]ServiceAddress `json:",omitempty"`
	Weights           AgentWeights
	EnableTagOverride bool
	CreateIndex       uint64                          `json:",omitempty" bexpr:"-"`
	ModifyIndex       uint64                          `json:",omitempty" bexpr:"-"`
	ContentHash       string                          `json:",omitempty" bexpr:"-"`
	Proxy             *AgentServiceConnectProxyConfig `json:",omitempty"`
	Connect           *AgentServiceConnect            `json:",omitempty"`
	// NOTE: If we ever set the ContentHash outside of singular service lookup then we may need
	// to include the Namespace in the hash. When we do, then we are in for lots of fun with tests.
	// For now though, ignoring it works well enough.
	Namespace string `json:",omitempty" bexpr:"-" hash:"ignore"`
	// Datacenter is only ever returned and is ignored if presented.
	Datacenter string `json:",omitempty" bexpr:"-" hash:"ignore"`
}

// AgentServiceChecksInfo returns information about a Service and its checks
type AgentServiceChecksInfo struct {
	AggregatedStatus string
	Service          *AgentService
	Checks           HealthChecks
}

// AgentServiceConnect represents the Connect configuration of a service.
type AgentServiceConnect struct {
	Native         bool                      `json:",omitempty"`
	SidecarService *AgentServiceRegistration `json:",omitempty" bexpr:"-"`
}

// AgentServiceConnectProxyConfig is the proxy configuration in a connect-proxy
// ServiceDefinition or response.
type AgentServiceConnectProxyConfig struct {
	DestinationServiceName string                 `json:",omitempty"`
	DestinationServiceID   string                 `json:",omitempty"`
	LocalServiceAddress    string                 `json:",omitempty"`
	LocalServicePort       int                    `json:",omitempty"`
	Config                 map[string]interface{} `json:",omitempty" bexpr:"-"`
	Upstreams              []Upstream             `json:",omitempty"`
	MeshGateway            MeshGatewayConfig      `json:",omitempty"`
	Expose                 ExposeConfig           `json:",omitempty"`
}

const (
	// MemberTagKeyACLMode is the key used to indicate what ACL mode the agent is
	// operating in. The values of this key will be one of the MemberACLMode constants
	// with the key not being present indicating ACLModeUnknown.
	MemberTagKeyACLMode = "acls"

	// MemberTagRole is the key used to indicate that the member is a server or not.
	MemberTagKeyRole = "role"

	// MemberTagValueRoleServer is the value of the MemberTagKeyRole used to indicate
	// that the member represents a Consul server.
	MemberTagValueRoleServer = "consul"

	// MemberTagKeySegment is the key name of the tag used to indicate which network
	// segment this member is in.
	// Network Segments are a Consul Enterprise feature.
	MemberTagKeySegment = "segment"

	// MemberTagKeyBootstrap is the key name of the tag used to indicate whether this
	// agent was started with the "bootstrap" configuration enabled
	MemberTagKeyBootstrap = "bootstrap"
	// MemberTagValueBootstrap is the value of the MemberTagKeyBootstrap key when the
	// agent was started with the "bootstrap" configuration enabled.
	MemberTagValueBootstrap = "1"

	// MemberTagKeyBootstrapExpect is the key name of the tag used to indicate whether
	// this agent was started with the "bootstrap_expect" configuration set to a non-zero
	// value. The value of this key will be the string for of that configuration value.
	MemberTagKeyBootstrapExpect = "expect"

	// MemberTagKeyUseTLS is the key name of the tag used to indicate whther this agent
	// was configured to use TLS.
	MemberTagKeyUseTLS = "use_tls"
	// MemberTagValueUseTLS is the value of the MemberTagKeyUseTLS when the agent was
	// configured to use TLS. Any other value indicates that it was not setup in
	// that manner.
	MemberTagValueUseTLS = "1"

	// MemberTagKeyReadReplica is the key used to indicate that the member is a read
	// replica server (will remain a Raft non-voter).
	// Read Replicas are a Consul Enterprise feature.
<<<<<<< HEAD
	MemberTagKeyReadReplica = "nonvoter"
=======
	MemberTagKeyReadReplica = "read_replica"
>>>>>>> 0078854e
	// MemberTagValueReadReplica is the value of the MemberTagKeyReadReplica key when
	// the member is in fact a read-replica. Any other value indicates that it is not.
	// Read Replicas are a Consul Enterprise feature.
	MemberTagValueReadReplica = "1"
)

type MemberACLMode string

const (
	// ACLModeDisables indicates that ACLs are disabled for this agent
	ACLModeDisabled MemberACLMode = "0"
	// ACLModeEnabled indicates that ACLs are enabled and operating in new ACL
	// mode (v1.4.0+ ACLs)
	ACLModeEnabled MemberACLMode = "1"
	// ACLModeLegacy indicates that ACLs are enabled and operating in legacy mode.
	ACLModeLegacy MemberACLMode = "2"
	// ACLModeUnkown is used to indicate that the AgentMember.Tags didn't advertise
	// an ACL mode at all. This is the case for Consul versions before v1.4.0 and
	// should be treated similarly to ACLModeLegacy.
	ACLModeUnknown MemberACLMode = "3"
)

// AgentMember represents a cluster member known to the agent
type AgentMember struct {
	Name string
	Addr string
	Port uint16
	Tags map[string]string
	// Status of the Member which corresponds to  github.com/hashicorp/serf/serf.MemberStatus
	// Value is one of:
	//
	// 	  AgentMemberNone    = 0
	//	  AgentMemberAlive   = 1
	//	  AgentMemberLeaving = 2
	//	  AgentMemberLeft    = 3
	//	  AgentMemberFailed  = 4
	Status      int
	ProtocolMin uint8
	ProtocolMax uint8
	ProtocolCur uint8
	DelegateMin uint8
	DelegateMax uint8
	DelegateCur uint8
}

// ACLMode returns the ACL mode this agent is operating in.
func (m *AgentMember) ACLMode() MemberACLMode {
	mode := m.Tags[MemberTagKeyACLMode]

	// the key may not have existed but then an
	// empty string will be returned and we will
	// handle that in the default case of the switch
	switch MemberACLMode(mode) {
	case ACLModeDisabled:
		return ACLModeDisabled
	case ACLModeEnabled:
		return ACLModeEnabled
	case ACLModeLegacy:
		return ACLModeLegacy
	default:
		return ACLModeUnknown
	}
}

// IsConsulServer returns true when this member is a Consul server.
func (m *AgentMember) IsConsulServer() bool {
	return m.Tags[MemberTagKeyRole] == MemberTagValueRoleServer
}

// AllSegments is used to select for all segments in MembersOpts.
const AllSegments = "_all"

// MembersOpts is used for querying member information.
type MembersOpts struct {
	// WAN is whether to show members from the WAN.
	WAN bool

	// Segment is the LAN segment to show members for. Setting this to the
	// AllSegments value above will show members in all segments.
	Segment string
}

// AgentServiceRegistration is used to register a new service
type AgentServiceRegistration struct {
	Kind              ServiceKind               `json:",omitempty"`
	ID                string                    `json:",omitempty"`
	Name              string                    `json:",omitempty"`
	Tags              []string                  `json:",omitempty"`
	Port              int                       `json:",omitempty"`
	Address           string                    `json:",omitempty"`
	TaggedAddresses   map[string]ServiceAddress `json:",omitempty"`
	EnableTagOverride bool                      `json:",omitempty"`
	Meta              map[string]string         `json:",omitempty"`
	Weights           *AgentWeights             `json:",omitempty"`
	Check             *AgentServiceCheck
	Checks            AgentServiceChecks
	Proxy             *AgentServiceConnectProxyConfig `json:",omitempty"`
	Connect           *AgentServiceConnect            `json:",omitempty"`
	Namespace         string                          `json:",omitempty" bexpr:"-" hash:"ignore"`
}

//ServiceRegisterOpts is used to pass extra options to the service register.
type ServiceRegisterOpts struct {
	//Missing healthchecks will be deleted from the agent.
	//Using this parameter allows to idempotently register a service and its checks without
	//having to manually deregister checks.
	ReplaceExistingChecks bool
}

// AgentCheckRegistration is used to register a new check
type AgentCheckRegistration struct {
	ID        string `json:",omitempty"`
	Name      string `json:",omitempty"`
	Notes     string `json:",omitempty"`
	ServiceID string `json:",omitempty"`
	AgentServiceCheck
	Namespace string `json:",omitempty"`
}

// AgentServiceCheck is used to define a node or service level check
type AgentServiceCheck struct {
	CheckID                string              `json:",omitempty"`
	Name                   string              `json:",omitempty"`
	Args                   []string            `json:"ScriptArgs,omitempty"`
	DockerContainerID      string              `json:",omitempty"`
	Shell                  string              `json:",omitempty"` // Only supported for Docker.
	Interval               string              `json:",omitempty"`
	Timeout                string              `json:",omitempty"`
	TTL                    string              `json:",omitempty"`
	HTTP                   string              `json:",omitempty"`
	Header                 map[string][]string `json:",omitempty"`
	Method                 string              `json:",omitempty"`
	Body                   string              `json:",omitempty"`
	TCP                    string              `json:",omitempty"`
	Status                 string              `json:",omitempty"`
	Notes                  string              `json:",omitempty"`
	TLSSkipVerify          bool                `json:",omitempty"`
	GRPC                   string              `json:",omitempty"`
	GRPCUseTLS             bool                `json:",omitempty"`
	AliasNode              string              `json:",omitempty"`
	AliasService           string              `json:",omitempty"`
	SuccessBeforePassing   int                 `json:",omitempty"`
	FailuresBeforeCritical int                 `json:",omitempty"`

	// In Consul 0.7 and later, checks that are associated with a service
	// may also contain this optional DeregisterCriticalServiceAfter field,
	// which is a timeout in the same Go time format as Interval and TTL. If
	// a check is in the critical state for more than this configured value,
	// then its associated service (and all of its associated checks) will
	// automatically be deregistered.
	DeregisterCriticalServiceAfter string `json:",omitempty"`
}
type AgentServiceChecks []*AgentServiceCheck

// AgentToken is used when updating ACL tokens for an agent.
type AgentToken struct {
	Token string
}

// Metrics info is used to store different types of metric values from the agent.
type MetricsInfo struct {
	Timestamp string
	Gauges    []GaugeValue
	Points    []PointValue
	Counters  []SampledValue
	Samples   []SampledValue
}

// GaugeValue stores one value that is updated as time goes on, such as
// the amount of memory allocated.
type GaugeValue struct {
	Name   string
	Value  float32
	Labels map[string]string
}

// PointValue holds a series of points for a metric.
type PointValue struct {
	Name   string
	Points []float32
}

// SampledValue stores info about a metric that is incremented over time,
// such as the number of requests to an HTTP endpoint.
type SampledValue struct {
	Name   string
	Count  int
	Sum    float64
	Min    float64
	Max    float64
	Mean   float64
	Stddev float64
	Labels map[string]string
}

// AgentAuthorizeParams are the request parameters for authorizing a request.
type AgentAuthorizeParams struct {
	Target           string
	ClientCertURI    string
	ClientCertSerial string
}

// AgentAuthorize is the response structure for Connect authorization.
type AgentAuthorize struct {
	Authorized bool
	Reason     string
}

// ConnectProxyConfig is the response structure for agent-local proxy
// configuration.
type ConnectProxyConfig struct {
	ProxyServiceID    string
	TargetServiceID   string
	TargetServiceName string
	ContentHash       string
	Config            map[string]interface{} `bexpr:"-"`
	Upstreams         []Upstream
}

// Upstream is the response structure for a proxy upstream configuration.
type Upstream struct {
	DestinationType      UpstreamDestType `json:",omitempty"`
	DestinationNamespace string           `json:",omitempty"`
	DestinationName      string
	Datacenter           string                 `json:",omitempty"`
	LocalBindAddress     string                 `json:",omitempty"`
	LocalBindPort        int                    `json:",omitempty"`
	Config               map[string]interface{} `json:",omitempty" bexpr:"-"`
	MeshGateway          MeshGatewayConfig      `json:",omitempty"`
}

// Agent can be used to query the Agent endpoints
type Agent struct {
	c *Client

	// cache the node name
	nodeName string
}

// Agent returns a handle to the agent endpoints
func (c *Client) Agent() *Agent {
	return &Agent{c: c}
}

// Self is used to query the agent we are speaking to for
// information about itself
func (a *Agent) Self() (map[string]map[string]interface{}, error) {
	r := a.c.newRequest("GET", "/v1/agent/self")
	_, resp, err := requireOK(a.c.doRequest(r))
	if err != nil {
		return nil, err
	}
	defer resp.Body.Close()

	var out map[string]map[string]interface{}
	if err := decodeBody(resp, &out); err != nil {
		return nil, err
	}
	return out, nil
}

// Host is used to retrieve information about the host the
// agent is running on such as CPU, memory, and disk. Requires
// a operator:read ACL token.
func (a *Agent) Host() (map[string]interface{}, error) {
	r := a.c.newRequest("GET", "/v1/agent/host")
	_, resp, err := requireOK(a.c.doRequest(r))
	if err != nil {
		return nil, err
	}
	defer resp.Body.Close()

	var out map[string]interface{}
	if err := decodeBody(resp, &out); err != nil {
		return nil, err
	}
	return out, nil
}

// Metrics is used to query the agent we are speaking to for
// its current internal metric data
func (a *Agent) Metrics() (*MetricsInfo, error) {
	r := a.c.newRequest("GET", "/v1/agent/metrics")
	_, resp, err := requireOK(a.c.doRequest(r))
	if err != nil {
		return nil, err
	}
	defer resp.Body.Close()

	var out *MetricsInfo
	if err := decodeBody(resp, &out); err != nil {
		return nil, err
	}
	return out, nil
}

// Reload triggers a configuration reload for the agent we are connected to.
func (a *Agent) Reload() error {
	r := a.c.newRequest("PUT", "/v1/agent/reload")
	_, resp, err := requireOK(a.c.doRequest(r))
	if err != nil {
		return err
	}
	resp.Body.Close()
	return nil
}

// NodeName is used to get the node name of the agent
func (a *Agent) NodeName() (string, error) {
	if a.nodeName != "" {
		return a.nodeName, nil
	}
	info, err := a.Self()
	if err != nil {
		return "", err
	}
	name := info["Config"]["NodeName"].(string)
	a.nodeName = name
	return name, nil
}

// Checks returns the locally registered checks
func (a *Agent) Checks() (map[string]*AgentCheck, error) {
	return a.ChecksWithFilter("")
}

// ChecksWithFilter returns a subset of the locally registered checks that match
// the given filter expression
func (a *Agent) ChecksWithFilter(filter string) (map[string]*AgentCheck, error) {
	r := a.c.newRequest("GET", "/v1/agent/checks")
	r.filterQuery(filter)
	_, resp, err := requireOK(a.c.doRequest(r))
	if err != nil {
		return nil, err
	}
	defer resp.Body.Close()

	var out map[string]*AgentCheck
	if err := decodeBody(resp, &out); err != nil {
		return nil, err
	}
	return out, nil
}

// Services returns the locally registered services
func (a *Agent) Services() (map[string]*AgentService, error) {
	return a.ServicesWithFilter("")
}

// ServicesWithFilter returns a subset of the locally registered services that match
// the given filter expression
func (a *Agent) ServicesWithFilter(filter string) (map[string]*AgentService, error) {
	r := a.c.newRequest("GET", "/v1/agent/services")
	r.filterQuery(filter)
	_, resp, err := requireOK(a.c.doRequest(r))
	if err != nil {
		return nil, err
	}
	defer resp.Body.Close()

	var out map[string]*AgentService
	if err := decodeBody(resp, &out); err != nil {
		return nil, err
	}

	return out, nil
}

// AgentHealthServiceByID returns for a given serviceID: the aggregated health status, the service definition or an error if any
// - If the service is not found, will return status (critical, nil, nil)
// - If the service is found, will return (critical|passing|warning), AgentServiceChecksInfo, nil)
// - In all other cases, will return an error
func (a *Agent) AgentHealthServiceByID(serviceID string) (string, *AgentServiceChecksInfo, error) {
	path := fmt.Sprintf("/v1/agent/health/service/id/%v", url.PathEscape(serviceID))
	r := a.c.newRequest("GET", path)
	r.params.Add("format", "json")
	r.header.Set("Accept", "application/json")
	_, resp, err := a.c.doRequest(r)
	if err != nil {
		return "", nil, err
	}
	defer resp.Body.Close()
	// Service not Found
	if resp.StatusCode == http.StatusNotFound {
		return HealthCritical, nil, nil
	}
	var out *AgentServiceChecksInfo
	if err := decodeBody(resp, &out); err != nil {
		return HealthCritical, out, err
	}
	switch resp.StatusCode {
	case http.StatusOK:
		return HealthPassing, out, nil
	case http.StatusTooManyRequests:
		return HealthWarning, out, nil
	case http.StatusServiceUnavailable:
		return HealthCritical, out, nil
	}
	return HealthCritical, out, fmt.Errorf("Unexpected Error Code %v for %s", resp.StatusCode, path)
}

// AgentHealthServiceByName returns for a given service name: the aggregated health status for all services
// having the specified name.
// - If no service is not found, will return status (critical, [], nil)
// - If the service is found, will return (critical|passing|warning), []api.AgentServiceChecksInfo, nil)
// - In all other cases, will return an error
func (a *Agent) AgentHealthServiceByName(service string) (string, []AgentServiceChecksInfo, error) {
	path := fmt.Sprintf("/v1/agent/health/service/name/%v", url.PathEscape(service))
	r := a.c.newRequest("GET", path)
	r.params.Add("format", "json")
	r.header.Set("Accept", "application/json")
	_, resp, err := a.c.doRequest(r)
	if err != nil {
		return "", nil, err
	}
	defer resp.Body.Close()
	// Service not Found
	if resp.StatusCode == http.StatusNotFound {
		return HealthCritical, nil, nil
	}
	var out []AgentServiceChecksInfo
	if err := decodeBody(resp, &out); err != nil {
		return HealthCritical, out, err
	}
	switch resp.StatusCode {
	case http.StatusOK:
		return HealthPassing, out, nil
	case http.StatusTooManyRequests:
		return HealthWarning, out, nil
	case http.StatusServiceUnavailable:
		return HealthCritical, out, nil
	}
	return HealthCritical, out, fmt.Errorf("Unexpected Error Code %v for %s", resp.StatusCode, path)
}

// Service returns a locally registered service instance and allows for
// hash-based blocking.
//
// Note that this uses an unconventional blocking mechanism since it's
// agent-local state. That means there is no persistent raft index so we block
// based on object hash instead.
func (a *Agent) Service(serviceID string, q *QueryOptions) (*AgentService, *QueryMeta, error) {
	r := a.c.newRequest("GET", "/v1/agent/service/"+serviceID)
	r.setQueryOptions(q)
	rtt, resp, err := requireOK(a.c.doRequest(r))
	if err != nil {
		return nil, nil, err
	}
	defer resp.Body.Close()

	qm := &QueryMeta{}
	parseQueryMeta(resp, qm)
	qm.RequestTime = rtt

	var out *AgentService
	if err := decodeBody(resp, &out); err != nil {
		return nil, nil, err
	}

	return out, qm, nil
}

// Members returns the known gossip members. The WAN
// flag can be used to query a server for WAN members.
func (a *Agent) Members(wan bool) ([]*AgentMember, error) {
	r := a.c.newRequest("GET", "/v1/agent/members")
	if wan {
		r.params.Set("wan", "1")
	}
	_, resp, err := requireOK(a.c.doRequest(r))
	if err != nil {
		return nil, err
	}
	defer resp.Body.Close()

	var out []*AgentMember
	if err := decodeBody(resp, &out); err != nil {
		return nil, err
	}
	return out, nil
}

// MembersOpts returns the known gossip members and can be passed
// additional options for WAN/segment filtering.
func (a *Agent) MembersOpts(opts MembersOpts) ([]*AgentMember, error) {
	r := a.c.newRequest("GET", "/v1/agent/members")
	r.params.Set("segment", opts.Segment)
	if opts.WAN {
		r.params.Set("wan", "1")
	}

	_, resp, err := requireOK(a.c.doRequest(r))
	if err != nil {
		return nil, err
	}
	defer resp.Body.Close()

	var out []*AgentMember
	if err := decodeBody(resp, &out); err != nil {
		return nil, err
	}
	return out, nil
}

// ServiceRegister is used to register a new service with
// the local agent
func (a *Agent) ServiceRegister(service *AgentServiceRegistration) error {
	opts := ServiceRegisterOpts{
		ReplaceExistingChecks: false,
	}

	return a.serviceRegister(service, opts)
}

// ServiceRegister is used to register a new service with
// the local agent and can be passed additional options.
func (a *Agent) ServiceRegisterOpts(service *AgentServiceRegistration, opts ServiceRegisterOpts) error {
	return a.serviceRegister(service, opts)
}

func (a *Agent) serviceRegister(service *AgentServiceRegistration, opts ServiceRegisterOpts) error {
	r := a.c.newRequest("PUT", "/v1/agent/service/register")
	r.obj = service
	if opts.ReplaceExistingChecks {
		r.params.Set("replace-existing-checks", "true")
	}
	_, resp, err := requireOK(a.c.doRequest(r))
	if err != nil {
		return err
	}
	resp.Body.Close()
	return nil
}

// ServiceDeregister is used to deregister a service with
// the local agent
func (a *Agent) ServiceDeregister(serviceID string) error {
	r := a.c.newRequest("PUT", "/v1/agent/service/deregister/"+serviceID)
	_, resp, err := requireOK(a.c.doRequest(r))
	if err != nil {
		return err
	}
	resp.Body.Close()
	return nil
}

// PassTTL is used to set a TTL check to the passing state.
//
// DEPRECATION NOTICE: This interface is deprecated in favor of UpdateTTL().
// The client interface will be removed in 0.8 or changed to use
// UpdateTTL()'s endpoint and the server endpoints will be removed in 0.9.
func (a *Agent) PassTTL(checkID, note string) error {
	return a.updateTTL(checkID, note, "pass")
}

// WarnTTL is used to set a TTL check to the warning state.
//
// DEPRECATION NOTICE: This interface is deprecated in favor of UpdateTTL().
// The client interface will be removed in 0.8 or changed to use
// UpdateTTL()'s endpoint and the server endpoints will be removed in 0.9.
func (a *Agent) WarnTTL(checkID, note string) error {
	return a.updateTTL(checkID, note, "warn")
}

// FailTTL is used to set a TTL check to the failing state.
//
// DEPRECATION NOTICE: This interface is deprecated in favor of UpdateTTL().
// The client interface will be removed in 0.8 or changed to use
// UpdateTTL()'s endpoint and the server endpoints will be removed in 0.9.
func (a *Agent) FailTTL(checkID, note string) error {
	return a.updateTTL(checkID, note, "fail")
}

// updateTTL is used to update the TTL of a check. This is the internal
// method that uses the old API that's present in Consul versions prior to
// 0.6.4. Since Consul didn't have an analogous "update" API before it seemed
// ok to break this (former) UpdateTTL in favor of the new UpdateTTL below,
// but keep the old Pass/Warn/Fail methods using the old API under the hood.
//
// DEPRECATION NOTICE: This interface is deprecated in favor of UpdateTTL().
// The client interface will be removed in 0.8 and the server endpoints will
// be removed in 0.9.
func (a *Agent) updateTTL(checkID, note, status string) error {
	switch status {
	case "pass":
	case "warn":
	case "fail":
	default:
		return fmt.Errorf("Invalid status: %s", status)
	}
	endpoint := fmt.Sprintf("/v1/agent/check/%s/%s", status, checkID)
	r := a.c.newRequest("PUT", endpoint)
	r.params.Set("note", note)
	_, resp, err := requireOK(a.c.doRequest(r))
	if err != nil {
		return err
	}
	resp.Body.Close()
	return nil
}

// checkUpdate is the payload for a PUT for a check update.
type checkUpdate struct {
	// Status is one of the api.Health* states: HealthPassing
	// ("passing"), HealthWarning ("warning"), or HealthCritical
	// ("critical").
	Status string

	// Output is the information to post to the UI for operators as the
	// output of the process that decided to hit the TTL check. This is
	// different from the note field that's associated with the check
	// itself.
	Output string
}

// UpdateTTL is used to update the TTL of a check. This uses the newer API
// that was introduced in Consul 0.6.4 and later. We translate the old status
// strings for compatibility (though a newer version of Consul will still be
// required to use this API).
func (a *Agent) UpdateTTL(checkID, output, status string) error {
	switch status {
	case "pass", HealthPassing:
		status = HealthPassing
	case "warn", HealthWarning:
		status = HealthWarning
	case "fail", HealthCritical:
		status = HealthCritical
	default:
		return fmt.Errorf("Invalid status: %s", status)
	}

	endpoint := fmt.Sprintf("/v1/agent/check/update/%s", checkID)
	r := a.c.newRequest("PUT", endpoint)
	r.obj = &checkUpdate{
		Status: status,
		Output: output,
	}

	_, resp, err := requireOK(a.c.doRequest(r))
	if err != nil {
		return err
	}
	resp.Body.Close()
	return nil
}

// CheckRegister is used to register a new check with
// the local agent
func (a *Agent) CheckRegister(check *AgentCheckRegistration) error {
	r := a.c.newRequest("PUT", "/v1/agent/check/register")
	r.obj = check
	_, resp, err := requireOK(a.c.doRequest(r))
	if err != nil {
		return err
	}
	resp.Body.Close()
	return nil
}

// CheckDeregister is used to deregister a check with
// the local agent
func (a *Agent) CheckDeregister(checkID string) error {
	r := a.c.newRequest("PUT", "/v1/agent/check/deregister/"+checkID)
	_, resp, err := requireOK(a.c.doRequest(r))
	if err != nil {
		return err
	}
	resp.Body.Close()
	return nil
}

// Join is used to instruct the agent to attempt a join to
// another cluster member
func (a *Agent) Join(addr string, wan bool) error {
	r := a.c.newRequest("PUT", "/v1/agent/join/"+addr)
	if wan {
		r.params.Set("wan", "1")
	}
	_, resp, err := requireOK(a.c.doRequest(r))
	if err != nil {
		return err
	}
	resp.Body.Close()
	return nil
}

// Leave is used to have the agent gracefully leave the cluster and shutdown
func (a *Agent) Leave() error {
	r := a.c.newRequest("PUT", "/v1/agent/leave")
	_, resp, err := requireOK(a.c.doRequest(r))
	if err != nil {
		return err
	}
	resp.Body.Close()
	return nil
}

// ForceLeave is used to have the agent eject a failed node
func (a *Agent) ForceLeave(node string) error {
	r := a.c.newRequest("PUT", "/v1/agent/force-leave/"+node)
	_, resp, err := requireOK(a.c.doRequest(r))
	if err != nil {
		return err
	}
	resp.Body.Close()
	return nil
}

//ForceLeavePrune is used to have an a failed agent removed
//from the list of members
func (a *Agent) ForceLeavePrune(node string) error {
	r := a.c.newRequest("PUT", "/v1/agent/force-leave/"+node)
	r.params.Set("prune", "1")
	_, resp, err := requireOK(a.c.doRequest(r))
	if err != nil {
		return err
	}
	resp.Body.Close()
	return nil
}

// ConnectAuthorize is used to authorize an incoming connection
// to a natively integrated Connect service.
func (a *Agent) ConnectAuthorize(auth *AgentAuthorizeParams) (*AgentAuthorize, error) {
	r := a.c.newRequest("POST", "/v1/agent/connect/authorize")
	r.obj = auth
	_, resp, err := requireOK(a.c.doRequest(r))
	if err != nil {
		return nil, err
	}
	defer resp.Body.Close()

	var out AgentAuthorize
	if err := decodeBody(resp, &out); err != nil {
		return nil, err
	}
	return &out, nil
}

// ConnectCARoots returns the list of roots.
func (a *Agent) ConnectCARoots(q *QueryOptions) (*CARootList, *QueryMeta, error) {
	r := a.c.newRequest("GET", "/v1/agent/connect/ca/roots")
	r.setQueryOptions(q)
	rtt, resp, err := requireOK(a.c.doRequest(r))
	if err != nil {
		return nil, nil, err
	}
	defer resp.Body.Close()

	qm := &QueryMeta{}
	parseQueryMeta(resp, qm)
	qm.RequestTime = rtt

	var out CARootList
	if err := decodeBody(resp, &out); err != nil {
		return nil, nil, err
	}
	return &out, qm, nil
}

// ConnectCALeaf gets the leaf certificate for the given service ID.
func (a *Agent) ConnectCALeaf(serviceID string, q *QueryOptions) (*LeafCert, *QueryMeta, error) {
	r := a.c.newRequest("GET", "/v1/agent/connect/ca/leaf/"+serviceID)
	r.setQueryOptions(q)
	rtt, resp, err := requireOK(a.c.doRequest(r))
	if err != nil {
		return nil, nil, err
	}
	defer resp.Body.Close()

	qm := &QueryMeta{}
	parseQueryMeta(resp, qm)
	qm.RequestTime = rtt

	var out LeafCert
	if err := decodeBody(resp, &out); err != nil {
		return nil, nil, err
	}
	return &out, qm, nil
}

// EnableServiceMaintenance toggles service maintenance mode on
// for the given service ID.
func (a *Agent) EnableServiceMaintenance(serviceID, reason string) error {
	r := a.c.newRequest("PUT", "/v1/agent/service/maintenance/"+serviceID)
	r.params.Set("enable", "true")
	r.params.Set("reason", reason)
	_, resp, err := requireOK(a.c.doRequest(r))
	if err != nil {
		return err
	}
	resp.Body.Close()
	return nil
}

// DisableServiceMaintenance toggles service maintenance mode off
// for the given service ID.
func (a *Agent) DisableServiceMaintenance(serviceID string) error {
	r := a.c.newRequest("PUT", "/v1/agent/service/maintenance/"+serviceID)
	r.params.Set("enable", "false")
	_, resp, err := requireOK(a.c.doRequest(r))
	if err != nil {
		return err
	}
	resp.Body.Close()
	return nil
}

// EnableNodeMaintenance toggles node maintenance mode on for the
// agent we are connected to.
func (a *Agent) EnableNodeMaintenance(reason string) error {
	r := a.c.newRequest("PUT", "/v1/agent/maintenance")
	r.params.Set("enable", "true")
	r.params.Set("reason", reason)
	_, resp, err := requireOK(a.c.doRequest(r))
	if err != nil {
		return err
	}
	resp.Body.Close()
	return nil
}

// DisableNodeMaintenance toggles node maintenance mode off for the
// agent we are connected to.
func (a *Agent) DisableNodeMaintenance() error {
	r := a.c.newRequest("PUT", "/v1/agent/maintenance")
	r.params.Set("enable", "false")
	_, resp, err := requireOK(a.c.doRequest(r))
	if err != nil {
		return err
	}
	resp.Body.Close()
	return nil
}

// Monitor returns a channel which will receive streaming logs from the agent
// Providing a non-nil stopCh can be used to close the connection and stop the
// log stream. An empty string will be sent down the given channel when there's
// nothing left to stream, after which the caller should close the stopCh.
func (a *Agent) Monitor(loglevel string, stopCh <-chan struct{}, q *QueryOptions) (chan string, error) {
	return a.monitor(loglevel, false, stopCh, q)
}

// MonitorJSON is like Monitor except it returns logs in JSON format.
func (a *Agent) MonitorJSON(loglevel string, stopCh <-chan struct{}, q *QueryOptions) (chan string, error) {
	return a.monitor(loglevel, true, stopCh, q)
}
func (a *Agent) monitor(loglevel string, logJSON bool, stopCh <-chan struct{}, q *QueryOptions) (chan string, error) {
	r := a.c.newRequest("GET", "/v1/agent/monitor")
	r.setQueryOptions(q)
	if loglevel != "" {
		r.params.Add("loglevel", loglevel)
	}
	if logJSON {
		r.params.Set("logjson", "true")
	}
	_, resp, err := requireOK(a.c.doRequest(r))
	if err != nil {
		return nil, err
	}
	logCh := make(chan string, 64)
	go func() {
		defer resp.Body.Close()
		scanner := bufio.NewScanner(resp.Body)
		for {
			select {
			case <-stopCh:
				close(logCh)
				return
			default:
			}
			if scanner.Scan() {
				// An empty string signals to the caller that
				// the scan is done, so make sure we only emit
				// that when the scanner says it's done, not if
				// we happen to ingest an empty line.
				if text := scanner.Text(); text != "" {
					logCh <- text
				} else {
					logCh <- " "
				}
			} else {
				logCh <- ""
			}
		}
	}()
	return logCh, nil
}

// UpdateACLToken updates the agent's "acl_token". See updateToken for more
// details.
//
// DEPRECATED (ACL-Legacy-Compat) - Prefer UpdateDefaultACLToken for v1.4.3 and above
func (a *Agent) UpdateACLToken(token string, q *WriteOptions) (*WriteMeta, error) {
	return a.updateToken("acl_token", token, q)
}

// UpdateACLAgentToken updates the agent's "acl_agent_token". See updateToken
// for more details.
//
// DEPRECATED (ACL-Legacy-Compat) - Prefer UpdateAgentACLToken for v1.4.3 and above
func (a *Agent) UpdateACLAgentToken(token string, q *WriteOptions) (*WriteMeta, error) {
	return a.updateToken("acl_agent_token", token, q)
}

// UpdateACLAgentMasterToken updates the agent's "acl_agent_master_token". See
// updateToken for more details.
//
// DEPRECATED (ACL-Legacy-Compat) - Prefer UpdateAgentMasterACLToken for v1.4.3 and above
func (a *Agent) UpdateACLAgentMasterToken(token string, q *WriteOptions) (*WriteMeta, error) {
	return a.updateToken("acl_agent_master_token", token, q)
}

// UpdateACLReplicationToken updates the agent's "acl_replication_token". See
// updateToken for more details.
//
// DEPRECATED (ACL-Legacy-Compat) - Prefer UpdateReplicationACLToken for v1.4.3 and above
func (a *Agent) UpdateACLReplicationToken(token string, q *WriteOptions) (*WriteMeta, error) {
	return a.updateToken("acl_replication_token", token, q)
}

// UpdateDefaultACLToken updates the agent's "default" token. See updateToken
// for more details
func (a *Agent) UpdateDefaultACLToken(token string, q *WriteOptions) (*WriteMeta, error) {
	return a.updateTokenFallback("default", "acl_token", token, q)
}

// UpdateAgentACLToken updates the agent's "agent" token. See updateToken
// for more details
func (a *Agent) UpdateAgentACLToken(token string, q *WriteOptions) (*WriteMeta, error) {
	return a.updateTokenFallback("agent", "acl_agent_token", token, q)
}

// UpdateAgentMasterACLToken updates the agent's "agent_master" token. See updateToken
// for more details
func (a *Agent) UpdateAgentMasterACLToken(token string, q *WriteOptions) (*WriteMeta, error) {
	return a.updateTokenFallback("agent_master", "acl_agent_master_token", token, q)
}

// UpdateReplicationACLToken updates the agent's "replication" token. See updateToken
// for more details
func (a *Agent) UpdateReplicationACLToken(token string, q *WriteOptions) (*WriteMeta, error) {
	return a.updateTokenFallback("replication", "acl_replication_token", token, q)
}

// updateToken can be used to update one of an agent's ACL tokens after the agent has
// started. The tokens are may not be persisted, so will need to be updated again if
// the agent is restarted unless the agent is configured to persist them.
func (a *Agent) updateToken(target, token string, q *WriteOptions) (*WriteMeta, error) {
	meta, _, err := a.updateTokenOnce(target, token, q)
	return meta, err
}

func (a *Agent) updateTokenFallback(target, fallback, token string, q *WriteOptions) (*WriteMeta, error) {
	meta, status, err := a.updateTokenOnce(target, token, q)
	if err != nil && status == 404 {
		meta, _, err = a.updateTokenOnce(fallback, token, q)
	}
	return meta, err
}

func (a *Agent) updateTokenOnce(target, token string, q *WriteOptions) (*WriteMeta, int, error) {
	r := a.c.newRequest("PUT", fmt.Sprintf("/v1/agent/token/%s", target))
	r.setWriteOptions(q)
	r.obj = &AgentToken{Token: token}

	rtt, resp, err := a.c.doRequest(r)
	if err != nil {
		return nil, 0, err
	}
	defer resp.Body.Close()

	wm := &WriteMeta{RequestTime: rtt}

	if resp.StatusCode != 200 {
		var buf bytes.Buffer
		io.Copy(&buf, resp.Body)
		return wm, resp.StatusCode, fmt.Errorf("Unexpected response code: %d (%s)", resp.StatusCode, buf.Bytes())
	}

	return wm, resp.StatusCode, nil
}<|MERGE_RESOLUTION|>--- conflicted
+++ resolved
@@ -164,11 +164,7 @@
 	// MemberTagKeyReadReplica is the key used to indicate that the member is a read
 	// replica server (will remain a Raft non-voter).
 	// Read Replicas are a Consul Enterprise feature.
-<<<<<<< HEAD
-	MemberTagKeyReadReplica = "nonvoter"
-=======
 	MemberTagKeyReadReplica = "read_replica"
->>>>>>> 0078854e
 	// MemberTagValueReadReplica is the value of the MemberTagKeyReadReplica key when
 	// the member is in fact a read-replica. Any other value indicates that it is not.
 	// Read Replicas are a Consul Enterprise feature.
