// Copyright (c) HashiCorp, Inc.
// SPDX-License-Identifier: MPL-2.0

syntax = "proto3";
package hashicorp.nomad.plugins.executor.proto;
option go_package = "proto";

import "google/protobuf/timestamp.proto";
import "plugins/drivers/proto/driver.proto";

service Executor {
    rpc Launch(LaunchRequest) returns (LaunchResponse) {}
    rpc Wait(WaitRequest) returns (WaitResponse) {}
    rpc Shutdown(ShutdownRequest) returns (ShutdownResponse) {}
    rpc UpdateResources(UpdateResourcesRequest) returns (UpdateResourcesResponse) {}
    rpc Version(VersionRequest) returns (VersionResponse) {}
    rpc Stats(StatsRequest) returns (stream StatsResponse) {}
    rpc Signal(SignalRequest) returns (SignalResponse) {}
    rpc Exec(ExecRequest) returns (ExecResponse) {}

    // buf:lint:ignore RPC_REQUEST_RESPONSE_UNIQUE
    rpc ExecStreaming(
      stream
      // buf:lint:ignore RPC_REQUEST_STANDARD_NAME
      hashicorp.nomad.plugins.drivers.proto.ExecTaskStreamingRequest)
    returns (
      stream
      // buf:lint:ignore RPC_RESPONSE_STANDARD_NAME
      hashicorp.nomad.plugins.drivers.proto.ExecTaskStreamingResponse
    ) {}
}

message LaunchRequest {
    string cmd = 1;
    repeated string args = 2;
    hashicorp.nomad.plugins.drivers.proto.Resources resources = 3;
    string stdout_path = 4;
    string stderr_path = 5;
    repeated string env = 6;
    string user = 7;
    string task_dir = 8;
    bool resource_limits = 9;
    bool basic_process_cgroup = 10 [deprecated=true];
    repeated hashicorp.nomad.plugins.drivers.proto.Mount mounts = 11;
    repeated hashicorp.nomad.plugins.drivers.proto.Device devices = 12;
    hashicorp.nomad.plugins.drivers.proto.NetworkIsolationSpec network_isolation = 13;
    bool no_pivot_root = 14;
    string default_pid_mode = 15;
    string default_ipc_mode = 16;
    string cpuset_cgroup = 17;
    repeated string allow_caps = 18;
    repeated string capabilities = 19;
<<<<<<< HEAD
    string cgroup_v2_override = 20;
    map<string,string> cgroup_v1_override = 21;
    int32 oom_score_adj = 22;
=======
    string work_dir = 20;
>>>>>>> 4ee6f172
}

message LaunchResponse {
    ProcessState process = 1;
}

message WaitRequest {}

message WaitResponse{
    ProcessState process = 1;
}

message ShutdownRequest {
    string signal = 1;
    int64 grace_period = 2;
}

message ShutdownResponse {}

message UpdateResourcesRequest{
    hashicorp.nomad.plugins.drivers.proto.Resources resources = 1;
}

message UpdateResourcesResponse {}

message VersionRequest {}

message VersionResponse{
    string version = 1;
}

message StatsRequest {
    int64 interval = 1;
}

message StatsResponse {
    hashicorp.nomad.plugins.drivers.proto.TaskStats stats = 1;
}

message SignalRequest {
    int32 signal = 1;
}

message SignalResponse {}

message ExecRequest {
    google.protobuf.Timestamp deadline = 1;
    string cmd = 2;
    repeated string args = 3;
}

message ExecResponse {
    bytes output = 1;
    int32 exit_code = 2;
}

message ProcessState {
    int32 pid = 1;
    int32 exit_code = 2;
    int32 signal = 3;
    google.protobuf.Timestamp time = 4;
    bool oom_killed = 5;
}<|MERGE_RESOLUTION|>--- conflicted
+++ resolved
@@ -50,13 +50,10 @@
     string cpuset_cgroup = 17;
     repeated string allow_caps = 18;
     repeated string capabilities = 19;
-<<<<<<< HEAD
     string cgroup_v2_override = 20;
     map<string,string> cgroup_v1_override = 21;
     int32 oom_score_adj = 22;
-=======
-    string work_dir = 20;
->>>>>>> 4ee6f172
+    string work_dir = 23;
 }
 
 message LaunchResponse {
