--- conflicted
+++ resolved
@@ -126,11 +126,8 @@
 	Args             []string           `codec:"args"`     // extra arguments to qemu executable
 	PortMap          hclutils.MapStrInt `codec:"port_map"` // A map of host port and the port name defined in the image manifest file
 	GracefulShutdown bool               `codec:"graceful_shutdown"`
-<<<<<<< HEAD
 	DriveInterface   string             `codec:"drive_interface"` // Use interface for image
-=======
 	GuestAgent       bool               `codec:"guest_agent"`
->>>>>>> 0e14eea5
 }
 
 // TaskState is the state which is encoded in the handle returned in StartTask.
