package mock

import (
	"fmt"
	"math/rand"
	"sort"
	"strings"
	"time"

	fake "github.com/brianvoe/gofakeit/v6"
	"github.com/hashicorp/nomad/helper"
	"github.com/hashicorp/nomad/helper/envoy"
	"github.com/hashicorp/nomad/helper/uuid"
	"github.com/hashicorp/nomad/nomad/structs"
	psstructs "github.com/hashicorp/nomad/plugins/shared/structs"
)

func Node() *structs.Node {
	node := &structs.Node{
		ID:         uuid.Generate(),
		SecretID:   uuid.Generate(),
		Datacenter: "dc1",
		Name:       "foobar",
		Drivers: map[string]*structs.DriverInfo{
			"exec": {
				Detected: true,
				Healthy:  true,
			},
			"mock_driver": {
				Detected: true,
				Healthy:  true,
			},
		},
		Attributes: map[string]string{
			"kernel.name":        "linux",
			"arch":               "x86",
			"nomad.version":      "0.5.0",
			"driver.exec":        "1",
			"driver.mock_driver": "1",
			"consul.version":     "1.11.4",
		},

		// TODO Remove once clientv2 gets merged
		Resources: &structs.Resources{
			CPU:      4000,
			MemoryMB: 8192,
			DiskMB:   100 * 1024,
		},
		Reserved: &structs.Resources{
			CPU:      100,
			MemoryMB: 256,
			DiskMB:   4 * 1024,
			Networks: []*structs.NetworkResource{
				{
					Device:        "eth0",
					IP:            "192.168.0.100",
					ReservedPorts: []structs.Port{{Label: "ssh", Value: 22}},
					MBits:         1,
				},
			},
		},

		NodeResources: &structs.NodeResources{
			Cpu: structs.NodeCpuResources{
				CpuShares: 4000,
			},
			Memory: structs.NodeMemoryResources{
				MemoryMB: 8192,
			},
			Disk: structs.NodeDiskResources{
				DiskMB: 100 * 1024,
			},
			Networks: []*structs.NetworkResource{
				{
					Mode:   "host",
					Device: "eth0",
					CIDR:   "192.168.0.100/32",
					MBits:  1000,
				},
			},
			NodeNetworks: []*structs.NodeNetworkResource{
				{
					Mode:   "host",
					Device: "eth0",
					Speed:  1000,
					Addresses: []structs.NodeNetworkAddress{
						{
							Alias:   "default",
							Address: "192.168.0.100",
							Family:  structs.NodeNetworkAF_IPv4,
						},
					},
				},
			},
		},
		ReservedResources: &structs.NodeReservedResources{
			Cpu: structs.NodeReservedCpuResources{
				CpuShares: 100,
			},
			Memory: structs.NodeReservedMemoryResources{
				MemoryMB: 256,
			},
			Disk: structs.NodeReservedDiskResources{
				DiskMB: 4 * 1024,
			},
			Networks: structs.NodeReservedNetworkResources{
				ReservedHostPorts: "22",
			},
		},
		Links: map[string]string{
			"consul": "foobar.dc1",
		},
		Meta: map[string]string{
			"pci-dss":  "true",
			"database": "mysql",
			"version":  "5.6",
		},
		NodeClass:             "linux-medium-pci",
		Status:                structs.NodeStatusReady,
		SchedulingEligibility: structs.NodeSchedulingEligible,
	}
	node.ComputeClass()
	return node
}

func DrainNode() *structs.Node {
	node := Node()
	node.DrainStrategy = &structs.DrainStrategy{
		DrainSpec: structs.DrainSpec{},
	}
	node.Canonicalize()
	return node
}

// NvidiaNode returns a node with two instances of an Nvidia GPU
func NvidiaNode() *structs.Node {
	n := Node()
	n.NodeResources.Devices = []*structs.NodeDeviceResource{
		{
			Type:   "gpu",
			Vendor: "nvidia",
			Name:   "1080ti",
			Attributes: map[string]*psstructs.Attribute{
				"memory":           psstructs.NewIntAttribute(11, psstructs.UnitGiB),
				"cuda_cores":       psstructs.NewIntAttribute(3584, ""),
				"graphics_clock":   psstructs.NewIntAttribute(1480, psstructs.UnitMHz),
				"memory_bandwidth": psstructs.NewIntAttribute(11, psstructs.UnitGBPerS),
			},
			Instances: []*structs.NodeDevice{
				{
					ID:      uuid.Generate(),
					Healthy: true,
				},
				{
					ID:      uuid.Generate(),
					Healthy: true,
				},
			},
		},
	}
	n.ComputeClass()
	return n
}

func HCL() string {
	return `job "my-job" {
	datacenters = ["dc1"]
	type = "service"
	constraint {
		attribute = "${attr.kernel.name}"
		value = "linux"
	}

	group "web" {
		count = 10
		restart {
			attempts = 3
			interval = "10m"
			delay = "1m"
			mode = "delay"
		}
		task "web" {
			driver = "exec"
			config {
				command = "/bin/date"
			}
			resources {
				cpu = 500
				memory = 256
			}
		}
	}
}
`
}

func SystemBatchJob() *structs.Job {
	job := &structs.Job{
		Region:      "global",
		ID:          fmt.Sprintf("mock-sysbatch-%s", uuid.Short()),
		Name:        "my-sysbatch",
		Namespace:   structs.DefaultNamespace,
		Type:        structs.JobTypeSysBatch,
		Priority:    10,
		Datacenters: []string{"dc1"},
		Constraints: []*structs.Constraint{
			{
				LTarget: "${attr.kernel.name}",
				RTarget: "linux",
				Operand: "=",
			},
		},
		TaskGroups: []*structs.TaskGroup{{
			Count: 1,
			Name:  "pinger",
			Tasks: []*structs.Task{{
				Name:   "ping-example",
				Driver: "exec",
				Config: map[string]interface{}{
					"command": "/usr/bin/ping",
					"args":    []string{"-c", "5", "example.com"},
				},
				LogConfig: structs.DefaultLogConfig(),
			}},
		}},

		Status:         structs.JobStatusPending,
		Version:        0,
		CreateIndex:    42,
		ModifyIndex:    99,
		JobModifyIndex: 99,
	}
	job.Canonicalize()
	return job
}

func Job() *structs.Job {
	job := &structs.Job{
		Region:      "global",
		ID:          fmt.Sprintf("mock-service-%s", uuid.Generate()),
		Name:        "my-job",
		Namespace:   structs.DefaultNamespace,
		Type:        structs.JobTypeService,
		Priority:    50,
		AllAtOnce:   false,
		Datacenters: []string{"dc1"},
		Constraints: []*structs.Constraint{
			{
				LTarget: "${attr.kernel.name}",
				RTarget: "linux",
				Operand: "=",
			},
		},
		TaskGroups: []*structs.TaskGroup{
			{
				Name:  "web",
				Count: 10,
				Constraints: []*structs.Constraint{
					{
						LTarget: "${attr.consul.version}",
						RTarget: ">= 1.7.0",
						Operand: structs.ConstraintSemver,
					},
				},
				EphemeralDisk: &structs.EphemeralDisk{
					SizeMB: 150,
				},
				RestartPolicy: &structs.RestartPolicy{
					Attempts: 3,
					Interval: 10 * time.Minute,
					Delay:    1 * time.Minute,
					Mode:     structs.RestartPolicyModeDelay,
				},
				ReschedulePolicy: &structs.ReschedulePolicy{
					Attempts:      2,
					Interval:      10 * time.Minute,
					Delay:         5 * time.Second,
					DelayFunction: "constant",
				},
				Migrate: structs.DefaultMigrateStrategy(),
				Networks: []*structs.NetworkResource{
					{
						Mode: "host",
						DynamicPorts: []structs.Port{
							{Label: "http"},
							{Label: "admin"},
						},
					},
				},
				Tasks: []*structs.Task{
					{
						Name:   "web",
						Driver: "exec",
						Config: map[string]interface{}{
							"command": "/bin/date",
						},
						Env: map[string]string{
							"FOO": "bar",
						},
						Services: []*structs.Service{
							{
								Name:      "${TASK}-frontend",
								PortLabel: "http",
								Tags:      []string{"pci:${meta.pci-dss}", "datacenter:${node.datacenter}"},
								Checks: []*structs.ServiceCheck{
									{
										Name:     "check-table",
										Type:     structs.ServiceCheckScript,
										Command:  "/usr/local/check-table-${meta.database}",
										Args:     []string{"${meta.version}"},
										Interval: 30 * time.Second,
										Timeout:  5 * time.Second,
									},
								},
							},
							{
								Name:      "${TASK}-admin",
								PortLabel: "admin",
							},
						},
						LogConfig: structs.DefaultLogConfig(),
						Resources: &structs.Resources{
							CPU:      500,
							MemoryMB: 256,
						},
						Meta: map[string]string{
							"foo": "bar",
						},
					},
				},
				Meta: map[string]string{
					"elb_check_type":     "http",
					"elb_check_interval": "30s",
					"elb_check_min":      "3",
				},
			},
		},
		Meta: map[string]string{
			"owner": "armon",
		},
		Status:         structs.JobStatusPending,
		Version:        0,
		CreateIndex:    42,
		ModifyIndex:    99,
		JobModifyIndex: 99,
	}
	job.Canonicalize()
	return job
}

func MultiTaskGroupJob() *structs.Job {
	job := Job()
	apiTaskGroup := &structs.TaskGroup{
		Name:  "api",
		Count: 10,
		EphemeralDisk: &structs.EphemeralDisk{
			SizeMB: 150,
		},
		RestartPolicy: &structs.RestartPolicy{
			Attempts: 3,
			Interval: 10 * time.Minute,
			Delay:    1 * time.Minute,
			Mode:     structs.RestartPolicyModeDelay,
		},
		ReschedulePolicy: &structs.ReschedulePolicy{
			Attempts:      2,
			Interval:      10 * time.Minute,
			Delay:         5 * time.Second,
			DelayFunction: "constant",
		},
		Migrate: structs.DefaultMigrateStrategy(),
		Networks: []*structs.NetworkResource{
			{
				Mode: "host",
				DynamicPorts: []structs.Port{
					{Label: "http"},
					{Label: "admin"},
				},
			},
		},
		Tasks: []*structs.Task{
			{
				Name:   "api",
				Driver: "exec",
				Config: map[string]interface{}{
					"command": "/bin/date",
				},
				Env: map[string]string{
					"FOO": "bar",
				},
				Services: []*structs.Service{
					{
						Name:      "${TASK}-backend",
						PortLabel: "http",
						Tags:      []string{"pci:${meta.pci-dss}", "datacenter:${node.datacenter}"},
						Checks: []*structs.ServiceCheck{
							{
								Name:     "check-table",
								Type:     structs.ServiceCheckScript,
								Command:  "/usr/local/check-table-${meta.database}",
								Args:     []string{"${meta.version}"},
								Interval: 30 * time.Second,
								Timeout:  5 * time.Second,
							},
						},
					},
					{
						Name:      "${TASK}-admin",
						PortLabel: "admin",
					},
				},
				LogConfig: structs.DefaultLogConfig(),
				Resources: &structs.Resources{
					CPU:      500,
					MemoryMB: 256,
				},
				Meta: map[string]string{
					"foo": "bar",
				},
			},
		},
		Meta: map[string]string{
			"elb_check_type":     "http",
			"elb_check_interval": "30s",
			"elb_check_min":      "3",
		},
	}
	job.TaskGroups = append(job.TaskGroups, apiTaskGroup)
	job.Canonicalize()
	return job
}

func LifecycleSideTask(resources structs.Resources, i int) *structs.Task {
	return &structs.Task{
		Name:   fmt.Sprintf("side-%d", i),
		Driver: "exec",
		Config: map[string]interface{}{
			"command": "/bin/date",
		},
		Lifecycle: &structs.TaskLifecycleConfig{
			Hook:    structs.TaskLifecycleHookPrestart,
			Sidecar: true,
		},
		LogConfig: structs.DefaultLogConfig(),
		Resources: &resources,
	}
}

func LifecycleInitTask(resources structs.Resources, i int) *structs.Task {
	return &structs.Task{
		Name:   fmt.Sprintf("init-%d", i),
		Driver: "exec",
		Config: map[string]interface{}{
			"command": "/bin/date",
		},
		Lifecycle: &structs.TaskLifecycleConfig{
			Hook:    structs.TaskLifecycleHookPrestart,
			Sidecar: false,
		},
		LogConfig: structs.DefaultLogConfig(),
		Resources: &resources,
	}
}

func LifecycleMainTask(resources structs.Resources, i int) *structs.Task {
	return &structs.Task{
		Name:   fmt.Sprintf("main-%d", i),
		Driver: "exec",
		Config: map[string]interface{}{
			"command": "/bin/date",
		},
		LogConfig: structs.DefaultLogConfig(),
		Resources: &resources,
	}
}
func VariableLifecycleJob(resources structs.Resources, main int, init int, side int) *structs.Job {
	tasks := []*structs.Task{}
	for i := 0; i < main; i++ {
		tasks = append(tasks, LifecycleMainTask(resources, i))
	}
	for i := 0; i < init; i++ {
		tasks = append(tasks, LifecycleInitTask(resources, i))
	}
	for i := 0; i < side; i++ {
		tasks = append(tasks, LifecycleSideTask(resources, i))
	}
	job := &structs.Job{
		Region:      "global",
		ID:          fmt.Sprintf("mock-service-%s", uuid.Generate()),
		Name:        "my-job",
		Namespace:   structs.DefaultNamespace,
		Type:        structs.JobTypeService,
		Priority:    50,
		AllAtOnce:   false,
		Datacenters: []string{"dc1"},
		Constraints: []*structs.Constraint{
			{
				LTarget: "${attr.kernel.name}",
				RTarget: "linux",
				Operand: "=",
			},
		},
		TaskGroups: []*structs.TaskGroup{
			{
				Name:  "web",
				Count: 1,
				Tasks: tasks,
			},
		},
		Meta: map[string]string{
			"owner": "armon",
		},
		Status:         structs.JobStatusPending,
		Version:        0,
		CreateIndex:    42,
		ModifyIndex:    99,
		JobModifyIndex: 99,
	}
	job.Canonicalize()
	return job
}

func LifecycleJob() *structs.Job {
	job := &structs.Job{
		Region:      "global",
		ID:          fmt.Sprintf("mock-service-%s", uuid.Generate()),
		Name:        "my-job",
		Namespace:   structs.DefaultNamespace,
		Type:        structs.JobTypeBatch,
		Priority:    50,
		AllAtOnce:   false,
		Datacenters: []string{"dc1"},
		Constraints: []*structs.Constraint{
			{
				LTarget: "${attr.kernel.name}",
				RTarget: "linux",
				Operand: "=",
			},
		},
		TaskGroups: []*structs.TaskGroup{
			{
				Name:  "web",
				Count: 1,
				RestartPolicy: &structs.RestartPolicy{
					Attempts: 0,
					Interval: 10 * time.Minute,
					Delay:    1 * time.Minute,
					Mode:     structs.RestartPolicyModeFail,
				},
				Tasks: []*structs.Task{
					{
						Name:   "web",
						Driver: "mock_driver",
						Config: map[string]interface{}{
							"run_for": "1s",
						},
						LogConfig: structs.DefaultLogConfig(),
						Resources: &structs.Resources{
							CPU:      1000,
							MemoryMB: 256,
						},
					},
					{
						Name:   "side",
						Driver: "mock_driver",
						Config: map[string]interface{}{
							"run_for": "1s",
						},
						Lifecycle: &structs.TaskLifecycleConfig{
							Hook:    structs.TaskLifecycleHookPrestart,
							Sidecar: true,
						},
						LogConfig: structs.DefaultLogConfig(),
						Resources: &structs.Resources{
							CPU:      1000,
							MemoryMB: 256,
						},
					},
					{
						Name:   "init",
						Driver: "mock_driver",
						Config: map[string]interface{}{
							"run_for": "1s",
						},
						Lifecycle: &structs.TaskLifecycleConfig{
							Hook:    structs.TaskLifecycleHookPrestart,
							Sidecar: false,
						},
						LogConfig: structs.DefaultLogConfig(),
						Resources: &structs.Resources{
							CPU:      1000,
							MemoryMB: 256,
						},
					},
				},
			},
		},
		Meta: map[string]string{
			"owner": "armon",
		},
		Status:         structs.JobStatusPending,
		Version:        0,
		CreateIndex:    42,
		ModifyIndex:    99,
		JobModifyIndex: 99,
	}
	job.Canonicalize()
	return job
}

func LifecycleAlloc() *structs.Allocation {
	alloc := &structs.Allocation{
		ID:        uuid.Generate(),
		EvalID:    uuid.Generate(),
		NodeID:    "12345678-abcd-efab-cdef-123456789abc",
		Namespace: structs.DefaultNamespace,
		TaskGroup: "web",

		// TODO Remove once clientv2 gets merged
		Resources: &structs.Resources{
			CPU:      500,
			MemoryMB: 256,
		},
		TaskResources: map[string]*structs.Resources{
			"web": {
				CPU:      1000,
				MemoryMB: 256,
			},
			"init": {
				CPU:      1000,
				MemoryMB: 256,
			},
			"side": {
				CPU:      1000,
				MemoryMB: 256,
			},
		},

		AllocatedResources: &structs.AllocatedResources{
			Tasks: map[string]*structs.AllocatedTaskResources{
				"web": {
					Cpu: structs.AllocatedCpuResources{
						CpuShares: 1000,
					},
					Memory: structs.AllocatedMemoryResources{
						MemoryMB: 256,
					},
				},
				"init": {
					Cpu: structs.AllocatedCpuResources{
						CpuShares: 1000,
					},
					Memory: structs.AllocatedMemoryResources{
						MemoryMB: 256,
					},
				},
				"side": {
					Cpu: structs.AllocatedCpuResources{
						CpuShares: 1000,
					},
					Memory: structs.AllocatedMemoryResources{
						MemoryMB: 256,
					},
				},
			},
		},
		Job:           LifecycleJob(),
		DesiredStatus: structs.AllocDesiredStatusRun,
		ClientStatus:  structs.AllocClientStatusPending,
	}
	alloc.JobID = alloc.Job.ID
	return alloc
}

func LifecycleJobWithPoststopDeploy() *structs.Job {
	job := &structs.Job{
		Region:      "global",
		ID:          fmt.Sprintf("mock-service-%s", uuid.Generate()),
		Name:        "my-job",
		Namespace:   structs.DefaultNamespace,
		Type:        structs.JobTypeBatch,
		Priority:    50,
		AllAtOnce:   false,
		Datacenters: []string{"dc1"},
		Constraints: []*structs.Constraint{
			{
				LTarget: "${attr.kernel.name}",
				RTarget: "linux",
				Operand: "=",
			},
		},
		TaskGroups: []*structs.TaskGroup{
			{
				Name:    "web",
				Count:   1,
				Migrate: structs.DefaultMigrateStrategy(),
				RestartPolicy: &structs.RestartPolicy{
					Attempts: 0,
					Interval: 10 * time.Minute,
					Delay:    1 * time.Minute,
					Mode:     structs.RestartPolicyModeFail,
				},
				Tasks: []*structs.Task{
					{
						Name:   "web",
						Driver: "mock_driver",
						Config: map[string]interface{}{
							"run_for": "1s",
						},
						LogConfig: structs.DefaultLogConfig(),
						Resources: &structs.Resources{
							CPU:      1000,
							MemoryMB: 256,
						},
					},
					{
						Name:   "side",
						Driver: "mock_driver",
						Config: map[string]interface{}{
							"run_for": "1s",
						},
						Lifecycle: &structs.TaskLifecycleConfig{
							Hook:    structs.TaskLifecycleHookPrestart,
							Sidecar: true,
						},
						LogConfig: structs.DefaultLogConfig(),
						Resources: &structs.Resources{
							CPU:      1000,
							MemoryMB: 256,
						},
					},
					{
						Name:   "post",
						Driver: "mock_driver",
						Config: map[string]interface{}{
							"run_for": "1s",
						},
						Lifecycle: &structs.TaskLifecycleConfig{
							Hook: structs.TaskLifecycleHookPoststop,
						},
						LogConfig: structs.DefaultLogConfig(),
						Resources: &structs.Resources{
							CPU:      1000,
							MemoryMB: 256,
						},
					},
					{
						Name:   "init",
						Driver: "mock_driver",
						Config: map[string]interface{}{
							"run_for": "1s",
						},
						Lifecycle: &structs.TaskLifecycleConfig{
							Hook:    structs.TaskLifecycleHookPrestart,
							Sidecar: false,
						},
						LogConfig: structs.DefaultLogConfig(),
						Resources: &structs.Resources{
							CPU:      1000,
							MemoryMB: 256,
						},
					},
				},
			},
		},
		Meta: map[string]string{
			"owner": "armon",
		},
		Status:         structs.JobStatusPending,
		Version:        0,
		CreateIndex:    42,
		ModifyIndex:    99,
		JobModifyIndex: 99,
	}
	job.Canonicalize()
	return job
}

func LifecycleJobWithPoststartDeploy() *structs.Job {
	job := &structs.Job{
		Region:      "global",
		ID:          fmt.Sprintf("mock-service-%s", uuid.Generate()),
		Name:        "my-job",
		Namespace:   structs.DefaultNamespace,
		Type:        structs.JobTypeBatch,
		Priority:    50,
		AllAtOnce:   false,
		Datacenters: []string{"dc1"},
		Constraints: []*structs.Constraint{
			{
				LTarget: "${attr.kernel.name}",
				RTarget: "linux",
				Operand: "=",
			},
		},
		TaskGroups: []*structs.TaskGroup{
			{
				Name:    "web",
				Count:   1,
				Migrate: structs.DefaultMigrateStrategy(),
				RestartPolicy: &structs.RestartPolicy{
					Attempts: 0,
					Interval: 10 * time.Minute,
					Delay:    1 * time.Minute,
					Mode:     structs.RestartPolicyModeFail,
				},
				Tasks: []*structs.Task{
					{
						Name:   "web",
						Driver: "mock_driver",
						Config: map[string]interface{}{
							"run_for": "1s",
						},
						LogConfig: structs.DefaultLogConfig(),
						Resources: &structs.Resources{
							CPU:      1000,
							MemoryMB: 256,
						},
					},
					{
						Name:   "side",
						Driver: "mock_driver",
						Config: map[string]interface{}{
							"run_for": "1s",
						},
						Lifecycle: &structs.TaskLifecycleConfig{
							Hook:    structs.TaskLifecycleHookPrestart,
							Sidecar: true,
						},
						LogConfig: structs.DefaultLogConfig(),
						Resources: &structs.Resources{
							CPU:      1000,
							MemoryMB: 256,
						},
					},
					{
						Name:   "post",
						Driver: "mock_driver",
						Config: map[string]interface{}{
							"run_for": "1s",
						},
						Lifecycle: &structs.TaskLifecycleConfig{
							Hook: structs.TaskLifecycleHookPoststart,
						},
						LogConfig: structs.DefaultLogConfig(),
						Resources: &structs.Resources{
							CPU:      1000,
							MemoryMB: 256,
						},
					},
					{
						Name:   "init",
						Driver: "mock_driver",
						Config: map[string]interface{}{
							"run_for": "1s",
						},
						Lifecycle: &structs.TaskLifecycleConfig{
							Hook:    structs.TaskLifecycleHookPrestart,
							Sidecar: false,
						},
						LogConfig: structs.DefaultLogConfig(),
						Resources: &structs.Resources{
							CPU:      1000,
							MemoryMB: 256,
						},
					},
				},
			},
		},
		Meta: map[string]string{
			"owner": "armon",
		},
		Status:         structs.JobStatusPending,
		Version:        0,
		CreateIndex:    42,
		ModifyIndex:    99,
		JobModifyIndex: 99,
	}
	job.Canonicalize()
	return job
}

func LifecycleAllocWithPoststopDeploy() *structs.Allocation {
	alloc := &structs.Allocation{
		ID:        uuid.Generate(),
		EvalID:    uuid.Generate(),
		NodeID:    "12345678-abcd-efab-cdef-123456789abc",
		Namespace: structs.DefaultNamespace,
		TaskGroup: "web",

		// TODO Remove once clientv2 gets merged
		Resources: &structs.Resources{
			CPU:      500,
			MemoryMB: 256,
		},
		TaskResources: map[string]*structs.Resources{
			"web": {
				CPU:      1000,
				MemoryMB: 256,
			},
			"init": {
				CPU:      1000,
				MemoryMB: 256,
			},
			"side": {
				CPU:      1000,
				MemoryMB: 256,
			},
			"post": {
				CPU:      1000,
				MemoryMB: 256,
			},
		},

		AllocatedResources: &structs.AllocatedResources{
			Tasks: map[string]*structs.AllocatedTaskResources{
				"web": {
					Cpu: structs.AllocatedCpuResources{
						CpuShares: 1000,
					},
					Memory: structs.AllocatedMemoryResources{
						MemoryMB: 256,
					},
				},
				"init": {
					Cpu: structs.AllocatedCpuResources{
						CpuShares: 1000,
					},
					Memory: structs.AllocatedMemoryResources{
						MemoryMB: 256,
					},
				},
				"side": {
					Cpu: structs.AllocatedCpuResources{
						CpuShares: 1000,
					},
					Memory: structs.AllocatedMemoryResources{
						MemoryMB: 256,
					},
				},
				"post": {
					Cpu: structs.AllocatedCpuResources{
						CpuShares: 1000,
					},
					Memory: structs.AllocatedMemoryResources{
						MemoryMB: 256,
					},
				},
			},
		},
		Job:           LifecycleJobWithPoststopDeploy(),
		DesiredStatus: structs.AllocDesiredStatusRun,
		ClientStatus:  structs.AllocClientStatusPending,
	}
	alloc.JobID = alloc.Job.ID
	return alloc
}

func LifecycleAllocWithPoststartDeploy() *structs.Allocation {
	alloc := &structs.Allocation{
		ID:        uuid.Generate(),
		EvalID:    uuid.Generate(),
		NodeID:    "12345678-abcd-efab-cdef-123456789xyz",
		Namespace: structs.DefaultNamespace,
		TaskGroup: "web",

		// TODO Remove once clientv2 gets merged
		Resources: &structs.Resources{
			CPU:      500,
			MemoryMB: 256,
		},
		TaskResources: map[string]*structs.Resources{
			"web": {
				CPU:      1000,
				MemoryMB: 256,
			},
			"init": {
				CPU:      1000,
				MemoryMB: 256,
			},
			"side": {
				CPU:      1000,
				MemoryMB: 256,
			},
			"post": {
				CPU:      1000,
				MemoryMB: 256,
			},
		},

		AllocatedResources: &structs.AllocatedResources{
			Tasks: map[string]*structs.AllocatedTaskResources{
				"web": {
					Cpu: structs.AllocatedCpuResources{
						CpuShares: 1000,
					},
					Memory: structs.AllocatedMemoryResources{
						MemoryMB: 256,
					},
				},
				"init": {
					Cpu: structs.AllocatedCpuResources{
						CpuShares: 1000,
					},
					Memory: structs.AllocatedMemoryResources{
						MemoryMB: 256,
					},
				},
				"side": {
					Cpu: structs.AllocatedCpuResources{
						CpuShares: 1000,
					},
					Memory: structs.AllocatedMemoryResources{
						MemoryMB: 256,
					},
				},
				"post": {
					Cpu: structs.AllocatedCpuResources{
						CpuShares: 1000,
					},
					Memory: structs.AllocatedMemoryResources{
						MemoryMB: 256,
					},
				},
			},
		},
		Job:           LifecycleJobWithPoststartDeploy(),
		DesiredStatus: structs.AllocDesiredStatusRun,
		ClientStatus:  structs.AllocClientStatusPending,
	}
	alloc.JobID = alloc.Job.ID
	return alloc
}

func MaxParallelJob() *structs.Job {
	update := *structs.DefaultUpdateStrategy
	update.MaxParallel = 0
	job := &structs.Job{
		Region:      "global",
		ID:          fmt.Sprintf("mock-service-%s", uuid.Generate()),
		Name:        "my-job",
		Namespace:   structs.DefaultNamespace,
		Type:        structs.JobTypeService,
		Priority:    50,
		AllAtOnce:   false,
		Datacenters: []string{"dc1"},
		Constraints: []*structs.Constraint{
			{
				LTarget: "${attr.kernel.name}",
				RTarget: "linux",
				Operand: "=",
			},
		},
		Update: update,
		TaskGroups: []*structs.TaskGroup{
			{
				Name:  "web",
				Count: 10,
				EphemeralDisk: &structs.EphemeralDisk{
					SizeMB: 150,
				},
				RestartPolicy: &structs.RestartPolicy{
					Attempts: 3,
					Interval: 10 * time.Minute,
					Delay:    1 * time.Minute,
					Mode:     structs.RestartPolicyModeDelay,
				},
				ReschedulePolicy: &structs.ReschedulePolicy{
					Attempts:      2,
					Interval:      10 * time.Minute,
					Delay:         5 * time.Second,
					DelayFunction: "constant",
				},
				Migrate: structs.DefaultMigrateStrategy(),
				Update:  &update,
				Tasks: []*structs.Task{
					{
						Name:   "web",
						Driver: "exec",
						Config: map[string]interface{}{
							"command": "/bin/date",
						},
						Env: map[string]string{
							"FOO": "bar",
						},
						Services: []*structs.Service{
							{
								Name:      "${TASK}-frontend",
								PortLabel: "http",
								Tags:      []string{"pci:${meta.pci-dss}", "datacenter:${node.datacenter}"},
								Checks: []*structs.ServiceCheck{
									{
										Name:     "check-table",
										Type:     structs.ServiceCheckScript,
										Command:  "/usr/local/check-table-${meta.database}",
										Args:     []string{"${meta.version}"},
										Interval: 30 * time.Second,
										Timeout:  5 * time.Second,
									},
								},
							},
							{
								Name:      "${TASK}-admin",
								PortLabel: "admin",
							},
						},
						LogConfig: structs.DefaultLogConfig(),
						Resources: &structs.Resources{
							CPU:      500,
							MemoryMB: 256,
							Networks: []*structs.NetworkResource{
								{
									MBits: 50,
									DynamicPorts: []structs.Port{
										{Label: "http"},
										{Label: "admin"},
									},
								},
							},
						},
						Meta: map[string]string{
							"foo": "bar",
						},
					},
				},
				Meta: map[string]string{
					"elb_check_type":     "http",
					"elb_check_interval": "30s",
					"elb_check_min":      "3",
				},
			},
		},
		Meta: map[string]string{
			"owner": "armon",
		},
		Status:         structs.JobStatusPending,
		Version:        0,
		CreateIndex:    42,
		ModifyIndex:    99,
		JobModifyIndex: 99,
	}
	job.Canonicalize()
	return job
}

// ConnectJob adds a Connect proxy sidecar group service to mock.Job.
//
// Note this does *not* include the Job.Register mutation that inserts the
// associated Sidecar Task (nor the hook that configures envoy as the default).
func ConnectJob() *structs.Job {
	job := Job()
	tg := job.TaskGroups[0]
	tg.Services = []*structs.Service{{
		Name:      "testconnect",
		PortLabel: "9999",
		Connect: &structs.ConsulConnect{
			SidecarService: new(structs.ConsulSidecarService),
		},
	}}
	tg.Networks = structs.Networks{{
		Mode: "bridge", // always bridge ... for now?
	}}
	return job
}

func ConnectNativeJob(mode string) *structs.Job {
	job := Job()
	tg := job.TaskGroups[0]
	tg.Networks = []*structs.NetworkResource{{
		Mode: mode,
	}}
	tg.Services = []*structs.Service{{
		Name:      "test_connect_native",
		PortLabel: "9999",
		Connect: &structs.ConsulConnect{
			Native: true,
		},
	}}
	tg.Tasks = []*structs.Task{{
		Name: "native_task",
	}}
	return job
}

// ConnectIngressGatewayJob creates a structs.Job that contains the definition
// of a Consul Ingress Gateway service. The mode is the name of the network
// mode assumed by the task group. If inject is true, a corresponding Task is
// set on the group's Tasks (i.e. what the job would look like after job mutation).
func ConnectIngressGatewayJob(mode string, inject bool) *structs.Job {
	job := Job()
	tg := job.TaskGroups[0]
	tg.Networks = []*structs.NetworkResource{{
		Mode: mode,
	}}
	tg.Services = []*structs.Service{{
		Name:      "my-ingress-service",
		PortLabel: "9999",
		Connect: &structs.ConsulConnect{
			Gateway: &structs.ConsulGateway{
				Proxy: &structs.ConsulGatewayProxy{
					ConnectTimeout:            helper.TimeToPtr(3 * time.Second),
					EnvoyGatewayBindAddresses: make(map[string]*structs.ConsulGatewayBindAddress),
				},
				Ingress: &structs.ConsulIngressConfigEntry{
					Listeners: []*structs.ConsulIngressListener{{
						Port:     2000,
						Protocol: "tcp",
						Services: []*structs.ConsulIngressService{{
							Name: "service1",
						}},
					}},
				},
			},
		},
	}}

	tg.Tasks = nil

	// some tests need to assume the gateway proxy task has already been injected
	if inject {
		tg.Tasks = []*structs.Task{{
			Name:          fmt.Sprintf("%s-%s", structs.ConnectIngressPrefix, "my-ingress-service"),
			Kind:          structs.NewTaskKind(structs.ConnectIngressPrefix, "my-ingress-service"),
			Driver:        "docker",
			Config:        make(map[string]interface{}),
			ShutdownDelay: 5 * time.Second,
			LogConfig: &structs.LogConfig{
				MaxFiles:      2,
				MaxFileSizeMB: 2,
			},
		}}
	}
	return job
}

// ConnectTerminatingGatewayJob creates a structs.Job that contains the definition
// of a Consul Terminating Gateway service. The mode is the name of the network mode
// assumed by the task group. If inject is true, a corresponding task is set on the
// group's Tasks (i.e. what the job would look like after mutation).
func ConnectTerminatingGatewayJob(mode string, inject bool) *structs.Job {
	job := Job()
	tg := job.TaskGroups[0]
	tg.Networks = []*structs.NetworkResource{{
		Mode: mode,
	}}
	tg.Services = []*structs.Service{{
		Name:      "my-terminating-service",
		PortLabel: "9999",
		Connect: &structs.ConsulConnect{
			Gateway: &structs.ConsulGateway{
				Proxy: &structs.ConsulGatewayProxy{
					ConnectTimeout:            helper.TimeToPtr(3 * time.Second),
					EnvoyGatewayBindAddresses: make(map[string]*structs.ConsulGatewayBindAddress),
				},
				Terminating: &structs.ConsulTerminatingConfigEntry{
					Services: []*structs.ConsulLinkedService{{
						Name:     "service1",
						CAFile:   "/ssl/ca_file",
						CertFile: "/ssl/cert_file",
						KeyFile:  "/ssl/key_file",
						SNI:      "sni-name",
					}},
				},
			},
		},
	}}

	tg.Tasks = nil

	// some tests need to assume the gateway proxy task has already been injected
	if inject {
		tg.Tasks = []*structs.Task{{
			Name:          fmt.Sprintf("%s-%s", structs.ConnectTerminatingPrefix, "my-terminating-service"),
			Kind:          structs.NewTaskKind(structs.ConnectTerminatingPrefix, "my-terminating-service"),
			Driver:        "docker",
			Config:        make(map[string]interface{}),
			ShutdownDelay: 5 * time.Second,
			LogConfig: &structs.LogConfig{
				MaxFiles:      2,
				MaxFileSizeMB: 2,
			},
		}}
	}
	return job
}

// ConnectMeshGatewayJob creates a structs.Job that contains the definition of a
// Consul Mesh Gateway service. The mode is the name of the network mode assumed
// by the task group. If inject is true, a corresponding task is set on the group's
// Tasks (i.e. what the job would look like after job mutation).
func ConnectMeshGatewayJob(mode string, inject bool) *structs.Job {
	job := Job()
	tg := job.TaskGroups[0]
	tg.Networks = []*structs.NetworkResource{{
		Mode: mode,
	}}
	tg.Services = []*structs.Service{{
		Name:      "my-mesh-service",
		PortLabel: "public_port",
		Connect: &structs.ConsulConnect{
			Gateway: &structs.ConsulGateway{
				Proxy: &structs.ConsulGatewayProxy{
					ConnectTimeout:            helper.TimeToPtr(3 * time.Second),
					EnvoyGatewayBindAddresses: make(map[string]*structs.ConsulGatewayBindAddress),
				},
				Mesh: &structs.ConsulMeshConfigEntry{
					// nothing to configure
				},
			},
		},
	}}

	tg.Tasks = nil

	// some tests need to assume the gateway task has already been injected
	if inject {
		tg.Tasks = []*structs.Task{{
			Name:          fmt.Sprintf("%s-%s", structs.ConnectMeshPrefix, "my-mesh-service"),
			Kind:          structs.NewTaskKind(structs.ConnectMeshPrefix, "my-mesh-service"),
			Driver:        "docker",
			Config:        make(map[string]interface{}),
			ShutdownDelay: 5 * time.Second,
			LogConfig: &structs.LogConfig{
				MaxFiles:      2,
				MaxFileSizeMB: 2,
			},
		}}
	}
	return job
}

func ConnectSidecarTask() *structs.Task {
	return &structs.Task{
		Name:   "mysidecar-sidecar-task",
		Driver: "docker",
		User:   "nobody",
		Config: map[string]interface{}{
			"image": envoy.SidecarConfigVar,
		},
		Env: nil,
		Resources: &structs.Resources{
			CPU:      150,
			MemoryMB: 350,
		},
		Kind: structs.NewTaskKind(structs.ConnectProxyPrefix, "mysidecar"),
	}
}

func BatchJob() *structs.Job {
	job := &structs.Job{
		Region:      "global",
		ID:          fmt.Sprintf("mock-batch-%s", uuid.Generate()),
		Name:        "batch-job",
		Namespace:   structs.DefaultNamespace,
		Type:        structs.JobTypeBatch,
		Priority:    50,
		AllAtOnce:   false,
		Datacenters: []string{"dc1"},
		TaskGroups: []*structs.TaskGroup{
			{
				Name:  "web",
				Count: 10,
				EphemeralDisk: &structs.EphemeralDisk{
					SizeMB: 150,
				},
				RestartPolicy: &structs.RestartPolicy{
					Attempts: 3,
					Interval: 10 * time.Minute,
					Delay:    1 * time.Minute,
					Mode:     structs.RestartPolicyModeDelay,
				},
				ReschedulePolicy: &structs.ReschedulePolicy{
					Attempts:      2,
					Interval:      10 * time.Minute,
					Delay:         5 * time.Second,
					DelayFunction: "constant",
				},
				Tasks: []*structs.Task{
					{
						Name:   "web",
						Driver: "mock_driver",
						Config: map[string]interface{}{
							"run_for": "500ms",
						},
						Env: map[string]string{
							"FOO": "bar",
						},
						LogConfig: structs.DefaultLogConfig(),
						Resources: &structs.Resources{
							CPU:      100,
							MemoryMB: 100,
							Networks: []*structs.NetworkResource{
								{
									MBits: 50,
								},
							},
						},
						Meta: map[string]string{
							"foo": "bar",
						},
					},
				},
			},
		},
		Status:         structs.JobStatusPending,
		Version:        0,
		CreateIndex:    43,
		ModifyIndex:    99,
		JobModifyIndex: 99,
	}
	job.Canonicalize()
	return job
}

func SystemJob() *structs.Job {
	job := &structs.Job{
		Region:      "global",
		Namespace:   structs.DefaultNamespace,
		ID:          fmt.Sprintf("mock-system-%s", uuid.Generate()),
		Name:        "my-job",
		Type:        structs.JobTypeSystem,
		Priority:    100,
		AllAtOnce:   false,
		Datacenters: []string{"dc1"},
		Constraints: []*structs.Constraint{
			{
				LTarget: "${attr.kernel.name}",
				RTarget: "linux",
				Operand: "=",
			},
		},
		TaskGroups: []*structs.TaskGroup{
			{
				Name:  "web",
				Count: 1,
				RestartPolicy: &structs.RestartPolicy{
					Attempts: 3,
					Interval: 10 * time.Minute,
					Delay:    1 * time.Minute,
					Mode:     structs.RestartPolicyModeDelay,
				},
				EphemeralDisk: structs.DefaultEphemeralDisk(),
				Tasks: []*structs.Task{
					{
						Name:   "web",
						Driver: "exec",
						Config: map[string]interface{}{
							"command": "/bin/date",
						},
						Env: map[string]string{},
						Resources: &structs.Resources{
							CPU:      500,
							MemoryMB: 256,
							Networks: []*structs.NetworkResource{
								{
									MBits:        50,
									DynamicPorts: []structs.Port{{Label: "http"}},
								},
							},
						},
						LogConfig: structs.DefaultLogConfig(),
					},
				},
			},
		},
		Meta: map[string]string{
			"owner": "armon",
		},
		Status:      structs.JobStatusPending,
		CreateIndex: 42,
		ModifyIndex: 99,
	}
	job.Canonicalize()
	return job
}

func PeriodicJob() *structs.Job {
	job := Job()
	job.Type = structs.JobTypeBatch
	job.Periodic = &structs.PeriodicConfig{
		Enabled:  true,
		SpecType: structs.PeriodicSpecCron,
		Spec:     "*/30 * * * *",
	}
	job.Status = structs.JobStatusRunning
	job.TaskGroups[0].Migrate = nil
	return job
}

func Eval() *structs.Evaluation {
	now := time.Now().UTC().UnixNano()
	eval := &structs.Evaluation{
		ID:         uuid.Generate(),
		Namespace:  structs.DefaultNamespace,
		Priority:   50,
		Type:       structs.JobTypeService,
		JobID:      uuid.Generate(),
		Status:     structs.EvalStatusPending,
		CreateTime: now,
		ModifyTime: now,
	}
	return eval
}

func BlockedEval() *structs.Evaluation {
	e := Eval()
	e.Status = structs.EvalStatusBlocked
	e.FailedTGAllocs = map[string]*structs.AllocMetric{
		"cache": {
			DimensionExhausted: map[string]int{
				"memory": 1,
			},
			ResourcesExhausted: map[string]*structs.Resources{
				"redis": {
					CPU:      100,
					MemoryMB: 1024,
				},
			},
		},
	}

	return e
}

func JobSummary(jobID string) *structs.JobSummary {
	return &structs.JobSummary{
		JobID:     jobID,
		Namespace: structs.DefaultNamespace,
		Summary: map[string]structs.TaskGroupSummary{
			"web": {
				Queued:   0,
				Starting: 0,
			},
		},
	}
}

func JobSysBatchSummary(jobID string) *structs.JobSummary {
	return &structs.JobSummary{
		JobID:     jobID,
		Namespace: structs.DefaultNamespace,
		Summary: map[string]structs.TaskGroupSummary{
			"pinger": {
				Queued:   0,
				Starting: 0,
			},
		},
	}
}

func Alloc() *structs.Allocation {
	job := Job()
	alloc := &structs.Allocation{
		ID:        uuid.Generate(),
		EvalID:    uuid.Generate(),
		NodeID:    "12345678-abcd-efab-cdef-123456789abc",
		Namespace: structs.DefaultNamespace,
		TaskGroup: "web",

		// TODO Remove once clientv2 gets merged
		Resources: &structs.Resources{
			CPU:      500,
			MemoryMB: 256,
			DiskMB:   150,
			Networks: []*structs.NetworkResource{
				{
					Device:        "eth0",
					IP:            "192.168.0.100",
					ReservedPorts: []structs.Port{{Label: "admin", Value: 5000}},
					MBits:         50,
					DynamicPorts:  []structs.Port{{Label: "http"}},
				},
			},
		},
		TaskResources: map[string]*structs.Resources{
			"web": {
				CPU:      500,
				MemoryMB: 256,
				Networks: []*structs.NetworkResource{
					{
						Device:        "eth0",
						IP:            "192.168.0.100",
						ReservedPorts: []structs.Port{{Label: "admin", Value: 5000}},
						MBits:         50,
						DynamicPorts:  []structs.Port{{Label: "http", Value: 9876}},
					},
				},
			},
		},
		SharedResources: &structs.Resources{
			DiskMB: 150,
		},

		AllocatedResources: &structs.AllocatedResources{
			Tasks: map[string]*structs.AllocatedTaskResources{
				"web": {
					Cpu: structs.AllocatedCpuResources{
						CpuShares: 500,
					},
					Memory: structs.AllocatedMemoryResources{
						MemoryMB: 256,
					},
					Networks: []*structs.NetworkResource{
						{
							Device:        "eth0",
							IP:            "192.168.0.100",
							ReservedPorts: []structs.Port{{Label: "admin", Value: 5000}},
							MBits:         50,
							DynamicPorts:  []structs.Port{{Label: "http", Value: 9876}},
						},
					},
				},
			},
			Shared: structs.AllocatedSharedResources{
				DiskMB: 150,
			},
		},
		Job:           job,
		DesiredStatus: structs.AllocDesiredStatusRun,
		ClientStatus:  structs.AllocClientStatusPending,
	}
	alloc.JobID = alloc.Job.ID
	return alloc
}

func AllocWithoutReservedPort() *structs.Allocation {
	alloc := Alloc()
	alloc.Resources.Networks[0].ReservedPorts = nil
	alloc.TaskResources["web"].Networks[0].ReservedPorts = nil
	alloc.AllocatedResources.Tasks["web"].Networks[0].ReservedPorts = nil

	return alloc
}

func AllocForNode(n *structs.Node) *structs.Allocation {
	nodeIP := n.NodeResources.NodeNetworks[0].Addresses[0].Address

	dynamicPortRange := structs.DefaultMaxDynamicPort - structs.DefaultMinDynamicPort
	randomDynamicPort := rand.Intn(dynamicPortRange) + structs.DefaultMinDynamicPort

	alloc := Alloc()
	alloc.NodeID = n.ID

	// Set node IP address.
	alloc.Resources.Networks[0].IP = nodeIP
	alloc.TaskResources["web"].Networks[0].IP = nodeIP
	alloc.AllocatedResources.Tasks["web"].Networks[0].IP = nodeIP

	// Set dynamic port to a random value.
	alloc.TaskResources["web"].Networks[0].DynamicPorts = []structs.Port{{Label: "http", Value: randomDynamicPort}}
	alloc.AllocatedResources.Tasks["web"].Networks[0].DynamicPorts = []structs.Port{{Label: "http", Value: randomDynamicPort}}

	return alloc

}

func AllocForNodeWithoutReservedPort(n *structs.Node) *structs.Allocation {
	nodeIP := n.NodeResources.NodeNetworks[0].Addresses[0].Address

	dynamicPortRange := structs.DefaultMaxDynamicPort - structs.DefaultMinDynamicPort
	randomDynamicPort := rand.Intn(dynamicPortRange) + structs.DefaultMinDynamicPort

	alloc := AllocWithoutReservedPort()
	alloc.NodeID = n.ID

	// Set node IP address.
	alloc.Resources.Networks[0].IP = nodeIP
	alloc.TaskResources["web"].Networks[0].IP = nodeIP
	alloc.AllocatedResources.Tasks["web"].Networks[0].IP = nodeIP

	// Set dynamic port to a random value.
	alloc.TaskResources["web"].Networks[0].DynamicPorts = []structs.Port{{Label: "http", Value: randomDynamicPort}}
	alloc.AllocatedResources.Tasks["web"].Networks[0].DynamicPorts = []structs.Port{{Label: "http", Value: randomDynamicPort}}

	return alloc
}

// ConnectAlloc adds a Connect proxy sidecar group service to mock.Alloc.
func ConnectAlloc() *structs.Allocation {
	alloc := Alloc()
	alloc.Job = ConnectJob()
	alloc.AllocatedResources.Shared.Networks = []*structs.NetworkResource{
		{
			Mode: "bridge",
			IP:   "10.0.0.1",
			DynamicPorts: []structs.Port{
				{
					Label: "connect-proxy-testconnect",
					Value: 9999,
					To:    9999,
				},
			},
		},
	}
	return alloc
}

// ConnectNativeAlloc creates an alloc with a connect native task.
func ConnectNativeAlloc(mode string) *structs.Allocation {
	alloc := Alloc()
	alloc.Job = ConnectNativeJob(mode)
	alloc.AllocatedResources.Shared.Networks = []*structs.NetworkResource{{
		Mode: mode,
		IP:   "10.0.0.1",
	}}
	return alloc
}

func ConnectIngressGatewayAlloc(mode string) *structs.Allocation {
	alloc := Alloc()
	alloc.Job = ConnectIngressGatewayJob(mode, true)
	alloc.AllocatedResources.Shared.Networks = []*structs.NetworkResource{{
		Mode: mode,
		IP:   "10.0.0.1",
	}}
	return alloc
}

func BatchConnectJob() *structs.Job {
	job := &structs.Job{
		Region:      "global",
		ID:          fmt.Sprintf("mock-connect-batch-job%s", uuid.Generate()),
		Name:        "mock-connect-batch-job",
		Namespace:   structs.DefaultNamespace,
		Type:        structs.JobTypeBatch,
		Priority:    50,
		AllAtOnce:   false,
		Datacenters: []string{"dc1"},
		TaskGroups: []*structs.TaskGroup{{
			Name:          "mock-connect-batch-job",
			Count:         1,
			EphemeralDisk: &structs.EphemeralDisk{SizeMB: 150},
			Networks: []*structs.NetworkResource{{
				Mode: "bridge",
			}},
			Tasks: []*structs.Task{{
				Name:   "connect-proxy-testconnect",
				Kind:   "connect-proxy:testconnect",
				Driver: "mock_driver",
				Config: map[string]interface{}{
					"run_for": "500ms",
				},
				LogConfig: structs.DefaultLogConfig(),
				Resources: &structs.Resources{
					CPU:      500,
					MemoryMB: 256,
					Networks: []*structs.NetworkResource{{
						MBits:        50,
						DynamicPorts: []structs.Port{{Label: "port1"}},
					}},
				},
			}},
			Services: []*structs.Service{{
				Name: "testconnect",
			}},
		}},
		Meta:           map[string]string{"owner": "shoenig"},
		Status:         structs.JobStatusPending,
		Version:        0,
		CreateIndex:    42,
		ModifyIndex:    99,
		JobModifyIndex: 99,
	}
	job.Canonicalize()
	return job
}

// BatchConnectAlloc is useful for testing task runner things.
func BatchConnectAlloc() *structs.Allocation {
	alloc := &structs.Allocation{
		ID:        uuid.Generate(),
		EvalID:    uuid.Generate(),
		NodeID:    "12345678-abcd-efab-cdef-123456789abc",
		Namespace: structs.DefaultNamespace,
		TaskGroup: "mock-connect-batch-job",
		TaskResources: map[string]*structs.Resources{
			"connect-proxy-testconnect": {
				CPU:      500,
				MemoryMB: 256,
			},
		},

		AllocatedResources: &structs.AllocatedResources{
			Tasks: map[string]*structs.AllocatedTaskResources{
				"connect-proxy-testconnect": {
					Cpu:    structs.AllocatedCpuResources{CpuShares: 500},
					Memory: structs.AllocatedMemoryResources{MemoryMB: 256},
				},
			},
			Shared: structs.AllocatedSharedResources{
				Networks: []*structs.NetworkResource{{
					Mode: "bridge",
					IP:   "10.0.0.1",
					DynamicPorts: []structs.Port{{
						Label: "connect-proxy-testconnect",
						Value: 9999,
						To:    9999,
					}},
				}},
				DiskMB: 0,
			},
		},
		Job:           BatchConnectJob(),
		DesiredStatus: structs.AllocDesiredStatusRun,
		ClientStatus:  structs.AllocClientStatusPending,
	}
	alloc.JobID = alloc.Job.ID
	return alloc
}

func BatchAlloc() *structs.Allocation {
	alloc := &structs.Allocation{
		ID:        uuid.Generate(),
		EvalID:    uuid.Generate(),
		NodeID:    "12345678-abcd-efab-cdef-123456789abc",
		Namespace: structs.DefaultNamespace,
		TaskGroup: "web",

		// TODO Remove once clientv2 gets merged
		Resources: &structs.Resources{
			CPU:      500,
			MemoryMB: 256,
			DiskMB:   150,
			Networks: []*structs.NetworkResource{
				{
					Device:        "eth0",
					IP:            "192.168.0.100",
					ReservedPorts: []structs.Port{{Label: "admin", Value: 5000}},
					MBits:         50,
					DynamicPorts:  []structs.Port{{Label: "http"}},
				},
			},
		},
		TaskResources: map[string]*structs.Resources{
			"web": {
				CPU:      500,
				MemoryMB: 256,
				Networks: []*structs.NetworkResource{
					{
						Device:        "eth0",
						IP:            "192.168.0.100",
						ReservedPorts: []structs.Port{{Label: "admin", Value: 5000}},
						MBits:         50,
						DynamicPorts:  []structs.Port{{Label: "http", Value: 9876}},
					},
				},
			},
		},
		SharedResources: &structs.Resources{
			DiskMB: 150,
		},

		AllocatedResources: &structs.AllocatedResources{
			Tasks: map[string]*structs.AllocatedTaskResources{
				"web": {
					Cpu: structs.AllocatedCpuResources{
						CpuShares: 500,
					},
					Memory: structs.AllocatedMemoryResources{
						MemoryMB: 256,
					},
					Networks: []*structs.NetworkResource{
						{
							Device:        "eth0",
							IP:            "192.168.0.100",
							ReservedPorts: []structs.Port{{Label: "admin", Value: 5000}},
							MBits:         50,
							DynamicPorts:  []structs.Port{{Label: "http", Value: 9876}},
						},
					},
				},
			},
			Shared: structs.AllocatedSharedResources{
				DiskMB: 150,
			},
		},
		Job:           BatchJob(),
		DesiredStatus: structs.AllocDesiredStatusRun,
		ClientStatus:  structs.AllocClientStatusPending,
	}
	alloc.JobID = alloc.Job.ID
	return alloc
}

func SysBatchAlloc() *structs.Allocation {
	job := SystemBatchJob()
	return &structs.Allocation{
		ID:        uuid.Generate(),
		EvalID:    uuid.Generate(),
		NodeID:    "12345678-abcd-efab-cdef-123456789abc",
		Namespace: structs.DefaultNamespace,
		TaskGroup: "pinger",
		AllocatedResources: &structs.AllocatedResources{
			Tasks: map[string]*structs.AllocatedTaskResources{
				"ping-example": {
					Cpu:    structs.AllocatedCpuResources{CpuShares: 500},
					Memory: structs.AllocatedMemoryResources{MemoryMB: 256},
					Networks: []*structs.NetworkResource{{
						Device: "eth0",
						IP:     "192.168.0.100",
					}},
				},
			},
			Shared: structs.AllocatedSharedResources{DiskMB: 150},
		},
		Job:           job,
		JobID:         job.ID,
		DesiredStatus: structs.AllocDesiredStatusRun,
		ClientStatus:  structs.AllocClientStatusPending,
	}
}

func SystemAlloc() *structs.Allocation {
	alloc := &structs.Allocation{
		ID:        uuid.Generate(),
		EvalID:    uuid.Generate(),
		NodeID:    "12345678-abcd-efab-cdef-123456789abc",
		Namespace: structs.DefaultNamespace,
		TaskGroup: "web",

		// TODO Remove once clientv2 gets merged
		Resources: &structs.Resources{
			CPU:      500,
			MemoryMB: 256,
			DiskMB:   150,
			Networks: []*structs.NetworkResource{
				{
					Device:        "eth0",
					IP:            "192.168.0.100",
					ReservedPorts: []structs.Port{{Label: "admin", Value: 5000}},
					MBits:         50,
					DynamicPorts:  []structs.Port{{Label: "http"}},
				},
			},
		},
		TaskResources: map[string]*structs.Resources{
			"web": {
				CPU:      500,
				MemoryMB: 256,
				Networks: []*structs.NetworkResource{
					{
						Device:        "eth0",
						IP:            "192.168.0.100",
						ReservedPorts: []structs.Port{{Label: "admin", Value: 5000}},
						MBits:         50,
						DynamicPorts:  []structs.Port{{Label: "http", Value: 9876}},
					},
				},
			},
		},
		SharedResources: &structs.Resources{
			DiskMB: 150,
		},

		AllocatedResources: &structs.AllocatedResources{
			Tasks: map[string]*structs.AllocatedTaskResources{
				"web": {
					Cpu: structs.AllocatedCpuResources{
						CpuShares: 500,
					},
					Memory: structs.AllocatedMemoryResources{
						MemoryMB: 256,
					},
					Networks: []*structs.NetworkResource{
						{
							Device:        "eth0",
							IP:            "192.168.0.100",
							ReservedPorts: []structs.Port{{Label: "admin", Value: 5000}},
							MBits:         50,
							DynamicPorts:  []structs.Port{{Label: "http", Value: 9876}},
						},
					},
				},
			},
			Shared: structs.AllocatedSharedResources{
				DiskMB: 150,
			},
		},
		Job:           SystemJob(),
		DesiredStatus: structs.AllocDesiredStatusRun,
		ClientStatus:  structs.AllocClientStatusPending,
	}
	alloc.JobID = alloc.Job.ID
	return alloc
}

func VaultAccessor() *structs.VaultAccessor {
	return &structs.VaultAccessor{
		Accessor:    uuid.Generate(),
		NodeID:      uuid.Generate(),
		AllocID:     uuid.Generate(),
		CreationTTL: 86400,
		Task:        "foo",
	}
}

func SITokenAccessor() *structs.SITokenAccessor {
	return &structs.SITokenAccessor{
		NodeID:     uuid.Generate(),
		AllocID:    uuid.Generate(),
		AccessorID: uuid.Generate(),
		TaskName:   "foo",
	}
}

func Deployment() *structs.Deployment {
	return &structs.Deployment{
		ID:             uuid.Generate(),
		JobID:          uuid.Generate(),
		Namespace:      structs.DefaultNamespace,
		JobVersion:     2,
		JobModifyIndex: 20,
		JobCreateIndex: 18,
		TaskGroups: map[string]*structs.DeploymentState{
			"web": {
				DesiredTotal: 10,
			},
		},
		Status:            structs.DeploymentStatusRunning,
		StatusDescription: structs.DeploymentStatusDescriptionRunning,
		ModifyIndex:       23,
		CreateIndex:       21,
	}
}

func Plan() *structs.Plan {
	return &structs.Plan{
		Priority: 50,
	}
}

func PlanResult() *structs.PlanResult {
	return &structs.PlanResult{}
}

func ACLPolicy() *structs.ACLPolicy {
	ap := &structs.ACLPolicy{
		Name:        fmt.Sprintf("policy-%s", uuid.Generate()),
		Description: "Super cool policy!",
		Rules: `
		namespace "default" {
			policy = "write"
		}
		node {
			policy = "read"
		}
		agent {
			policy = "read"
		}
		`,
		CreateIndex: 10,
		ModifyIndex: 20,
	}
	ap.SetHash()
	return ap
}

func ACLToken() *structs.ACLToken {
	tk := &structs.ACLToken{
		AccessorID:  uuid.Generate(),
		SecretID:    uuid.Generate(),
		Name:        "my cool token " + uuid.Generate(),
		Type:        "client",
		Policies:    []string{"foo", "bar"},
		Global:      false,
		CreateTime:  time.Now().UTC(),
		CreateIndex: 10,
		ModifyIndex: 20,
	}
	tk.SetHash()
	return tk
}

func ACLManagementToken() *structs.ACLToken {
	return &structs.ACLToken{
		AccessorID:  uuid.Generate(),
		SecretID:    uuid.Generate(),
		Name:        "management " + uuid.Generate(),
		Type:        "management",
		Global:      true,
		CreateTime:  time.Now().UTC(),
		CreateIndex: 10,
		ModifyIndex: 20,
	}
}

func ScalingPolicy() *structs.ScalingPolicy {
	return &structs.ScalingPolicy{
		ID:   uuid.Generate(),
		Min:  1,
		Max:  100,
		Type: structs.ScalingPolicyTypeHorizontal,
		Target: map[string]string{
			structs.ScalingTargetNamespace: structs.DefaultNamespace,
			structs.ScalingTargetJob:       uuid.Generate(),
			structs.ScalingTargetGroup:     uuid.Generate(),
			structs.ScalingTargetTask:      uuid.Generate(),
		},
		Policy: map[string]interface{}{
			"a": "b",
		},
		Enabled: true,
	}
}

func JobWithScalingPolicy() (*structs.Job, *structs.ScalingPolicy) {
	job := Job()
	policy := &structs.ScalingPolicy{
		ID:      uuid.Generate(),
		Min:     int64(job.TaskGroups[0].Count),
		Max:     int64(job.TaskGroups[0].Count),
		Type:    structs.ScalingPolicyTypeHorizontal,
		Policy:  map[string]interface{}{},
		Enabled: true,
	}
	policy.TargetTaskGroup(job, job.TaskGroups[0])
	job.TaskGroups[0].Scaling = policy
	return job, policy
}

func MultiregionJob() *structs.Job {
	job := Job()
	update := *structs.DefaultUpdateStrategy
	job.Update = update
	job.TaskGroups[0].Update = &update
	job.Multiregion = &structs.Multiregion{
		Strategy: &structs.MultiregionStrategy{
			MaxParallel: 1,
			OnFailure:   "fail_all",
		},
		Regions: []*structs.MultiregionRegion{
			{
				Name:        "west",
				Count:       2,
				Datacenters: []string{"west-1", "west-2"},
				Meta:        map[string]string{"region_code": "W"},
			},
			{
				Name:        "east",
				Count:       1,
				Datacenters: []string{"east-1"},
				Meta:        map[string]string{"region_code": "E"},
			},
		},
	}
	return job
}

func CSIPlugin() *structs.CSIPlugin {
	return &structs.CSIPlugin{
		ID:                 uuid.Generate(),
		Provider:           "com.hashicorp:mock",
		Version:            "0.1",
		ControllerRequired: true,
		Controllers:        map[string]*structs.CSIInfo{},
		Nodes:              map[string]*structs.CSIInfo{},
		Allocations:        []*structs.AllocListStub{},
		ControllersHealthy: 0,
		NodesHealthy:       0,
	}
}

func CSIVolume(plugin *structs.CSIPlugin) *structs.CSIVolume {
	return &structs.CSIVolume{
		ID:                  uuid.Generate(),
		Name:                "test-vol",
		ExternalID:          "vol-01",
		Namespace:           "default",
		Topologies:          []*structs.CSITopology{},
		AccessMode:          structs.CSIVolumeAccessModeUnknown,
		AttachmentMode:      structs.CSIVolumeAttachmentModeUnknown,
		MountOptions:        &structs.CSIMountOptions{},
		Secrets:             structs.CSISecrets{},
		Parameters:          map[string]string{},
		Context:             map[string]string{},
		ReadAllocs:          map[string]*structs.Allocation{},
		WriteAllocs:         map[string]*structs.Allocation{},
		ReadClaims:          map[string]*structs.CSIVolumeClaim{},
		WriteClaims:         map[string]*structs.CSIVolumeClaim{},
		PastClaims:          map[string]*structs.CSIVolumeClaim{},
		PluginID:            plugin.ID,
		Provider:            plugin.Provider,
		ProviderVersion:     plugin.Version,
		ControllerRequired:  plugin.ControllerRequired,
		ControllersHealthy:  plugin.ControllersHealthy,
		ControllersExpected: len(plugin.Controllers),
		NodesHealthy:        plugin.NodesHealthy,
		NodesExpected:       len(plugin.Nodes),
	}
}

func CSIPluginJob(pluginType structs.CSIPluginType, pluginID string) *structs.Job {

	job := new(structs.Job)

	switch pluginType {
	case structs.CSIPluginTypeController:
		job = Job()
		job.ID = fmt.Sprintf("mock-controller-%s", pluginID)
		job.Name = "job-plugin-controller"
		job.TaskGroups[0].Count = 2
	case structs.CSIPluginTypeNode:
		job = SystemJob()
		job.ID = fmt.Sprintf("mock-node-%s", pluginID)
		job.Name = "job-plugin-node"
	case structs.CSIPluginTypeMonolith:
		job = SystemJob()
		job.ID = fmt.Sprintf("mock-monolith-%s", pluginID)
		job.Name = "job-plugin-monolith"
	}

	job.TaskGroups[0].Name = "plugin"
	job.TaskGroups[0].Tasks[0].Name = "plugin"
	job.TaskGroups[0].Tasks[0].Driver = "docker"
	job.TaskGroups[0].Tasks[0].Services = nil
	job.TaskGroups[0].Tasks[0].CSIPluginConfig = &structs.TaskCSIPluginConfig{
		ID:       pluginID,
		Type:     pluginType,
		MountDir: "/csi",
	}
	job.Canonicalize()
	return job
}

func Events(index uint64) *structs.Events {
	return &structs.Events{
		Index: index,
		Events: []structs.Event{
			{
				Index:   index,
				Topic:   "Node",
				Type:    "update",
				Key:     uuid.Generate(),
				Payload: Node(),
			},
			{
				Index:   index,
				Topic:   "Eval",
				Type:    "update",
				Key:     uuid.Generate(),
				Payload: Eval(),
			},
		},
	}
}

func AllocNetworkStatus() *structs.AllocNetworkStatus {
	return &structs.AllocNetworkStatus{
		InterfaceName: "eth0",
		Address:       "192.168.0.100",
		DNS: &structs.DNSConfig{
			Servers:  []string{"1.1.1.1"},
			Searches: []string{"localdomain"},
			Options:  []string{"ndots:5"},
		},
	}
}

func Namespace() *structs.Namespace {
	uuid := uuid.Generate()
	ns := &structs.Namespace{
		Name:        fmt.Sprintf("team-%s", uuid),
		Meta:        map[string]string{"team": uuid},
		Description: "test namespace",
		CreateIndex: 100,
		ModifyIndex: 200,
	}
	ns.SetHash()
	return ns
}

// ServiceRegistrations generates an array containing two unique service
// registrations.
func ServiceRegistrations() []*structs.ServiceRegistration {
	return []*structs.ServiceRegistration{
		{
			ID:          "_nomad-task-2873cf75-42e5-7c45-ca1c-415f3e18be3d-group-cache-example-cache-db",
			ServiceName: "example-cache",
			Namespace:   "default",
			NodeID:      "17a6d1c0-811e-2ca9-ded0-3d5d6a54904c",
			Datacenter:  "dc1",
			JobID:       "example",
			AllocID:     "2873cf75-42e5-7c45-ca1c-415f3e18be3d",
			Tags:        []string{"foo"},
			Address:     "192.168.10.1",
			Port:        23000,
		},
		{
			ID:          "_nomad-task-ca60e901-675a-0ab2-2e57-2f3b05fdc540-group-api-countdash-api-http",
			ServiceName: "countdash-api",
			Namespace:   "platform",
			NodeID:      "ba991c17-7ce5-9c20-78b7-311e63578583",
			Datacenter:  "dc2",
			JobID:       "countdash-api",
			AllocID:     "ca60e901-675a-0ab2-2e57-2f3b05fdc540",
			Tags:        []string{"bar"},
			Address:     "192.168.200.200",
			Port:        29000,
		},
	}
}

type MockSecureVariables map[string]*structs.SecureVariableDecrypted

func SecureVariable() *structs.SecureVariableDecrypted {
<<<<<<< HEAD
	return &structs.SecureVariableDecrypted{
		SecureVariableMetadata: mockSecureVariableMetadata(),
=======
	envs := []string{"dev", "test", "prod"}
	envIdx := rand.Intn(3)
	env := envs[envIdx]
	domain := fake.DomainName()
	path := strings.ReplaceAll(env+"."+domain, ".", "/")
	createIdx := uint64(rand.Intn(100) + 100)
	createDT := fake.DateRange(time.Now().AddDate(0, -1, 0), time.Now())
	sv := &structs.SecureVariableDecrypted{
		SecureVariableMetadata: structs.SecureVariableMetadata{
			Path:        path,
			Namespace:   structs.DefaultNamespace,
			CreateIndex: createIdx,
			ModifyIndex: createIdx,
			CreateTime:  createDT,
			ModifyTime:  createDT,
		},
>>>>>>> bfdbaf6b
		Items: structs.SecureVariableItems{
			"key1": "value1",
			"key2": "value2",
		},
	}
}

// SecureVariables returns a random number of secure variables between min
// and max inclusive.
func SecureVariables(minU, maxU uint8) MockSecureVariables {
	// the unsignedness of the args is to prevent goofy parameters, they're
	// easier to work with as ints in this code.
	min := int(minU)
	max := int(maxU)
	vc := min
	// handle cases with irrational arguments. Max < Min = min
	if max > min {
		vc = rand.Intn(max-min) + min
	}
	svs := make([]*structs.SecureVariableDecrypted, vc)
	paths := make(map[string]*structs.SecureVariableDecrypted, vc)
	for i := 0; i < vc; i++ {
		nv := SecureVariable()
		// There is an extremely rare chance of path collision because the mock
		// secure variables generate their paths randomly. This check will add
		// an extra component on conflict to (ideally) disambiguate them.
		if _, found := paths[nv.Path]; found {
			nv.Path = nv.Path + "/" + fmt.Sprint(time.Now().UnixNano())
		}
		paths[nv.Path] = nv
		svs[i] = nv
	}
	return paths
}

func (svs MockSecureVariables) ListPaths() []string {
	out := make([]string, 0, len(svs))
	for _, sv := range svs {
		out = append(out, sv.Path)
	}
	sort.Strings(out)
	return out
}

func (svs MockSecureVariables) List() []*structs.SecureVariableDecrypted {
	out := make([]*structs.SecureVariableDecrypted, 0, len(svs))
	for _, p := range svs.ListPaths() {
		pc := svs[p].Copy()
		out = append(out, &pc)
	}
	return out
}

type MockSecureVariablesEncrypted map[string]*structs.SecureVariableEncrypted

func SecureVariableEncrypted() *structs.SecureVariableEncrypted {
<<<<<<< HEAD
	return &structs.SecureVariableEncrypted{
		SecureVariableMetadata: mockSecureVariableMetadata(),
=======
	envs := []string{"dev", "test", "prod"}
	envIdx := rand.Intn(3)
	env := envs[envIdx]
	domain := fake.DomainName()
	path := strings.ReplaceAll(env+"."+domain, ".", "/")
	// owner := fake.Person()
	createIdx := uint64(rand.Intn(100) + 100)
	createDT := fake.DateRange(time.Now().AddDate(0, -1, 0), time.Now())
	sv := &structs.SecureVariableEncrypted{
		SecureVariableMetadata: structs.SecureVariableMetadata{
			Path:        path,
			Namespace:   structs.DefaultNamespace,
			CreateIndex: createIdx,
			ModifyIndex: createIdx,
			CreateTime:  createDT,
			ModifyTime:  createDT,
		},
>>>>>>> bfdbaf6b
		SecureVariableData: structs.SecureVariableData{
			KeyID: "foo",
			Data:  []byte("foo"),
		},
	}
}

// SecureVariables returns a random number of secure variables between min
// and max inclusive.
func SecureVariablesEncrypted(minU, maxU uint8) MockSecureVariablesEncrypted {
	// the unsignedness of the args is to prevent goofy parameters, they're
	// easier to work with as ints in this code.
	min := int(minU)
	max := int(maxU)
	vc := min
	// handle cases with irrational arguments. Max < Min = min
	if max > min {
		vc = rand.Intn(max-min) + min
	}
	svs := make([]*structs.SecureVariableEncrypted, vc)
	paths := make(map[string]*structs.SecureVariableEncrypted, vc)
	for i := 0; i < vc; i++ {
		nv := SecureVariableEncrypted()
		// There is an extremely rare chance of path collision because the mock
		// secure variables generate their paths randomly. This check will add
		// an extra component on conflict to (ideally) disambiguate them.
		if _, found := paths[nv.Path]; found {
			nv.Path = nv.Path + "/" + fmt.Sprint(time.Now().UnixNano())
		}
		paths[nv.Path] = nv
		svs[i] = nv
	}
	return paths
}

func (svs MockSecureVariablesEncrypted) ListPaths() []string {
	out := make([]string, 0, len(svs))
	for _, sv := range svs {
		out = append(out, sv.Path)
	}
	sort.Strings(out)
	return out
}

func (svs MockSecureVariablesEncrypted) List() []*structs.SecureVariableEncrypted {
	out := make([]*structs.SecureVariableEncrypted, 0, len(svs))
	for _, p := range svs.ListPaths() {
		pc := svs[p].Copy()
		out = append(out, &pc)
	}
	return out
}

func mockSecureVariableMetadata() structs.SecureVariableMetadata {
	envs := []string{"dev", "test", "prod"}
	envIdx := rand.Intn(3)
	env := envs[envIdx]
	domain := fake.DomainName()

	out := structs.SecureVariableMetadata{
		Namespace:   "default",
		Path:        strings.ReplaceAll(env+"."+domain, ".", "/"),
		CreateIndex: uint64(rand.Intn(100) + 100),
		CreateTime:  fake.DateRange(time.Now().AddDate(0, -1, 0), time.Now()).UnixNano(),
	}
	// Flip a coin to see if we should return a "modified" object
	if fake.Bool() {
		out.ModifyTime = fake.DateRange(time.Unix(0, out.CreateTime), time.Now()).UnixNano()
		out.ModifyIndex = out.CreateIndex + uint64(rand.Intn(100))
	}
	return out
}<|MERGE_RESOLUTION|>--- conflicted
+++ resolved
@@ -2303,27 +2303,8 @@
 type MockSecureVariables map[string]*structs.SecureVariableDecrypted
 
 func SecureVariable() *structs.SecureVariableDecrypted {
-<<<<<<< HEAD
 	return &structs.SecureVariableDecrypted{
 		SecureVariableMetadata: mockSecureVariableMetadata(),
-=======
-	envs := []string{"dev", "test", "prod"}
-	envIdx := rand.Intn(3)
-	env := envs[envIdx]
-	domain := fake.DomainName()
-	path := strings.ReplaceAll(env+"."+domain, ".", "/")
-	createIdx := uint64(rand.Intn(100) + 100)
-	createDT := fake.DateRange(time.Now().AddDate(0, -1, 0), time.Now())
-	sv := &structs.SecureVariableDecrypted{
-		SecureVariableMetadata: structs.SecureVariableMetadata{
-			Path:        path,
-			Namespace:   structs.DefaultNamespace,
-			CreateIndex: createIdx,
-			ModifyIndex: createIdx,
-			CreateTime:  createDT,
-			ModifyTime:  createDT,
-		},
->>>>>>> bfdbaf6b
 		Items: structs.SecureVariableItems{
 			"key1": "value1",
 			"key2": "value2",
@@ -2380,28 +2361,8 @@
 type MockSecureVariablesEncrypted map[string]*structs.SecureVariableEncrypted
 
 func SecureVariableEncrypted() *structs.SecureVariableEncrypted {
-<<<<<<< HEAD
 	return &structs.SecureVariableEncrypted{
 		SecureVariableMetadata: mockSecureVariableMetadata(),
-=======
-	envs := []string{"dev", "test", "prod"}
-	envIdx := rand.Intn(3)
-	env := envs[envIdx]
-	domain := fake.DomainName()
-	path := strings.ReplaceAll(env+"."+domain, ".", "/")
-	// owner := fake.Person()
-	createIdx := uint64(rand.Intn(100) + 100)
-	createDT := fake.DateRange(time.Now().AddDate(0, -1, 0), time.Now())
-	sv := &structs.SecureVariableEncrypted{
-		SecureVariableMetadata: structs.SecureVariableMetadata{
-			Path:        path,
-			Namespace:   structs.DefaultNamespace,
-			CreateIndex: createIdx,
-			ModifyIndex: createIdx,
-			CreateTime:  createDT,
-			ModifyTime:  createDT,
-		},
->>>>>>> bfdbaf6b
 		SecureVariableData: structs.SecureVariableData{
 			KeyID: "foo",
 			Data:  []byte("foo"),
@@ -2467,6 +2428,9 @@
 		CreateIndex: uint64(rand.Intn(100) + 100),
 		CreateTime:  fake.DateRange(time.Now().AddDate(0, -1, 0), time.Now()).UnixNano(),
 	}
+  out.ModifyIndex = out.CreateIndex
+  out.ModifyTime = out.CreateTime
+  
 	// Flip a coin to see if we should return a "modified" object
 	if fake.Bool() {
 		out.ModifyTime = fake.DateRange(time.Unix(0, out.CreateTime), time.Now()).UnixNano()
