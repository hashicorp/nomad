#!/usr/bin/env bash
# Copyright (c) HashiCorp, Inc.
# SPDX-License-Identifier: BUSL-1.1

set -euo pipefail

error_exit() {
    printf 'Error: %s' "${1}"
    exit 1
}

MAX_WAIT_TIME=60  # Maximum wait time in seconds
POLL_INTERVAL=2   # Interval between status checks

elapsed_time=0
last_error=
client_id=

checkClientReady() {
    local client client_status
    echo "Checking client health for $CLIENT_IP"

    client=$(nomad node status -address "https://$CLIENT_IP:4646" -self -json) || {
        last_error="Unable to get info for node at $CLIENT_IP"
        return 1
    }
    client_status=$(echo "$client" | jq  -r '.Status')
    if [ "$client_status" == "ready" ]; then
        client_id=$(echo "$client" | jq '.ID' | tr -d '"')
        last_error=
        return 0
    fi

    last_error="Node at $CLIENT_IP is ${client_status}, not ready"
    return 1
}

while true; do
    checkClientReady && break
    if [ "$elapsed_time" -ge "$MAX_WAIT_TIME" ]; then
        error_exit "$last_error within $elapsed_time seconds."
    fi

    echo "$last_error within $elapsed_time seconds. Retrying in $POLL_INTERVAL seconds..."
    sleep "$POLL_INTERVAL"
    elapsed_time=$((elapsed_time + POLL_INTERVAL))
done

echo "Client $client_id at $CLIENT_IP is ready"

<<<<<<< HEAD

allocs_count=$(echo $ALLOCS |jq '[ .[] | select(.ClientStatus == "running")] | length')
echo "$allocs_count allocs found before upgrade $ALLOCS"
=======
allocs_count=$(echo $ALLOCS |jq '[ .[] | select(.ClientStatus == "running")] | length')
echo "$allocs_count allocs found before upgrade $ALLOCS"

# Quality: "nomad_alloc_reconnect: A GET call to /v1/allocs will return the same IDs for running allocs before and after a client upgrade on each client"
>>>>>>> f6820354

# Quality: "nomad_alloc_reconnect: A GET call to /v1/allocs will return the same IDs for running allocs before and after a client upgrade on each client"

checkAllocsCount() {
    local allocs
    running_allocs=$(nomad alloc status -json | jq -r --arg client_id "$client_id" '[.[] | select(.ClientStatus == "running" and .NodeID == $client_id)]') \
        || error_exit "Failed to check alloc status"
    allocs_length=$(echo "$running_allocs" | jq 'length') \
        || error_exit "Invalid alloc status -json output"

    if [ "$allocs_length" -eq "$allocs_count" ]; then
        return 0
    fi

    return 1
}

echo "Reading allocs for client at $CLIENT_IP"

elapsed_time=0
while true; do
    checkAllocsCount && break

    if [ "$elapsed_time" -ge "$MAX_WAIT_TIME" ]; then
        error_exit "Some allocs are not running: $(nomad alloc status -json | jq -r '.[] | "\(.ID) \(.Name) \(.ClientStatus)"')"
    fi

    echo "Running allocs: $allocs_length, expected $allocs_count. Waiting for $elapsed_time  Retrying in $POLL_INTERVAL seconds..."
    sleep $POLL_INTERVAL
    elapsed_time=$((elapsed_time + POLL_INTERVAL))

done

echo "Correct number of allocs found running: $allocs_length"

current_allocs=$(nomad alloc status -json | jq -r --arg client_id "$client_id" '[.[] | select(.ClientStatus == "running" and .NodeID == $client_id) | .ID] | join(" ")')
if [ -z "$current_allocs" ]; then
    error_exit "Failed to read allocs for node: $client_id"
fi

<<<<<<< HEAD
IDs=$(echo $ALLOCS | jq '[ .[] | select(.ClientStatus == "running")] | [.[].ID] | join(" ")')
=======
IDs=$(echo $ALLOCS | jq '[ .[] | select(.ClientStatus == \"running\")] | [.[].ID] | join(" ")')
>>>>>>> f6820354

IFS=' ' read -r -a INPUT_ARRAY <<< "${IDs[*]}"
IFS=' ' read -r -a RUNNING_ARRAY <<< "$current_allocs"

sorted_input=($(printf "%s\n" "${INPUT_ARRAY[@]}" | sort))
sorted_running=($(printf "%s\n" "${RUNNING_ARRAY[@]}" | sort))

if [[ "${sorted_input[*]}" != "${sorted_running[*]}" ]]; then
    full_current_allocs=$(nomad alloc status -json | jq -r --arg client_id "$client_id" '[.[] | select(.NodeID == $client_id) | { ID: .ID, Name: .Name, ClientStatus: .ClientStatus}]')
    error_exit "Different allocs found, expected: ${sorted_input[*]} found: ${sorted_running[*]}. Current allocs info: $full_current_allocs"
fi

echo "All allocs reattached correctly for node at $CLIENT_IP"<|MERGE_RESOLUTION|>--- conflicted
+++ resolved
@@ -48,16 +48,8 @@
 
 echo "Client $client_id at $CLIENT_IP is ready"
 
-<<<<<<< HEAD
-
 allocs_count=$(echo $ALLOCS |jq '[ .[] | select(.ClientStatus == "running")] | length')
 echo "$allocs_count allocs found before upgrade $ALLOCS"
-=======
-allocs_count=$(echo $ALLOCS |jq '[ .[] | select(.ClientStatus == "running")] | length')
-echo "$allocs_count allocs found before upgrade $ALLOCS"
-
-# Quality: "nomad_alloc_reconnect: A GET call to /v1/allocs will return the same IDs for running allocs before and after a client upgrade on each client"
->>>>>>> f6820354
 
 # Quality: "nomad_alloc_reconnect: A GET call to /v1/allocs will return the same IDs for running allocs before and after a client upgrade on each client"
 
@@ -98,11 +90,7 @@
     error_exit "Failed to read allocs for node: $client_id"
 fi
 
-<<<<<<< HEAD
 IDs=$(echo $ALLOCS | jq '[ .[] | select(.ClientStatus == "running")] | [.[].ID] | join(" ")')
-=======
-IDs=$(echo $ALLOCS | jq '[ .[] | select(.ClientStatus == \"running\")] | [.[].ID] | join(" ")')
->>>>>>> f6820354
 
 IFS=' ' read -r -a INPUT_ARRAY <<< "${IDs[*]}"
 IFS=' ' read -r -a RUNNING_ARRAY <<< "$current_allocs"
