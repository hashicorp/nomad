--- conflicted
+++ resolved
@@ -3043,7 +3043,19 @@
 	must.NotNil(t, out)
 	must.NotEq(t, 0, len(resp.AuthMethods))
 	must.True(t, am1.Equal(resp.AuthMethods[0]))
-<<<<<<< HEAD
+
+	// Try to insert another default authMethod
+	am2 := mock.ACLAuthMethod()
+	am2.Default = true
+	req = &structs.ACLAuthMethodUpsertRequest{
+		AuthMethods: []*structs.ACLAuthMethod{am2},
+		WriteRequest: structs.WriteRequest{
+			Region:    "global",
+			AuthToken: root.SecretID,
+		},
+	}
+	// We expect this to err since there's already a default method of the same type
+	must.Error(t, msgpackrpc.CallWithCodec(codec, structs.ACLUpsertAuthMethodsRPCMethod, req, &resp))
 }
 
 func TestACL_UpsertBindingRules(t *testing.T) {
@@ -3453,19 +3465,4 @@
 	must.NoError(t, result.err)
 	must.Eq(t, aclBindingRules[0].ID, result.reply.ACLBindingRule.ID)
 	must.Greater(t, aclBindingRuleResp4.Index, result.reply.Index)
-=======
-
-	// Try to insert another default authMethod
-	am2 := mock.ACLAuthMethod()
-	am2.Default = true
-	req = &structs.ACLAuthMethodUpsertRequest{
-		AuthMethods: []*structs.ACLAuthMethod{am2},
-		WriteRequest: structs.WriteRequest{
-			Region:    "global",
-			AuthToken: root.SecretID,
-		},
-	}
-	// We expect this to err since there's already a default method of the same type
-	must.Error(t, msgpackrpc.CallWithCodec(codec, structs.ACLUpsertAuthMethodsRPCMethod, req, &resp))
->>>>>>> 7dbbf6bc
 }