// Copyright (c) HashiCorp, Inc.
// SPDX-License-Identifier: BUSL-1.1

package nomad

import (
	"bytes"
	"context"
	"fmt"
	"math/rand"
	"net"
	"strings"
	"sync"
	"time"

	"github.com/hashicorp/go-hclog"
	"github.com/hashicorp/go-memdb"
	metrics "github.com/hashicorp/go-metrics/compat"
	"github.com/hashicorp/go-version"
	"github.com/hashicorp/nomad/helper"
	"github.com/hashicorp/nomad/helper/uuid"
	"github.com/hashicorp/nomad/nomad/state"
	"github.com/hashicorp/nomad/nomad/structs"
	"github.com/hashicorp/raft"
	"github.com/hashicorp/serf/serf"
	"golang.org/x/time/rate"
)

const (
	// failedEvalUnblockInterval is the interval at which failed evaluations are
	// unblocked to re-enter the scheduler. A failed evaluation occurs under
	// high contention when the schedulers plan does not make progress.
	failedEvalUnblockInterval = 1 * time.Minute

	// replicationRateLimit is used to rate limit how often data is replicated
	// between the authoritative region and the local region
	replicationRateLimit rate.Limit = 10.0

	// barrierWriteTimeout is used to give Raft a chance to process a
	// possible loss of leadership event if we are unable to get a barrier
	// while leader.
	barrierWriteTimeout = 2 * time.Minute
)

var minAutopilotVersion = version.Must(version.NewVersion("0.8.0"))

var minSchedulerConfigVersion = version.Must(version.NewVersion("0.9.0"))

var minClusterIDVersion = version.Must(version.NewVersion("0.10.4"))

var minOneTimeAuthenticationTokenVersion = version.Must(version.NewVersion("1.1.0"))

// minACLRoleVersion is the Nomad version at which the ACL role table was
// introduced. It forms the minimum version all federated servers must meet
// before the feature can be used.
var minACLRoleVersion = version.Must(version.NewVersion("1.4.0"))

// minACLAuthMethodVersion is the Nomad version at which the ACL auth methods
// table was introduced. It forms the minimum version all federated servers must
// meet before the feature can be used.
var minACLAuthMethodVersion = version.Must(version.NewVersion("1.5.0"))

// minACLJWTAuthMethodVersion is the Nomad version at which the ACL JWT auth method type
// was introduced. It forms the minimum version all federated servers must
// meet before the feature can be used.
var minACLJWTAuthMethodVersion = version.Must(version.NewVersion("1.5.4"))

// minACLBindingRuleVersion is the Nomad version at which the ACL binding rules
// table was introduced. It forms the minimum version all federated servers
// must meet before the feature can be used.
var minACLBindingRuleVersion = version.Must(version.NewVersion("1.5.0"))

// minNomadServiceRegistrationVersion is the Nomad version at which the service
// registrations table was introduced. It forms the minimum version all local
// servers must meet before the feature can be used.
var minNomadServiceRegistrationVersion = version.Must(version.NewVersion("1.3.0"))

// Any writes to node pools requires that all servers are on version 1.6.0 to
// prevent older versions of the server from crashing.
var minNodePoolsVersion = version.Must(version.NewVersion("1.6.0"))

// minVersionMultiIdentities is the Nomad version at which users can add
// multiple identity blocks to tasks and workload identities can be
// automatically added to jobs that need access to Consul or Vault
var minVersionMultiIdentities = version.Must(version.NewVersion("1.7.0"))

// minVersionDynamicHostVolumes is the Nomad version at which the dynamic host
// volumes feature was introduced. It forms the minimum version all local
// servers must meet before the feature can be used.
var minVersionDynamicHostVolumes = version.Must(version.NewVersion("1.10.0"))

<<<<<<< HEAD
// minVersionNodeIdentity is the Nomad version at which the node identity
// feature was introduced. It forms the minimum version all local servers must
// meet before the feature can be used.
//
// TODO(jrasell): Update this when we have a stable release with node identity
// support.
var minVersionNodeIdentity = version.Must(version.NewVersion("1.10.6-dev"))
=======
// minVersionNodeIntro is the Nomad version at which the node introduction
// feature was introduced. It forms the minimum version all local servers must
// meet before the feature can be used.
//
// TODO(jrasell): Update this when we have a stable release with node
// introduction support.
var minVersionNodeIntro = version.Must(version.NewVersion("1.10.6-dev"))
>>>>>>> 0f88530b

// monitorLeadership is used to monitor if we acquire or lose our role
// as the leader in the Raft cluster. There is some work the leader is
// expected to do, so we must react to changes
func (s *Server) monitorLeadership() {
	var weAreLeaderCh chan struct{}
	var leaderLoop sync.WaitGroup

	leaderCh := s.raft.LeaderCh()

	leaderStep := func(isLeader bool) {
		if isLeader {
			if weAreLeaderCh != nil {
				s.logger.Error("attempted to start the leader loop while running")
				return
			}

			weAreLeaderCh = make(chan struct{})
			leaderLoop.Add(1)
			go func(ch chan struct{}) {
				defer leaderLoop.Done()
				s.leaderLoop(ch)
			}(weAreLeaderCh)
			s.logger.Info("cluster leadership acquired")
			return
		}

		if weAreLeaderCh == nil {
			s.logger.Error("attempted to stop the leader loop while not running")
			return
		}

		s.logger.Debug("shutting down leader loop")
		close(weAreLeaderCh)
		leaderLoop.Wait()
		weAreLeaderCh = nil
		s.logger.Info("cluster leadership lost")
	}

	wasLeader := false
	for {
		select {
		case isLeader := <-leaderCh:
			if wasLeader != isLeader {
				wasLeader = isLeader
				// normal case where we went through a transition
				leaderStep(isLeader)
			} else if wasLeader && isLeader {
				// Server lost but then gained leadership immediately.
				// During this time, this server may have received
				// Raft transitions that haven't been applied to the FSM
				// yet.
				// Ensure that that FSM caught up and eval queues are refreshed
				s.logger.Warn("cluster leadership lost and gained leadership immediately.  Could indicate network issues, memory paging, or high CPU load.")

				leaderStep(false)
				leaderStep(true)
			} else {
				// Server gained but lost leadership immediately
				// before it reacted; nothing to do, move on
				s.logger.Warn("cluster leadership gained and lost leadership immediately.  Could indicate network issues, memory paging, or high CPU load.")
			}
		case <-s.shutdownCh:
			if weAreLeaderCh != nil {
				leaderStep(false)
			}
			return
		}
	}
}

func (s *Server) leadershipTransferToServer(to structs.RaftIDAddress) error {
	if l := structs.NewRaftIDAddress(s.raft.LeaderWithID()); l == to {
		s.logger.Debug("leadership transfer to current leader is a no-op")
		return nil
	}
	retryCount := 3
	var lastError error
	for i := 0; i < retryCount; i++ {
		err := s.raft.LeadershipTransferToServer(to.ID, to.Address).Error()
		if err == nil {
			s.logger.Info("successfully transferred leadership")
			return nil
		}

		// "cannot transfer leadership to itself"
		// Handled at top of function, but reapplied here to prevent retrying if
		// it occurs while we are retrying
		if err.Error() == "cannot transfer leadership to itself" {
			s.logger.Debug("leadership transfer to current leader is a no-op")
			return nil
		}

		// ErrRaftShutdown: Don't retry if raft is shut down.
		if err == raft.ErrRaftShutdown {
			return err
		}

		// ErrUnsupportedProtocol: Don't retry if the Raft version doesn't
		// support leadership transfer since this will never succeed.
		if err == raft.ErrUnsupportedProtocol {
			return fmt.Errorf("leadership transfer not supported with Raft version lower than 3")
		}

		// ErrEnqueueTimeout: This seems to be the valid time to retry.
		s.logger.Error("failed to transfer leadership attempt, will retry",
			"attempt", i,
			"retry_limit", retryCount,
			"error", err,
		)
		lastError = err
	}
	return fmt.Errorf("failed to transfer leadership in %d attempts. last error: %w", retryCount, lastError)
}

func (s *Server) leadershipTransfer() error {
	retryCount := 3
	for i := 0; i < retryCount; i++ {
		err := s.raft.LeadershipTransfer().Error()
		if err == nil {
			s.logger.Info("successfully transferred leadership")
			return nil
		}

		// Don't retry if the Raft version doesn't support leadership transfer
		// since this will never succeed.
		if err == raft.ErrUnsupportedProtocol {
			return fmt.Errorf("leadership transfer not supported with Raft version lower than 3")
		}

		s.logger.Error("failed to transfer leadership attempt, will retry",
			"attempt", i,
			"retry_limit", retryCount,
			"error", err,
		)
	}
	return fmt.Errorf("failed to transfer leadership in %d attempts", retryCount)
}

// leaderLoop runs as long as we are the leader to run various
// maintenance activities
func (s *Server) leaderLoop(stopCh chan struct{}) {
	var reconcileCh chan serf.Member
	establishedLeader := false

RECONCILE:
	// Setup a reconciliation timer
	reconcileCh = nil
	interval := time.After(s.config.ReconcileInterval)

	// Apply a raft barrier to ensure our FSM is caught up
	start := time.Now()
	barrier := s.raft.Barrier(barrierWriteTimeout)
	if err := barrier.Error(); err != nil {
		s.logger.Error("failed to wait for barrier", "error", err)
		goto WAIT
	}
	metrics.MeasureSince([]string{"nomad", "leader", "barrier"}, start)

	// Check if we need to handle initial leadership actions
	if !establishedLeader {
		if err := s.establishLeadership(stopCh); err != nil {
			s.logger.Error("failed to establish leadership", "error", err)

			// Immediately revoke leadership since we didn't successfully
			// establish leadership.
			if err := s.revokeLeadership(); err != nil {
				s.logger.Error("failed to revoke leadership", "error", err)
			}

			// Attempt to transfer leadership. If successful, leave the
			// leaderLoop since this node is no longer the leader. Otherwise
			// try to establish leadership again after 5 seconds.
			if err := s.leadershipTransfer(); err != nil {
				s.logger.Error("failed to transfer leadership", "error", err)
				interval = time.After(5 * time.Second)
				goto WAIT
			}
			return
		}

		establishedLeader = true
		defer func() {
			if err := s.revokeLeadership(); err != nil {
				s.logger.Error("failed to revoke leadership", "error", err)
			}
		}()
	}

	// Reconcile any missing data
	if err := s.reconcile(); err != nil {
		s.logger.Error("failed to reconcile", "error", err)
		goto WAIT
	}

	// Initial reconcile worked, now we can process the channel
	// updates
	reconcileCh = s.reconcileCh

	// Poll the stop channel to give it priority so we don't waste time
	// trying to perform the other operations if we have been asked to shut
	// down.
	select {
	case <-stopCh:
		return
	default:
	}

WAIT:
	// Wait until leadership is lost or periodically reconcile as long as we
	// are the leader, or when Serf events arrive.
	for {
		select {
		case <-stopCh:
			// Lost leadership.
			return
		case <-s.shutdownCh:
			return
		case <-interval:
			goto RECONCILE
		case member := <-reconcileCh:
			s.reconcileMember(member)
		case errCh := <-s.reassertLeaderCh:
			// Recompute leader state, by asserting leadership and
			// repopulating leader states.

			// Check first if we are indeed the leaders first. We
			// can get into this state when the initial
			// establishLeadership has failed.
			// Afterwards we will be waiting for the interval to
			// trigger a reconciliation and can potentially end up
			// here. There is no point to reassert because this
			// agent was never leader in the first place.
			if !establishedLeader {
				errCh <- fmt.Errorf("leadership has not been established")
				continue
			}

			// refresh leadership state
			s.revokeLeadership()
			err := s.establishLeadership(stopCh)
			errCh <- err

			// In case establishLeadership fails, try to transfer leadership.
			// At this point Raft thinks we are the leader, but Nomad did not
			// complete the required steps to act as the leader.
			if err != nil {
				if err := s.leadershipTransfer(); err != nil {
					// establishedLeader was true before, but it no longer is
					// since we revoked leadership and leadershipTransfer also
					// failed.
					// Stay in the leaderLoop with establishedLeader set to
					// false so we try to establish leadership again in the
					// next loop.
					establishedLeader = false
					interval = time.After(5 * time.Second)
					goto WAIT
				}

				// leadershipTransfer was successful and it is
				// time to leave the leaderLoop.
				return
			}
		}
	}
}

// establishLeadership is invoked once we become leader and are able
// to invoke an initial barrier. The barrier is used to ensure any
// previously inflight transactions have been committed and that our
// state is up-to-date.
func (s *Server) establishLeadership(stopCh chan struct{}) error {
	defer metrics.MeasureSince([]string{"nomad", "leader", "establish_leadership"}, time.Now())

	// Generate a leader ACL token. This will allow the leader to issue work
	// that requires a valid ACL token.
	s.setLeaderAcl(uuid.Generate())

	// Disable workers to free half the cores for use in the plan queue and
	// evaluation broker
	s.handlePausableWorkers(true)

	// Initialize and start the autopilot routine
	s.getOrCreateAutopilotConfig()
	s.autopilot.Start(s.shutdownCtx)

	// Initialize scheduler configuration.
	schedulerConfig := s.getOrCreateSchedulerConfig()

	// Initialize the Cluster metadata
	clusterMetadata, err := s.ClusterMetadata()
	if err != nil {
		return err
	}

	// Enable the plan queue, since we are now the leader
	s.planQueue.SetEnabled(true)

	// Start the plan evaluator
	go s.planApply()

	// Start the eval broker and blocked eval broker if these are not paused by
	// the operator.
	restoreEvals := s.handleEvalBrokerStateChange(schedulerConfig)

	// Enable the deployment watcher, since we are now the leader
	s.deploymentWatcher.SetEnabled(true, s.State())

	// Enable the NodeDrainer
	s.nodeDrainer.SetEnabled(true, s.State())

	// Enable the volume watcher, since we are now the leader
	s.volumeWatcher.SetEnabled(true, s.State(), s.getLeaderAcl())

	// Restore the eval broker state and blocked eval state. If these are
	// currently paused, we do not need to do this.
	if restoreEvals {
		if err := s.restoreEvals(); err != nil {
			return err
		}
	}

	// Enable the periodic dispatcher, since we are now the leader.
	s.periodicDispatcher.SetEnabled(true)

	// Activate RPC now that local FSM caught up with Raft (as evident by Barrier call success)
	// and all leader related components (e.g. broker queue) are enabled.
	// Auxiliary processes (e.g. background, bookkeeping, and cleanup tasks can start after)
	s.setConsistentReadReady()

	// Further clean ups and follow up that don't block RPC consistency

	// Create the first root key if it doesn't already exist
	go s.initializeKeyring(stopCh)

	// Restore the periodic dispatcher state
	if err := s.restorePeriodicDispatcher(); err != nil {
		return err
	}

	// Schedule periodic jobs which include expired local ACL token garbage
	// collection.
	go s.schedulePeriodic(stopCh)

	// Reap any failed evaluations
	go s.reapFailedEvaluations(stopCh)

	// Reap any duplicate blocked evaluations
	go s.reapDupBlockedEvaluations(stopCh)

	// Reap any cancelable evaluations
	s.reapCancelableEvalsCh = s.reapCancelableEvaluations(stopCh)

	// Periodically unblock failed allocations
	go s.periodicUnblockFailedEvals(stopCh)

	// Periodically publish job summary metrics
	go s.publishJobSummaryMetrics(stopCh)

	// Periodically publish job status metrics
	go s.publishJobStatusMetrics(stopCh)

	// Populate the variable lock TTL timers, so we can start tracking renewals
	// and expirations.
	if err := s.restoreLockTTLTimers(); err != nil {
		return err
	}

	// Periodically publish metrics for the lock timer trackers which are only
	// run on the leader.
	go s.lockTTLTimer.EmitMetrics(1*time.Second, stopCh)
	go s.lockDelayTimer.EmitMetrics(1*time.Second, stopCh)

	// Setup the heartbeat timers. This is done both when starting up or when
	// a leader fail over happens. Since the timers are maintained by the leader
	// node, effectively this means all the timers are renewed at the time of failover.
	// The TTL contract is that the session will not be expired before the TTL,
	// so expiring it later is allowable.
	//
	// This MUST be done after the initial barrier to ensure the latest Nodes
	// are available to be initialized. Otherwise initialization may use stale
	// data.
	if err := s.initializeHeartbeatTimers(); err != nil {
		s.logger.Error("heartbeat timer setup failed", "error", err)
		return err
	}

	// If ACLs are enabled, the leader needs to start a number of long-lived
	// routines. Exactly which routines, depends on whether this leader is
	// running within the authoritative region or not.
	if s.config.ACLEnabled {

		// The authoritative region is responsible for garbage collecting
		// expired global tokens. Otherwise, non-authoritative regions need to
		// replicate policies, tokens, and namespaces.
		switch s.config.AuthoritativeRegion {
		case s.config.Region:
			go s.schedulePeriodicAuthoritative(stopCh)
		default:
			go s.replicateACLPolicies(stopCh)
			go s.replicateACLTokens(stopCh)
			go s.replicateACLRoles(stopCh)
			go s.replicateACLAuthMethods(stopCh)
			go s.replicateACLBindingRules(stopCh)
			go s.replicateNamespaces(stopCh)
			go s.replicateNodePools(stopCh)
		}
	}

	// Setup any enterprise systems required.
	if err := s.establishEnterpriseLeadership(stopCh, clusterMetadata); err != nil {
		return err
	}

	return nil
}

// replicateNamespaces is used to replicate namespaces from the authoritative
// region to this region.
func (s *Server) replicateNamespaces(stopCh chan struct{}) {
	req := structs.NamespaceListRequest{
		QueryOptions: structs.QueryOptions{
			Region:     s.config.AuthoritativeRegion,
			AllowStale: true,
		},
	}
	limiter := rate.NewLimiter(replicationRateLimit, int(replicationRateLimit))
	s.logger.Debug("starting namespace replication from authoritative region", "region", req.Region)

START:
	for {
		select {
		case <-stopCh:
			return
		default:
		}

		// Rate limit how often we attempt replication
		limiter.Wait(context.Background())

		// Fetch the list of namespaces
		var resp structs.NamespaceListResponse
		req.AuthToken = s.ReplicationToken()
		err := s.forwardRegion(s.config.AuthoritativeRegion, "Namespace.ListNamespaces", &req, &resp)
		if err != nil {
			s.logger.Error("failed to fetch namespaces from authoritative region", "error", err)
			goto ERR_WAIT
		}

		// Perform a two-way diff
		delete, update := diffNamespaces(s.State(), req.MinQueryIndex, resp.Namespaces)

		// Delete namespaces that should not exist
		if len(delete) > 0 {
			args := &structs.NamespaceDeleteRequest{
				Namespaces: delete,
			}
			_, _, err := s.raftApply(structs.NamespaceDeleteRequestType, args)
			if err != nil {
				s.logger.Error("failed to delete namespaces", "error", err)
				goto ERR_WAIT
			}
		}

		// Fetch any outdated namespaces
		var fetched []*structs.Namespace
		if len(update) > 0 {
			req := structs.NamespaceSetRequest{
				Namespaces: update,
				QueryOptions: structs.QueryOptions{
					Region:        s.config.AuthoritativeRegion,
					AuthToken:     s.ReplicationToken(),
					AllowStale:    true,
					MinQueryIndex: resp.Index - 1,
				},
			}
			var reply structs.NamespaceSetResponse
			if err := s.forwardRegion(s.config.AuthoritativeRegion, "Namespace.GetNamespaces", &req, &reply); err != nil {
				s.logger.Error("failed to fetch namespaces from authoritative region", "error", err)
				goto ERR_WAIT
			}
			for _, namespace := range reply.Namespaces {
				fetched = append(fetched, namespace)
			}
		}

		// Update local namespaces
		if len(fetched) > 0 {
			args := &structs.NamespaceUpsertRequest{
				Namespaces: fetched,
			}
			_, _, err := s.raftApply(structs.NamespaceUpsertRequestType, args)
			if err != nil {
				s.logger.Error("failed to update namespaces", "error", err)
				goto ERR_WAIT
			}
		}

		// Update the minimum query index, blocks until there is a change.
		req.MinQueryIndex = resp.Index
	}

ERR_WAIT:
	select {
	case <-time.After(s.config.ReplicationBackoff):
		goto START
	case <-stopCh:
		return
	}
}

func (s *Server) handlePausableWorkers(isLeader bool) {
	for _, w := range s.pausableWorkers() {
		if isLeader {
			w.Pause()
		} else {
			w.Resume()
		}
	}
}

// diffNamespaces is used to perform a two-way diff between the local namespaces
// and the remote namespaces to determine which namespaces need to be deleted or
// updated.
func diffNamespaces(state *state.StateStore, minIndex uint64, remoteList []*structs.Namespace) (delete []string, update []string) {
	// Construct a set of the local and remote namespaces
	local := make(map[string][]byte)
	remote := make(map[string]struct{})

	// Add all the local namespaces
	iter, err := state.Namespaces(nil)
	if err != nil {
		panic("failed to iterate local namespaces")
	}
	for {
		raw := iter.Next()
		if raw == nil {
			break
		}
		namespace := raw.(*structs.Namespace)
		local[namespace.Name] = namespace.Hash
	}

	// Iterate over the remote namespaces
	for _, rns := range remoteList {
		remote[rns.Name] = struct{}{}

		// Check if the namespace is missing locally
		if localHash, ok := local[rns.Name]; !ok {
			update = append(update, rns.Name)

			// Check if the namespace is newer remotely and there is a hash
			// mis-match.
		} else if rns.ModifyIndex > minIndex && !bytes.Equal(localHash, rns.Hash) {
			update = append(update, rns.Name)
		}
	}

	// Check if namespaces should be deleted
	for lns := range local {
		if _, ok := remote[lns]; !ok {
			delete = append(delete, lns)
		}
	}
	return
}

// replicateNodePools is used to replicate node pools from the authoritative
// region to this region.
func (s *Server) replicateNodePools(stopCh chan struct{}) {
	req := structs.NodePoolListRequest{
		QueryOptions: structs.QueryOptions{
			Region:     s.config.AuthoritativeRegion,
			AllowStale: true,
		},
	}
	limiter := rate.NewLimiter(replicationRateLimit, int(replicationRateLimit))
	s.logger.Debug("starting node pool replication from authoritative region", "region", req.Region)

	for {
		select {
		case <-stopCh:
			return
		default:
		}

		// Rate limit how often we attempt replication
		limiter.Wait(context.Background())

		if !ServersMeetMinimumVersion(
			s.serf.Members(), s.Region(), minNodePoolsVersion, true) {
			s.logger.Trace(
				"all servers must be upgraded to 1.6.0 before Node Pools can be replicated")
			if s.replicationBackoffContinue(stopCh) {
				continue
			} else {
				return
			}
		}

		var resp structs.NodePoolListResponse
		req.AuthToken = s.ReplicationToken()
		err := s.forwardRegion(s.config.AuthoritativeRegion, "NodePool.List", &req, &resp)
		if err != nil {
			s.logger.Error("failed to fetch node pools from authoritative region", "error", err)
			if s.replicationBackoffContinue(stopCh) {
				continue
			} else {
				return
			}
		}

		// Perform a two-way diff
		delete, update := diffNodePools(s.State(), req.MinQueryIndex, resp.NodePools)

		// A significant amount of time could pass between the last check
		// on whether we should stop the replication process. Therefore, do
		// a check here, before calling Raft.
		select {
		case <-stopCh:
			return
		default:
		}

		// Delete node pools that should not exist
		if len(delete) > 0 {
			args := &structs.NodePoolDeleteRequest{
				Names: delete,
			}
			_, _, err := s.raftApply(structs.NodePoolDeleteRequestType, args)
			if err != nil {
				s.logger.Error("failed to delete node pools", "error", err)
				if s.replicationBackoffContinue(stopCh) {
					continue
				} else {
					return
				}
			}
		}

		// Update local node pools
		if len(update) > 0 {
			args := &structs.NodePoolUpsertRequest{
				NodePools: update,
			}
			_, _, err := s.raftApply(structs.NodePoolUpsertRequestType, args)
			if err != nil {
				s.logger.Error("failed to update node pools", "error", err)
				if s.replicationBackoffContinue(stopCh) {
					continue
				} else {
					return
				}
			}
		}

		// Update the minimum query index, blocks until there is a change.
		req.MinQueryIndex = resp.Index
	}
}

// diffNodePools is used to perform a two-way diff between the local node pools
// and the remote node pools to determine which node pools need to be deleted or
// updated.
func diffNodePools(store *state.StateStore, minIndex uint64, remoteList []*structs.NodePool) (delete []string, update []*structs.NodePool) {
	// Construct a set of the local and remote node pools
	local := make(map[string][]byte)
	remote := make(map[string]struct{})

	// Add all the local node pools
	iter, err := store.NodePools(nil, state.SortDefault)
	if err != nil {
		panic("failed to iterate local node pools")
	}
	for {
		raw := iter.Next()
		if raw == nil {
			break
		}
		pool := raw.(*structs.NodePool)
		local[pool.Name] = pool.Hash
	}

	for _, rnp := range remoteList {
		remote[rnp.Name] = struct{}{}

		if localHash, ok := local[rnp.Name]; !ok {
			// Node pools that are missing locally should be added
			update = append(update, rnp)

		} else if rnp.ModifyIndex > minIndex && !bytes.Equal(localHash, rnp.Hash) {
			// Node pools that have been added/updated more recently than the
			// last index we saw, and have a hash mismatch with what we have
			// locally, should be updated.
			update = append(update, rnp)
		}
	}

	// Node pools that don't exist on the remote should be deleted
	for lnp := range local {
		if _, ok := remote[lnp]; !ok {
			delete = append(delete, lnp)
		}
	}
	return
}

// restoreEvals is used to restore pending evaluations into the eval broker and
// blocked evaluations into the blocked eval tracker. The broker and blocked
// eval tracker is maintained only by the leader, so it must be restored anytime
// a leadership transition takes place.
func (s *Server) restoreEvals() error {
	// Get an iterator over every evaluation
	ws := memdb.NewWatchSet()
	iter, err := s.fsm.State().Evals(ws, false)
	if err != nil {
		return fmt.Errorf("failed to get evaluations: %v", err)
	}

	for {
		raw := iter.Next()
		if raw == nil {
			break
		}
		eval := raw.(*structs.Evaluation)

		if eval.ShouldEnqueue() {
			s.evalBroker.Restore(eval)
		} else if eval.ShouldBlock() {
			s.blockedEvals.Block(eval)
		}
	}
	return nil
}

// restorePeriodicDispatcher is used to restore all periodic jobs into the
// periodic dispatcher. It also determines if a periodic job should have been
// created during the leadership transition and force runs them. The periodic
// dispatcher is maintained only by the leader, so it must be restored anytime a
// leadership transition takes place.
func (s *Server) restorePeriodicDispatcher() error {
	logger := s.logger.Named("periodic")
	ws := memdb.NewWatchSet()
	iter, err := s.fsm.State().JobsByPeriodic(ws, true)
	if err != nil {
		return fmt.Errorf("failed to get periodic jobs: %v", err)
	}

	now := time.Now()
	for i := iter.Next(); i != nil; i = iter.Next() {
		job := i.(*structs.Job)

		// We skip adding parameterized jobs because they themselves aren't
		// tracked, only the dispatched children are.
		if job.IsParameterized() {
			continue
		}

		if err := s.periodicDispatcher.Add(job); err != nil {
			logger.Error("failed to add job to periodic dispatcher", "error", err)
			continue
		}

		// We do not need to force run the job since it isn't active.
		if !job.IsPeriodicActive() {
			continue
		}

		// If the periodic job has never been launched before, launch will hold
		// the time the periodic job was added. Otherwise it has the last launch
		// time of the periodic job.
		launch, err := s.fsm.State().PeriodicLaunchByID(ws, job.Namespace, job.ID)
		if err != nil {
			return fmt.Errorf("failed to get periodic launch time: %v", err)
		}
		if launch == nil {
			return fmt.Errorf("no recorded periodic launch time for job %q in namespace %q",
				job.ID, job.Namespace)
		}

		// nextLaunch is the next launch that should occur.
		nextLaunch, err := job.Periodic.Next(launch.Launch.In(job.Periodic.GetLocation()))
		if err != nil {
			logger.Error("failed to determine next periodic launch for job", "job", job.NamespacedID(), "error", err)
			continue
		}

		// We skip force launching the job if  there should be no next launch
		// (the zero case) or if the next launch time is in the future. If it is
		// in the future, it will be handled by the periodic dispatcher.
		if nextLaunch.IsZero() || !nextLaunch.Before(now) {
			continue
		}

		// We skip if the job doesn't allow overlap and there are already
		// instances running
		allowed, err := s.cronJobOverlapAllowed(job)
		if err != nil {
			return fmt.Errorf("failed to get job status: %v", err)
		}
		if !allowed {
			continue
		}

		if _, err := s.periodicDispatcher.ForceEval(job.Namespace, job.ID); err != nil {
			logger.Error("force run of periodic job failed", "job", job.NamespacedID(), "error", err)
			return fmt.Errorf("force run of periodic job %q failed: %v", job.NamespacedID(), err)
		}

		logger.Debug("periodic job force run during leadership establishment", "job", job.NamespacedID())
	}

	return nil
}

// cronJobOverlapAllowed checks if the job allows for overlap and if there are already
// instances of the job running in order to determine if a new evaluation needs to
// be created upon periodic dispatcher restore
func (s *Server) cronJobOverlapAllowed(job *structs.Job) (bool, error) {
	if job.Periodic.ProhibitOverlap {
		running, err := s.periodicDispatcher.dispatcher.RunningChildren(job)
		if err != nil {
			return false, fmt.Errorf("failed to determine if periodic job has running children %q error %q", job.NamespacedID(), err)
		}

		if running {
			return false, nil
		}
	}

	return true, nil
}

// schedulePeriodic is used to do periodic job dispatch while we are leader
func (s *Server) schedulePeriodic(stopCh chan struct{}) {
	evalGC := time.NewTicker(s.config.EvalGCInterval)
	defer evalGC.Stop()
	nodeGC := time.NewTicker(s.config.NodeGCInterval)
	defer nodeGC.Stop()
	jobGC := time.NewTicker(s.config.JobGCInterval)
	defer jobGC.Stop()
	deploymentGC := time.NewTicker(s.config.DeploymentGCInterval)
	defer deploymentGC.Stop()
	csiPluginGC := time.NewTicker(s.config.CSIPluginGCInterval)
	defer csiPluginGC.Stop()
	csiVolumeClaimGC := time.NewTicker(s.config.CSIVolumeClaimGCInterval)
	defer csiVolumeClaimGC.Stop()
	oneTimeTokenGC := time.NewTicker(s.config.OneTimeTokenGCInterval)
	defer oneTimeTokenGC.Stop()
	rootKeyGC := time.NewTicker(s.config.RootKeyGCInterval)
	defer rootKeyGC.Stop()
	variablesRekey := time.NewTicker(s.config.VariablesRekeyInterval)
	defer variablesRekey.Stop()

	// Set up the expired ACL local token garbage collection timer.
	localTokenExpiredGC, localTokenExpiredGCStop := helper.NewSafeTimer(s.config.ACLTokenExpirationGCInterval)
	defer localTokenExpiredGCStop()

	for {

		select {
		case <-evalGC.C:
			if index, ok := s.getLatestIndex(); ok {
				s.evalBroker.Enqueue(s.coreJobEval(structs.CoreJobEvalGC, index))
			}
		case <-nodeGC.C:
			if index, ok := s.getLatestIndex(); ok {
				s.evalBroker.Enqueue(s.coreJobEval(structs.CoreJobNodeGC, index))
			}
		case <-jobGC.C:
			if index, ok := s.getLatestIndex(); ok {
				s.evalBroker.Enqueue(s.coreJobEval(structs.CoreJobJobGC, index))
			}
		case <-deploymentGC.C:
			if index, ok := s.getLatestIndex(); ok {
				s.evalBroker.Enqueue(s.coreJobEval(structs.CoreJobDeploymentGC, index))
			}
		case <-csiPluginGC.C:
			if index, ok := s.getLatestIndex(); ok {
				s.evalBroker.Enqueue(s.coreJobEval(structs.CoreJobCSIPluginGC, index))
			}
		case <-csiVolumeClaimGC.C:
			if index, ok := s.getLatestIndex(); ok {
				s.evalBroker.Enqueue(s.coreJobEval(structs.CoreJobCSIVolumeClaimGC, index))
			}
		case <-oneTimeTokenGC.C:
			if !ServersMeetMinimumVersion(s.Members(), s.Region(), minOneTimeAuthenticationTokenVersion, false) {
				continue
			}

			if index, ok := s.getLatestIndex(); ok {
				s.evalBroker.Enqueue(s.coreJobEval(structs.CoreJobOneTimeTokenGC, index))
			}
		case <-localTokenExpiredGC.C:
			if index, ok := s.getLatestIndex(); ok {
				s.evalBroker.Enqueue(s.coreJobEval(structs.CoreJobLocalTokenExpiredGC, index))
			}
			localTokenExpiredGC.Reset(s.config.ACLTokenExpirationGCInterval)
		case <-rootKeyGC.C:
			if index, ok := s.getLatestIndex(); ok {
				s.evalBroker.Enqueue(s.coreJobEval(structs.CoreJobRootKeyRotateOrGC, index))
			}
		case <-variablesRekey.C:
			if index, ok := s.getLatestIndex(); ok {
				s.evalBroker.Enqueue(s.coreJobEval(structs.CoreJobVariablesRekey, index))
			}
		case <-stopCh:
			return
		}
	}
}

// schedulePeriodicAuthoritative is a long-lived routine intended for use on
// the leader within the authoritative region only. It periodically queues work
// onto the _core scheduler for ACL based activities such as removing expired
// global ACL tokens.
func (s *Server) schedulePeriodicAuthoritative(stopCh chan struct{}) {

	// Set up the expired ACL global token garbage collection timer.
	globalTokenExpiredGC, globalTokenExpiredGCStop := helper.NewSafeTimer(s.config.ACLTokenExpirationGCInterval)
	defer globalTokenExpiredGCStop()

	for {
		select {
		case <-globalTokenExpiredGC.C:
			if index, ok := s.getLatestIndex(); ok {
				s.evalBroker.Enqueue(s.coreJobEval(structs.CoreJobGlobalTokenExpiredGC, index))
			}
			globalTokenExpiredGC.Reset(s.config.ACLTokenExpirationGCInterval)
		case <-stopCh:
			return
		}
	}
}

// getLatestIndex is a helper function which returns the latest index from the
// state store. The boolean return indicates whether the call has been
// successful or not.
func (s *Server) getLatestIndex() (uint64, bool) {
	snapshotIndex, err := s.fsm.State().LatestIndex()
	if err != nil {
		s.logger.Error("failed to determine state store's index", "error", err)
		return 0, false
	}
	return snapshotIndex, true
}

// coreJobEval returns an evaluation for a core job
func (s *Server) coreJobEval(job string, modifyIndex uint64) *structs.Evaluation {
	return &structs.Evaluation{
		ID:          uuid.Generate(),
		Namespace:   "-",
		Priority:    structs.CoreJobPriority,
		Type:        structs.JobTypeCore,
		TriggeredBy: structs.EvalTriggerScheduled,
		JobID:       job,
		LeaderACL:   s.getLeaderAcl(),
		Status:      structs.EvalStatusPending,
		ModifyIndex: modifyIndex,
	}
}

// reapFailedEvaluations is used to reap evaluations that
// have reached their delivery limit and should be failed
func (s *Server) reapFailedEvaluations(stopCh chan struct{}) {
	for {
		select {
		case <-stopCh:
			return
		default:
			// Scan for a failed evaluation
			eval, token, err := s.evalBroker.Dequeue([]string{failedQueue}, time.Second)
			if err != nil {
				return
			}
			if eval == nil {
				continue
			}

			// Update the status to failed
			updateEval := eval.Copy()
			updateEval.Status = structs.EvalStatusFailed
			updateEval.StatusDescription = fmt.Sprintf("evaluation reached delivery limit (%d)", s.config.EvalDeliveryLimit)
			s.logger.Warn("eval reached delivery limit, marking as failed",
				"eval", hclog.Fmt("%#v", updateEval))

			// Core job evals that fail or span leader elections will never
			// succeed because the follow-up doesn't have the leader ACL. We
			// rely on the leader to schedule new core jobs periodically
			// instead.
			if eval.Type != structs.JobTypeCore {

				// Create a follow-up evaluation that will be used to retry the
				// scheduling for the job after the cluster is hopefully more stable
				// due to the fairly large backoff.
				followupEvalWait := s.config.EvalFailedFollowupBaselineDelay +
					time.Duration(rand.Int63n(int64(s.config.EvalFailedFollowupDelayRange)))

				followupEval := eval.CreateFailedFollowUpEval(followupEvalWait)
				updateEval.NextEval = followupEval.ID
				updateEval.UpdateModifyTime()

				// Update via Raft
				req := structs.EvalUpdateRequest{
					Evals: []*structs.Evaluation{updateEval, followupEval},
				}
				if _, _, err := s.raftApply(structs.EvalUpdateRequestType, &req); err != nil {
					s.logger.Error("failed to update failed eval and create a follow-up",
						"eval", hclog.Fmt("%#v", updateEval), "error", err)
					continue
				}
			}
			// Ack completion
			s.evalBroker.Ack(eval.ID, token)
		}
	}
}

// reapDupBlockedEvaluations is used to reap duplicate blocked evaluations and
// should be cancelled.
func (s *Server) reapDupBlockedEvaluations(stopCh chan struct{}) {
	for {
		select {
		case <-stopCh:
			return
		default:
			// Scan for duplicate blocked evals.
			dups := s.blockedEvals.GetDuplicates(time.Second)
			if dups == nil {
				continue
			}

			cancel := make([]*structs.Evaluation, len(dups))
			for i, dup := range dups {
				// Update the status to cancelled
				newEval := dup.Copy()
				newEval.Status = structs.EvalStatusCancelled
				newEval.StatusDescription = fmt.Sprintf("existing blocked evaluation exists for job %q", newEval.JobID)
				newEval.UpdateModifyTime()
				cancel[i] = newEval
			}

			// Update via Raft
			req := structs.EvalUpdateRequest{
				Evals: cancel,
			}
			if _, _, err := s.raftApply(structs.EvalUpdateRequestType, &req); err != nil {
				s.logger.Error("failed to update duplicate evals", "evals", hclog.Fmt("%#v", cancel), "error", err)
				continue
			}
		}
	}
}

// reapCancelableEvaluations is used to reap evaluations that were marked
// cancelable by the eval broker and should be canceled. These get swept up
// whenever an eval Acks, but this ensures that we don't have a straggling batch
// when the cluster doesn't have any more work to do. Returns a wake-up channel
// that can be used to trigger a new reap without waiting for the timer
func (s *Server) reapCancelableEvaluations(stopCh chan struct{}) chan struct{} {

	wakeCh := make(chan struct{}, 1)
	go func() {

		timer, cancel := helper.NewSafeTimer(s.config.EvalReapCancelableInterval)
		defer cancel()
		for {
			select {
			case <-stopCh:
				return
			case <-wakeCh:
				cancelCancelableEvals(s)
			case <-timer.C:
				cancelCancelableEvals(s)
				timer.Reset(s.config.EvalReapCancelableInterval)
			}
		}
	}()

	return wakeCh
}

const cancelableEvalsBatchSize = 728 // structs.MaxUUIDsPerWriteRequest / 10

// cancelCancelableEvals pulls a batch of cancelable evaluations from the eval
// broker and updates their status to canceled.
func cancelCancelableEvals(srv *Server) error {

	const cancelDesc = "canceled after more recent eval was processed"

	// We *can* send larger raft logs but rough benchmarks show that a smaller
	// page size strikes a balance between throughput and time we block the FSM
	// apply for other operations
	cancelable := srv.evalBroker.Cancelable(cancelableEvalsBatchSize)
	if len(cancelable) > 0 {
		for i, eval := range cancelable {
			eval = eval.Copy()
			eval.Status = structs.EvalStatusCancelled
			eval.StatusDescription = cancelDesc
			eval.UpdateModifyTime()
			cancelable[i] = eval
		}

		update := &structs.EvalUpdateRequest{
			Evals:        cancelable,
			WriteRequest: structs.WriteRequest{Region: srv.Region()},
		}
		_, _, err := srv.raftApply(structs.EvalUpdateRequestType, update)
		if err != nil {
			srv.logger.Warn("eval cancel failed", "error", err, "method", "ack")
			return err
		}
	}
	return nil
}

// periodicUnblockFailedEvals periodically unblocks failed, blocked evaluations.
func (s *Server) periodicUnblockFailedEvals(stopCh chan struct{}) {
	ticker := time.NewTicker(failedEvalUnblockInterval)
	defer ticker.Stop()
	for {
		select {
		case <-stopCh:
			return
		case <-ticker.C:
			// Unblock the failed allocations
			s.blockedEvals.UnblockFailed()
		}
	}
}

// publishJobSummaryMetrics publishes the job summaries as metrics
func (s *Server) publishJobSummaryMetrics(stopCh chan struct{}) {
	timer := time.NewTimer(0)
	defer timer.Stop()

	for {
		select {
		case <-stopCh:
			return
		case <-timer.C:
			timer.Reset(s.config.StatsCollectionInterval)
			state, err := s.State().Snapshot()
			if err != nil {
				s.logger.Error("failed to get state", "error", err)
				continue
			}
			ws := memdb.NewWatchSet()
			iter, err := state.JobSummaries(ws)
			if err != nil {
				s.logger.Error("failed to get job summaries", "error", err)
				continue
			}

			for {
				raw := iter.Next()
				if raw == nil {
					break
				}
				summary := raw.(*structs.JobSummary)
				if s.config.DisableDispatchedJobSummaryMetrics {
					job, err := state.JobByID(ws, summary.Namespace, summary.JobID)
					if err != nil {
						s.logger.Error("error getting job for summary", "error", err)
						continue
					}
					if job.Dispatched {
						continue
					}
				}
				s.iterateJobSummaryMetrics(summary)
			}
		}
	}
}

func (s *Server) iterateJobSummaryMetrics(summary *structs.JobSummary) {
	for name, tgSummary := range summary.Summary {
		labels := []metrics.Label{
			{
				Name:  "job",
				Value: summary.JobID,
			},
			{
				Name:  "task_group",
				Value: name,
			},
			{
				Name:  "namespace",
				Value: summary.Namespace,
			},
		}

		if strings.Contains(summary.JobID, "/dispatch-") {
			jobInfo := strings.Split(summary.JobID, "/dispatch-")
			labels = append(labels, metrics.Label{
				Name:  "parent_id",
				Value: jobInfo[0],
			}, metrics.Label{
				Name:  "dispatch_id",
				Value: jobInfo[1],
			})
		}

		if strings.Contains(summary.JobID, "/periodic-") {
			jobInfo := strings.Split(summary.JobID, "/periodic-")
			labels = append(labels, metrics.Label{
				Name:  "parent_id",
				Value: jobInfo[0],
			}, metrics.Label{
				Name:  "periodic_id",
				Value: jobInfo[1],
			})
		}

		metrics.SetGaugeWithLabels([]string{"nomad", "job_summary", "queued"},
			float32(tgSummary.Queued), labels)
		metrics.SetGaugeWithLabels([]string{"nomad", "job_summary", "complete"},
			float32(tgSummary.Complete), labels)
		metrics.SetGaugeWithLabels([]string{"nomad", "job_summary", "failed"},
			float32(tgSummary.Failed), labels)
		metrics.SetGaugeWithLabels([]string{"nomad", "job_summary", "running"},
			float32(tgSummary.Running), labels)
		metrics.SetGaugeWithLabels([]string{"nomad", "job_summary", "starting"},
			float32(tgSummary.Starting), labels)
		metrics.SetGaugeWithLabels([]string{"nomad", "job_summary", "lost"},
			float32(tgSummary.Lost), labels)
		metrics.SetGaugeWithLabels([]string{"nomad", "job_summary", "unknown"},
			float32(tgSummary.Unknown), labels)
	}
}

// publishJobStatusMetrics publishes the job statuses as metrics
func (s *Server) publishJobStatusMetrics(stopCh chan struct{}) {
	timer := time.NewTimer(0)
	defer timer.Stop()

	for {
		select {
		case <-stopCh:
			return
		case <-timer.C:
			timer.Reset(s.config.StatsCollectionInterval)
			snap, err := s.State().Snapshot()
			if err != nil {
				s.logger.Error("failed to get state", "error", err)
				continue
			}
			ws := memdb.NewWatchSet()
			iter, err := snap.Jobs(ws, state.SortDefault)
			if err != nil {
				s.logger.Error("failed to get job statuses", "error", err)
				continue
			}

			s.iterateJobStatusMetrics(&iter)
		}
	}
}

func (s *Server) iterateJobStatusMetrics(jobs *memdb.ResultIterator) {
	var pending int64 // Sum of all jobs in 'pending' state
	var running int64 // Sum of all jobs in 'running' state
	var dead int64    // Sum of all jobs in 'dead' state

	for {
		raw := (*jobs).Next()
		if raw == nil {
			break
		}

		job := raw.(*structs.Job)

		switch job.Status {
		case structs.JobStatusPending:
			pending++
		case structs.JobStatusRunning:
			running++
		case structs.JobStatusDead:
			dead++
		}
	}

	metrics.SetGauge([]string{"nomad", "job_status", "pending"}, float32(pending))
	metrics.SetGauge([]string{"nomad", "job_status", "running"}, float32(running))
	metrics.SetGauge([]string{"nomad", "job_status", "dead"}, float32(dead))
}

// revokeLeadership is invoked once we step down as leader.
// This is used to cleanup any state that may be specific to a leader.
func (s *Server) revokeLeadership() error {
	defer metrics.MeasureSince([]string{"nomad", "leader", "revoke_leadership"}, time.Now())

	s.resetConsistentReadReady()

	// Clear the leader token since we are no longer the leader.
	s.setLeaderAcl("")

	// Disable autopilot
	s.autopilot.Stop()

	// Disable the plan queue, since we are no longer leader
	s.planQueue.SetEnabled(false)

	// Disable the eval broker and blocked evals. We do not need to check the
	// scheduler configuration paused eval broker value, as the brokers should
	// always be paused on the non-leader.
	s.brokerLock.Lock()
	s.evalBroker.SetEnabled(false)
	s.blockedEvals.SetEnabled(false)
	s.brokerLock.Unlock()

	// Disable the periodic dispatcher, since it is only useful as a leader
	s.periodicDispatcher.SetEnabled(false)

	// Disable the deployment watcher as it is only useful as a leader.
	s.deploymentWatcher.SetEnabled(false, nil)

	// Disable the node drainer
	s.nodeDrainer.SetEnabled(false, nil)

	// Disable the volume watcher
	s.volumeWatcher.SetEnabled(false, nil, "")

	// Disable any enterprise systems required.
	if err := s.revokeEnterpriseLeadership(); err != nil {
		return err
	}

	// Stop all the tracked variable lock TTL and delay timers.
	s.lockTTLTimer.StopAndRemoveAll()
	s.lockDelayTimer.RemoveAll()

	// Clear the heartbeat timers on either shutdown or step down,
	// since we are no longer responsible for TTL expirations.
	if err := s.clearAllHeartbeatTimers(); err != nil {
		s.logger.Error("clearing heartbeat timers failed", "error", err)
		return err
	}

	// Unpause our worker if we paused previously
	s.handlePausableWorkers(false)

	return nil
}

// pausableWorkers returns a slice of the workers
// to pause on leader transitions.
//
// Upon leadership establishment, pause workers to free half
// the cores for use in the plan queue and evaluation broker
func (s *Server) pausableWorkers() []*Worker {
	n := len(s.workers)
	if n <= 1 {
		return []*Worker{}
	}

	// Disabling 3/4 of the workers frees CPU for raft and the
	// plan applier which uses 1/2 the cores.
	return s.workers[:3*n/4]
}

// reconcile is used to reconcile the differences between Serf
// membership and what is reflected in our strongly consistent store.
func (s *Server) reconcile() error {
	defer metrics.MeasureSince([]string{"nomad", "leader", "reconcile"}, time.Now())
	members := s.serf.Members()
	for _, member := range members {
		if err := s.reconcileMember(member); err != nil {
			return err
		}
	}
	return nil
}

// reconcileMember is used to do an async reconcile of a single serf member
func (s *Server) reconcileMember(member serf.Member) error {
	// Check if this is a member we should handle
	valid, parts := isNomadServer(member)
	if !valid || parts.Region != s.config.Region {
		return nil
	}
	defer metrics.MeasureSince([]string{"nomad", "leader", "reconcileMember"}, time.Now())

	var err error
	switch member.Status {
	case serf.StatusAlive:
		err = s.addRaftPeer(member, parts)
	case serf.StatusLeft, StatusReap:
		err = s.removeRaftPeer(member, parts)
	}
	if err != nil {
		s.logger.Error("failed to reconcile member", "member", member, "error", err)
		return err
	}
	return nil
}

// addRaftPeer is used to add a new Raft peer when a Nomad server joins
func (s *Server) addRaftPeer(m serf.Member, parts *serverParts) error {
	// Check for possibility of multiple bootstrap nodes
	members := s.serf.Members()
	if parts.Bootstrap {
		for _, member := range members {
			valid, p := isNomadServer(member)
			if valid && member.Name != m.Name && p.Bootstrap {
				s.logger.Error("skipping adding Raft peer because an existing peer is in bootstrap mode and only one server should be in bootstrap mode",
					"existing_peer", member.Name, "joining_peer", m.Name)
				return nil
			}
		}
	}

	// Processing ourselves could result in trying to remove ourselves to
	// fix up our address, which would make us step down. This is only
	// safe to attempt if there are multiple servers available.
	addr := (&net.TCPAddr{IP: m.Addr, Port: parts.Port}).String()
	configFuture := s.raft.GetConfiguration()
	if err := configFuture.Error(); err != nil {
		s.logger.Error("failed to get raft configuration", "error", err)
		return err
	}

	if m.Name == s.config.NodeName {
		if l := len(configFuture.Configuration().Servers); l < 3 {
			s.logger.Debug("skipping self join check for peer since the cluster is too small", "peer", m.Name)
			return nil
		}
	}

	// See if it's already in the configuration. It's harmless to re-add it
	// but we want to avoid doing that if possible to prevent useless Raft
	// log entries. If the address is the same but the ID changed, remove the
	// old server before adding the new one.
	minRaftProtocol, err := s.MinRaftProtocol()
	if err != nil {
		return err
	}
	for _, server := range configFuture.Configuration().Servers {
		// No-op if the raft version is too low
		if server.Address == raft.ServerAddress(addr) && (minRaftProtocol < 2 || parts.RaftVersion < 3) {
			return nil
		}

		// If the address or ID matches an existing server, see if we need to remove the old one first
		if server.Address == raft.ServerAddress(addr) || server.ID == raft.ServerID(parts.ID) {
			// Exit with no-op if this is being called on an existing server and both the ID and address match
			if server.Address == raft.ServerAddress(addr) && server.ID == raft.ServerID(parts.ID) {
				return nil
			}
			future := s.raft.RemoveServer(server.ID, 0, 0)
			if server.Address == raft.ServerAddress(addr) {
				if err := future.Error(); err != nil {
					return fmt.Errorf("error removing server with duplicate address %q: %s", server.Address, err)
				}
				s.logger.Info("removed server with duplicate address", "address", server.Address)
			} else {
				if err := future.Error(); err != nil {
					return fmt.Errorf("error removing server with duplicate ID %q: %s", server.ID, err)
				}
				s.logger.Info("removed server with duplicate ID", "id", server.ID)
			}
		}
	}

	// Attempt to add as a peer
	switch {
	case minRaftProtocol >= 3:
		addFuture := s.raft.AddNonvoter(raft.ServerID(parts.ID), raft.ServerAddress(addr), 0, 0)
		if err := addFuture.Error(); err != nil {
			s.logger.Error("failed to add raft peer", "error", err)
			return err
		}
	case minRaftProtocol == 2 && parts.RaftVersion >= 3:
		addFuture := s.raft.AddVoter(raft.ServerID(parts.ID), raft.ServerAddress(addr), 0, 0)
		if err := addFuture.Error(); err != nil {
			s.logger.Error("failed to add raft peer", "error", err)
			return err
		}
	default:
		addFuture := s.raft.AddPeer(raft.ServerAddress(addr))
		if err := addFuture.Error(); err != nil {
			s.logger.Error("failed to add raft peer", "error", err)
			return err
		}
	}

	return nil
}

// removeRaftPeer is used to remove a Raft peer when a Nomad server leaves
// or is reaped
func (s *Server) removeRaftPeer(m serf.Member, parts *serverParts) error {
	addr := (&net.TCPAddr{IP: m.Addr, Port: parts.Port}).String()

	// See if it's already in the configuration. It's harmless to re-remove it
	// but we want to avoid doing that if possible to prevent useless Raft
	// log entries.
	configFuture := s.raft.GetConfiguration()
	if err := configFuture.Error(); err != nil {
		s.logger.Error("failed to get raft configuration", "error", err)
		return err
	}

	minRaftProtocol, err := s.MinRaftProtocol()
	if err != nil {
		return err
	}

	// Pick which remove API to use based on how the server was added.
	for _, server := range configFuture.Configuration().Servers {
		// Check if this is the server to remove based on how it was registered.
		// Raft v2 servers are registered by address.
		// Raft v3 servers are registered by ID.
		if server.ID == raft.ServerID(parts.ID) || server.Address == raft.ServerAddress(addr) {
			// Use the new add/remove APIs if we understand them.
			if minRaftProtocol >= 2 {
				s.logger.Info("removing server by ID", "id", server.ID)
				future := s.raft.RemoveServer(server.ID, 0, 0)
				if err := future.Error(); err != nil {
					s.logger.Error("failed to remove raft peer", "id", server.ID, "error", err)
					return err
				}
			} else {
				// If not, use the old remove API
				s.logger.Info("removing server by address", "address", server.Address)
				future := s.raft.RemovePeer(raft.ServerAddress(addr))
				if err := future.Error(); err != nil {
					s.logger.Error("failed to remove raft peer", "address", addr, "error", err)
					return err
				}
			}
			break
		}
	}

	return nil
}

// replicateACLPolicies is used to replicate ACL policies from
// the authoritative region to this region.
func (s *Server) replicateACLPolicies(stopCh chan struct{}) {
	req := structs.ACLPolicyListRequest{
		QueryOptions: structs.QueryOptions{
			Region:     s.config.AuthoritativeRegion,
			AllowStale: true,
		},
	}
	limiter := rate.NewLimiter(replicationRateLimit, int(replicationRateLimit))
	s.logger.Debug("starting ACL policy replication from authoritative region", "authoritative_region", req.Region)

START:
	for {
		select {
		case <-stopCh:
			return
		default:
			// Rate limit how often we attempt replication
			limiter.Wait(context.Background())

			// Fetch the list of policies
			var resp structs.ACLPolicyListResponse
			req.AuthToken = s.ReplicationToken()
			err := s.forwardRegion(s.config.AuthoritativeRegion,
				"ACL.ListPolicies", &req, &resp)
			if err != nil {
				s.logger.Error("failed to fetch policies from authoritative region", "error", err)
				goto ERR_WAIT
			}

			// Perform a two-way diff
			delete, update := diffACLPolicies(s.State(), req.MinQueryIndex, resp.Policies)

			// Delete policies that should not exist
			if len(delete) > 0 {
				args := &structs.ACLPolicyDeleteRequest{
					Names: delete,
				}
				_, _, err := s.raftApply(structs.ACLPolicyDeleteRequestType, args)
				if err != nil {
					s.logger.Error("failed to delete policies", "error", err)
					goto ERR_WAIT
				}
			}

			// Fetch any outdated policies
			var fetched []*structs.ACLPolicy
			if len(update) > 0 {
				req := structs.ACLPolicySetRequest{
					Names: update,
					QueryOptions: structs.QueryOptions{
						Region:        s.config.AuthoritativeRegion,
						AuthToken:     s.ReplicationToken(),
						AllowStale:    true,
						MinQueryIndex: resp.Index - 1,
					},
				}
				var reply structs.ACLPolicySetResponse
				if err := s.forwardRegion(s.config.AuthoritativeRegion,
					"ACL.GetPolicies", &req, &reply); err != nil {
					s.logger.Error("failed to fetch policies from authoritative region", "error", err)
					goto ERR_WAIT
				}
				for _, policy := range reply.Policies {
					fetched = append(fetched, policy)
				}
			}

			// Update local policies
			if len(fetched) > 0 {
				args := &structs.ACLPolicyUpsertRequest{
					Policies: fetched,
				}
				_, _, err := s.raftApply(structs.ACLPolicyUpsertRequestType, args)
				if err != nil {
					s.logger.Error("failed to update policies", "error", err)
					goto ERR_WAIT
				}
			}

			// Update the minimum query index, blocks until there
			// is a change.
			req.MinQueryIndex = resp.Index
		}
	}

ERR_WAIT:
	select {
	case <-time.After(s.config.ReplicationBackoff):
		goto START
	case <-stopCh:
		return
	}
}

// diffACLPolicies is used to perform a two-way diff between the local
// policies and the remote policies to determine which policies need to
// be deleted or updated.
func diffACLPolicies(state *state.StateStore, minIndex uint64, remoteList []*structs.ACLPolicyListStub) (delete []string, update []string) {
	// Construct a set of the local and remote policies
	local := make(map[string][]byte)
	remote := make(map[string]struct{})

	// Add all the local policies
	iter, err := state.ACLPolicies(nil)
	if err != nil {
		panic("failed to iterate local policies")
	}
	for {
		raw := iter.Next()
		if raw == nil {
			break
		}
		policy := raw.(*structs.ACLPolicy)
		local[policy.Name] = policy.Hash
	}

	// Iterate over the remote policies
	for _, rp := range remoteList {
		remote[rp.Name] = struct{}{}

		// Check if the policy is missing locally
		if localHash, ok := local[rp.Name]; !ok {
			update = append(update, rp.Name)

			// Check if policy is newer remotely and there is a hash mis-match.
		} else if rp.ModifyIndex > minIndex && !bytes.Equal(localHash, rp.Hash) {
			update = append(update, rp.Name)
		}
	}

	// Check if policy should be deleted
	for lp := range local {
		if _, ok := remote[lp]; !ok {
			delete = append(delete, lp)
		}
	}
	return
}

// replicateACLTokens is used to replicate global ACL tokens from
// the authoritative region to this region.
func (s *Server) replicateACLTokens(stopCh chan struct{}) {
	req := structs.ACLTokenListRequest{
		GlobalOnly: true,
		QueryOptions: structs.QueryOptions{
			Region:     s.config.AuthoritativeRegion,
			AllowStale: true,
		},
	}
	limiter := rate.NewLimiter(replicationRateLimit, int(replicationRateLimit))
	s.logger.Debug("starting ACL token replication from authoritative region", "authoritative_region", req.Region)

START:
	for {
		select {
		case <-stopCh:
			return
		default:
			// Rate limit how often we attempt replication
			limiter.Wait(context.Background())

			// Fetch the list of tokens
			var resp structs.ACLTokenListResponse
			req.AuthToken = s.ReplicationToken()
			err := s.forwardRegion(s.config.AuthoritativeRegion,
				"ACL.ListTokens", &req, &resp)
			if err != nil {
				s.logger.Error("failed to fetch tokens from authoritative region", "error", err)
				goto ERR_WAIT
			}

			// Perform a two-way diff
			delete, update := diffACLTokens(s.State(), req.MinQueryIndex, resp.Tokens)

			// Delete tokens that should not exist
			if len(delete) > 0 {
				args := &structs.ACLTokenDeleteRequest{
					AccessorIDs: delete,
				}
				_, _, err := s.raftApply(structs.ACLTokenDeleteRequestType, args)
				if err != nil {
					s.logger.Error("failed to delete tokens", "error", err)
					goto ERR_WAIT
				}
			}

			// Fetch any outdated policies.
			var fetched []*structs.ACLToken
			if len(update) > 0 {
				req := structs.ACLTokenSetRequest{
					AccessorIDS: update,
					QueryOptions: structs.QueryOptions{
						Region:        s.config.AuthoritativeRegion,
						AuthToken:     s.ReplicationToken(),
						AllowStale:    true,
						MinQueryIndex: resp.Index - 1,
					},
				}
				var reply structs.ACLTokenSetResponse
				if err := s.forwardRegion(s.config.AuthoritativeRegion,
					"ACL.GetTokens", &req, &reply); err != nil {
					s.logger.Error("failed to fetch tokens from authoritative region", "error", err)
					goto ERR_WAIT
				}
				for _, token := range reply.Tokens {
					fetched = append(fetched, token)
				}
			}

			// Update local tokens
			if len(fetched) > 0 {
				args := &structs.ACLTokenUpsertRequest{
					Tokens: fetched,
				}
				_, _, err := s.raftApply(structs.ACLTokenUpsertRequestType, args)
				if err != nil {
					s.logger.Error("failed to update tokens", "error", err)
					goto ERR_WAIT
				}
			}

			// Update the minimum query index, blocks until there
			// is a change.
			req.MinQueryIndex = resp.Index
		}
	}

ERR_WAIT:
	select {
	case <-time.After(s.config.ReplicationBackoff):
		goto START
	case <-stopCh:
		return
	}
}

// diffACLTokens is used to perform a two-way diff between the local
// tokens and the remote tokens to determine which tokens need to
// be deleted or updated.
func diffACLTokens(store *state.StateStore, minIndex uint64, remoteList []*structs.ACLTokenListStub) (delete []string, update []string) {
	// Construct a set of the local and remote policies
	local := make(map[string][]byte)
	remote := make(map[string]struct{})

	// Add all the local global tokens
	iter, err := store.ACLTokensByGlobal(nil, true, state.SortDefault)
	if err != nil {
		panic("failed to iterate local tokens")
	}
	for {
		raw := iter.Next()
		if raw == nil {
			break
		}
		token := raw.(*structs.ACLToken)
		local[token.AccessorID] = token.Hash
	}

	// Iterate over the remote tokens
	for _, rp := range remoteList {
		remote[rp.AccessorID] = struct{}{}

		// Check if the token is missing locally
		if localHash, ok := local[rp.AccessorID]; !ok {
			update = append(update, rp.AccessorID)

			// Check if policy is newer remotely and there is a hash mis-match.
		} else if rp.ModifyIndex > minIndex && !bytes.Equal(localHash, rp.Hash) {
			update = append(update, rp.AccessorID)
		}
	}

	// Check if local token should be deleted
	for lp := range local {
		if _, ok := remote[lp]; !ok {
			delete = append(delete, lp)
		}
	}
	return
}

// replicateACLRoles is used to replicate ACL Roles from the authoritative
// region to this region. The loop should only be run on the leader within the
// federated region.
func (s *Server) replicateACLRoles(stopCh chan struct{}) {

	// Generate our request object. We only need to do this once and reuse it
	// for every RPC request. The MinQueryIndex is updated after every
	// successful replication loop, so the next query acts as a blocking query
	// and only returns upon a change in the authoritative region.
	req := structs.ACLRolesListRequest{
		QueryOptions: structs.QueryOptions{
			AllowStale: true,
			Region:     s.config.AuthoritativeRegion,
		},
	}

	// Create our replication rate limiter for ACL roles and log a lovely
	// message to indicate the process is starting.
	limiter := rate.NewLimiter(replicationRateLimit, int(replicationRateLimit))
	s.logger.Debug("starting ACL Role replication from authoritative region",
		"authoritative_region", req.Region)

	// Enter the main ACL Role replication loop that will only exit when the
	// stopCh is closed.
	//
	// Any error encountered will use the replicationBackoffContinue function
	// which handles replication backoff and shutdown coordination in the event
	// of an error inside the loop.
	for {
		select {
		case <-stopCh:
			return
		default:

			// Rate limit how often we attempt replication. It is OK to ignore
			// the error as the context will never be cancelled and the limit
			// parameters are controlled internally.
			_ = limiter.Wait(context.Background())

			if !ServersMeetMinimumVersion(
				s.serf.Members(), s.Region(), minACLRoleVersion, true) {
				s.logger.Trace(
					"all servers must be upgraded to 1.4.0 or later before ACL Roles can be replicated")
				if s.replicationBackoffContinue(stopCh) {
					continue
				} else {
					return
				}
			}

			// Set the replication token on each replication iteration so that
			// it is always current and can handle agent SIGHUP reloads.
			req.AuthToken = s.ReplicationToken()

			var resp structs.ACLRolesListResponse

			// Make the list RPC request to the authoritative region, so we
			// capture the latest ACL role listing.
			err := s.forwardRegion(s.config.AuthoritativeRegion, structs.ACLListRolesRPCMethod, &req, &resp)
			if err != nil {
				s.logger.Error("failed to fetch ACL Roles from authoritative region", "error", err)
				if s.replicationBackoffContinue(stopCh) {
					continue
				} else {
					return
				}
			}

			// Perform a two-way diff on the ACL roles.
			toDelete, toUpdate := diffACLRoles(s.State(), req.MinQueryIndex, resp.ACLRoles)

			// A significant amount of time could pass between the last check
			// on whether we should stop the replication process. Therefore, do
			// a check here, before calling Raft.
			select {
			case <-stopCh:
				return
			default:
			}

			// If we have ACL roles to delete, make this call directly to Raft.
			if len(toDelete) > 0 {
				args := structs.ACLRolesDeleteByIDRequest{ACLRoleIDs: toDelete}
				_, _, err := s.raftApply(structs.ACLRolesDeleteByIDRequestType, &args)

				// If the error was because we lost leadership while calling
				// Raft, avoid logging as this can be confusing to operators.
				if err != nil {
					if err != raft.ErrLeadershipLost {
						s.logger.Error("failed to delete ACL roles", "error", err)
					}
					if s.replicationBackoffContinue(stopCh) {
						continue
					} else {
						return
					}
				}
			}

			// Fetch any outdated policies.
			var fetched []*structs.ACLRole
			if len(toUpdate) > 0 {
				req := structs.ACLRolesByIDRequest{
					ACLRoleIDs: toUpdate,
					QueryOptions: structs.QueryOptions{
						Region:        s.config.AuthoritativeRegion,
						AuthToken:     s.ReplicationToken(),
						AllowStale:    true,
						MinQueryIndex: resp.Index - 1,
					},
				}
				var reply structs.ACLRolesByIDResponse
				if err := s.forwardRegion(s.config.AuthoritativeRegion, structs.ACLGetRolesByIDRPCMethod, &req, &reply); err != nil {
					s.logger.Error("failed to fetch ACL Roles from authoritative region", "error", err)
					if s.replicationBackoffContinue(stopCh) {
						continue
					} else {
						return
					}
				}
				for _, aclRole := range reply.ACLRoles {
					fetched = append(fetched, aclRole)
				}
			}

			// Update local tokens
			if len(fetched) > 0 {

				// The replication of ACL roles and policies are independent,
				// therefore we cannot ensure the policies linked within the
				// role are present. We must set allow missing to true.
				args := structs.ACLRolesUpsertRequest{
					ACLRoles:             fetched,
					AllowMissingPolicies: true,
				}

				// Perform the upsert directly via Raft.
				_, _, err := s.raftApply(structs.ACLRolesUpsertRequestType, &args)
				if err != nil {
					s.logger.Error("failed to update ACL roles", "error", err)
					if s.replicationBackoffContinue(stopCh) {
						continue
					} else {
						return
					}
				}
			}

			// Update the minimum query index, blocks until there is a change.
			req.MinQueryIndex = resp.Index
		}
	}
}

// diffACLRoles is used to perform a two-way diff between the local ACL Roles
// and the remote Roles to determine which tokens need to be deleted or
// updated. The returned array's contain ACL Role IDs.
func diffACLRoles(
	store *state.StateStore, minIndex uint64, remoteList []*structs.ACLRoleListStub) (
	delete []string, update []string) {

	// The local ACL role tracking is keyed by the role ID and the value is the
	// hash of the role.
	local := make(map[string][]byte)

	// The remote ACL role tracking is keyed by the role ID; the value is an
	// empty struct as we already have the full object.
	remote := make(map[string]struct{})

	// Read all the ACL role currently held within our local state. This panic
	// will only happen as a developer making a mistake with naming the index
	// to use.
	iter, err := store.GetACLRoles(nil)
	if err != nil {
		panic(fmt.Sprintf("failed to iterate local ACL roles: %v", err))
	}

	// Iterate the local ACL roles and add them to our tracking of local roles.
	for raw := iter.Next(); raw != nil; raw = iter.Next() {
		aclRole := raw.(*structs.ACLRole)
		local[aclRole.ID] = aclRole.Hash
	}

	// Iterate over the remote ACL roles.
	for _, remoteACLRole := range remoteList {
		remote[remoteACLRole.ID] = struct{}{}

		// Identify whether the ACL role is within the local state. If it is
		// not, add this to our update list.
		if localHash, ok := local[remoteACLRole.ID]; !ok {
			update = append(update, remoteACLRole.ID)

			// Check if ACL role is newer remotely and there is a hash
			// mismatch.
		} else if remoteACLRole.ModifyIndex > minIndex && !bytes.Equal(localHash, remoteACLRole.Hash) {
			update = append(update, remoteACLRole.ID)
		}
	}

	// If we have ACL roles within state which are no longer present in the
	// authoritative region we should delete them.
	for localACLRole := range local {
		if _, ok := remote[localACLRole]; !ok {
			delete = append(delete, localACLRole)
		}
	}
	return
}

// replicateACLAuthMethods is used to replicate ACL Authentication Methods from
// the authoritative region to this region. The loop should only be run on the
// leader within the federated region.
func (s *Server) replicateACLAuthMethods(stopCh chan struct{}) {

	// Generate our request object. We only need to do this once and reuse it
	// for every RPC request. The MinQueryIndex is updated after every
	// successful replication loop, so the next query acts as a blocking query
	// and only returns upon a change in the authoritative region.
	req := structs.ACLAuthMethodListRequest{
		QueryOptions: structs.QueryOptions{
			AllowStale: true,
			Region:     s.config.AuthoritativeRegion,
		},
	}

	// Create our replication rate limiter for ACL auth-methods and log a
	// lovely message to indicate the process is starting.
	limiter := rate.NewLimiter(replicationRateLimit, int(replicationRateLimit))
	s.logger.Debug("starting ACL Auth-Methods replication from authoritative region",
		"authoritative_region", req.Region)

	// Enter the main ACL auth-methods replication loop that will only exit
	// when the stopCh is closed.
	//
	// Any error encountered will use the replicationBackoffContinue function
	// which handles replication backoff and shutdown coordination in the event
	// of an error inside the loop.
	for {
		select {
		case <-stopCh:
			return
		default:

			// Rate limit how often we attempt replication. It is OK to ignore
			// the error as the context will never be cancelled and the limit
			// parameters are controlled internally.
			_ = limiter.Wait(context.Background())

			if !ServersMeetMinimumVersion(
				s.serf.Members(), s.Region(), minACLAuthMethodVersion, true) {
				s.logger.Trace(
					"all servers must be upgraded to 1.5.0 or later before ACL Auth Methods can be replicated")
				if s.replicationBackoffContinue(stopCh) {
					continue
				} else {
					return
				}
			}

			// Set the replication token on each replication iteration so that
			// it is always current and can handle agent SIGHUP reloads.
			req.AuthToken = s.ReplicationToken()

			var resp structs.ACLAuthMethodListResponse

			// Make the list RPC request to the authoritative region, so we
			// capture the latest ACL auth-method listing.
			err := s.forwardRegion(s.config.AuthoritativeRegion, structs.ACLListAuthMethodsRPCMethod, &req, &resp)
			if err != nil {
				s.logger.Error("failed to fetch ACL auth-methods from authoritative region", "error", err)
				if s.replicationBackoffContinue(stopCh) {
					continue
				} else {
					return
				}
			}

			// Perform a two-way diff on the ACL auth-methods.
			toDelete, toUpdate := diffACLAuthMethods(s.State(), req.MinQueryIndex, resp.AuthMethods)

			// A significant amount of time could pass between the last check
			// on whether we should stop the replication process. Therefore, do
			// a check here, before calling Raft.
			select {
			case <-stopCh:
				return
			default:
			}

			// If we have ACL auth-methods to delete, make this call directly
			// to Raft.
			if len(toDelete) > 0 {
				args := structs.ACLAuthMethodDeleteRequest{Names: toDelete}
				_, _, err := s.raftApply(structs.ACLAuthMethodsDeleteRequestType, &args)

				// If the error was because we lost leadership while calling
				// Raft, avoid logging as this can be confusing to operators.
				if err != nil {
					if err != raft.ErrLeadershipLost {
						s.logger.Error("failed to delete ACL auth-methods", "error", err)
					}
					if s.replicationBackoffContinue(stopCh) {
						continue
					} else {
						return
					}
				}
			}

			// Fetch any outdated auth-methods.
			var fetched []*structs.ACLAuthMethod
			if len(toUpdate) > 0 {
				req := structs.ACLAuthMethodsGetRequest{
					Names: toUpdate,
					QueryOptions: structs.QueryOptions{
						Region:        s.config.AuthoritativeRegion,
						AuthToken:     s.ReplicationToken(),
						AllowStale:    true,
						MinQueryIndex: resp.Index - 1,
					},
				}
				var reply structs.ACLAuthMethodsGetResponse
				if err := s.forwardRegion(s.config.AuthoritativeRegion, structs.ACLGetAuthMethodsRPCMethod, &req, &reply); err != nil {
					s.logger.Error("failed to fetch ACL auth-methods from authoritative region", "error", err)
					if s.replicationBackoffContinue(stopCh) {
						continue
					} else {
						return
					}
				}
				for _, aclAuthMethod := range reply.AuthMethods {
					fetched = append(fetched, aclAuthMethod)
				}
			}

			// Update local auth-methods.
			if len(fetched) > 0 {
				args := structs.ACLAuthMethodUpsertRequest{
					AuthMethods: fetched,
				}

				// Perform the upsert directly via Raft.
				_, _, err := s.raftApply(structs.ACLAuthMethodsUpsertRequestType, &args)
				if err != nil {
					s.logger.Error("failed to update ACL auth-methods", "error", err)
					if s.replicationBackoffContinue(stopCh) {
						continue
					} else {
						return
					}
				}
			}

			// Update the minimum query index, blocks until there is a change.
			req.MinQueryIndex = resp.Index
		}
	}
}

// diffACLAuthMethods is used to perform a two-way diff between the local ACL
// auth-methods and the remote auth-methods to determine which ones need to be
// deleted or updated. The returned array's contain ACL auth-method names.
func diffACLAuthMethods(
	store *state.StateStore, minIndex uint64, remoteList []*structs.ACLAuthMethodStub) (
	delete []string, update []string) {

	// The local ACL auth-method tracking is keyed by the name and the value is
	// the hash of the auth-method.
	local := make(map[string][]byte)

	// The remote ACL auth-method tracking is keyed by the name; the value is
	// an empty struct as we already have the full object.
	remote := make(map[string]struct{})

	// Read all the ACL auth-methods currently held within our local state.
	// This panic will only happen as a developer making a mistake with naming
	// the index to use.
	iter, err := store.GetACLAuthMethods(nil)
	if err != nil {
		panic(fmt.Sprintf("failed to iterate local ACL roles: %v", err))
	}

	// Iterate the local ACL auth-methods and add them to our tracking of
	// local auth-methods
	for raw := iter.Next(); raw != nil; raw = iter.Next() {
		aclAuthMethod := raw.(*structs.ACLAuthMethod)
		local[aclAuthMethod.Name] = aclAuthMethod.Hash
	}

	// Iterate over the remote ACL auth-methods.
	for _, remoteACLAuthMethod := range remoteList {
		remote[remoteACLAuthMethod.Name] = struct{}{}

		// Identify whether the ACL auth-method is within the local state. If
		// it is not, add this to our update list.
		if localHash, ok := local[remoteACLAuthMethod.Name]; !ok {
			update = append(update, remoteACLAuthMethod.Name)

			// Check if ACL auth-method is newer remotely and there is a hash
			// mismatch.
		} else if remoteACLAuthMethod.ModifyIndex > minIndex && !bytes.Equal(localHash, remoteACLAuthMethod.Hash) {
			update = append(update, remoteACLAuthMethod.Name)
		}
	}

	// If we have ACL auth-methods within state which are no longer present in
	// the authoritative region we should delete them.
	for localACLAuthMethod := range local {
		if _, ok := remote[localACLAuthMethod]; !ok {
			delete = append(delete, localACLAuthMethod)
		}
	}
	return
}

// replicateACLBindingRules is used to replicate ACL binding rules from the
// authoritative region to this region. The loop should only be run on the
// leader within the federated region.
func (s *Server) replicateACLBindingRules(stopCh chan struct{}) {

	// Generate our request object. We only need to do this once and reuse it
	// for every RPC request. The MinQueryIndex is updated after every
	// successful replication loop, so the next query acts as a blocking query
	// and only returns upon a change in the authoritative region.
	req := structs.ACLBindingRulesListRequest{
		QueryOptions: structs.QueryOptions{
			AllowStale: true,
			Region:     s.config.AuthoritativeRegion,
		},
	}

	// Create our replication rate limiter for ACL binding rules and log a
	// lovely message to indicate the process is starting.
	limiter := rate.NewLimiter(replicationRateLimit, int(replicationRateLimit))
	s.logger.Debug("starting ACL Binding Rules replication from authoritative region",
		"authoritative_region", req.Region)

	// Enter the main ACL binding rules replication loop that will only exit
	// when the stopCh is closed.
	//
	// Any error encountered will use the replicationBackoffContinue function
	// which handles replication backoff and shutdown coordination in the event
	// of an error inside the loop.
	for {
		select {
		case <-stopCh:
			return
		default:

			// Rate limit how often we attempt replication. It is OK to ignore
			// the error as the context will never be cancelled and the limit
			// parameters are controlled internally.
			_ = limiter.Wait(context.Background())

			if !ServersMeetMinimumVersion(
				s.serf.Members(), s.Region(), minACLBindingRuleVersion, true) {
				s.logger.Trace(
					"all servers must be upgraded to 1.5.0 or later before ACL Binding Rules can be replicated")
				if s.replicationBackoffContinue(stopCh) {
					continue
				} else {
					return
				}
			}

			// Set the replication token on each replication iteration so that
			// it is always current and can handle agent SIGHUP reloads.
			req.AuthToken = s.ReplicationToken()

			var resp structs.ACLBindingRulesListResponse

			// Make the list RPC request to the authoritative region, so we
			// capture the latest ACL binding rules listing.
			err := s.forwardRegion(s.config.AuthoritativeRegion, structs.ACLListBindingRulesRPCMethod, &req, &resp)
			if err != nil {
				s.logger.Error("failed to fetch ACL binding rules from authoritative region", "error", err)
				if s.replicationBackoffContinue(stopCh) {
					continue
				} else {
					return
				}
			}

			// Perform a two-way diff on the ACL binding rules.
			toDelete, toUpdate := diffACLBindingRules(s.State(), req.MinQueryIndex, resp.ACLBindingRules)

			// A significant amount of time could pass between the last check
			// on whether we should stop the replication process. Therefore, do
			// a check here, before calling Raft.
			select {
			case <-stopCh:
				return
			default:
			}

			// If we have ACL binding rules to delete, make this call directly
			// to Raft.
			if len(toDelete) > 0 {
				args := structs.ACLBindingRulesDeleteRequest{ACLBindingRuleIDs: toDelete}
				_, _, err := s.raftApply(structs.ACLBindingRulesDeleteRequestType, &args)

				// If the error was because we lost leadership while calling
				// Raft, avoid logging as this can be confusing to operators.
				if err != nil {
					if err != raft.ErrLeadershipLost {
						s.logger.Error("failed to delete ACL binding rules", "error", err)
					}
					if s.replicationBackoffContinue(stopCh) {
						continue
					} else {
						return
					}
				}
			}

			// Fetch any outdated binding rules.
			var fetched []*structs.ACLBindingRule
			if len(toUpdate) > 0 {
				req := structs.ACLBindingRulesRequest{
					ACLBindingRuleIDs: toUpdate,
					QueryOptions: structs.QueryOptions{
						Region:        s.config.AuthoritativeRegion,
						AuthToken:     s.ReplicationToken(),
						AllowStale:    true,
						MinQueryIndex: resp.Index - 1,
					},
				}
				var reply structs.ACLBindingRulesResponse
				if err := s.forwardRegion(s.config.AuthoritativeRegion, structs.ACLGetBindingRulesRPCMethod, &req, &reply); err != nil {
					s.logger.Error("failed to fetch ACL binding rules from authoritative region", "error", err)
					if s.replicationBackoffContinue(stopCh) {
						continue
					} else {
						return
					}
				}
				for _, aclBindingRule := range reply.ACLBindingRules {
					fetched = append(fetched, aclBindingRule)
				}
			}

			// Update local binding rules.
			if len(fetched) > 0 {
				args := structs.ACLBindingRulesUpsertRequest{
					ACLBindingRules:         fetched,
					AllowMissingAuthMethods: true,
				}

				// Perform the upsert directly via Raft.
				_, _, err := s.raftApply(structs.ACLBindingRulesUpsertRequestType, &args)
				if err != nil {
					s.logger.Error("failed to update ACL binding rules", "error", err)
					if s.replicationBackoffContinue(stopCh) {
						continue
					} else {
						return
					}
				}
			}

			// Update the minimum query index, blocks until there is a change.
			req.MinQueryIndex = resp.Index
		}
	}
}

// diffACLBindingRules is used to perform a two-way diff between the local ACL
// binding rules and the remote binding rules to determine which ones need to be
// deleted or updated. The returned array's contain ACL binding rule names.
func diffACLBindingRules(
	store *state.StateStore, minIndex uint64, remoteList []*structs.ACLBindingRuleListStub) (
	delete []string, update []string) {

	// The local ACL binding rules tracking is keyed by the name and the value
	// is the hash of the auth-method.
	local := make(map[string][]byte)

	// The remote ACL binding rules tracking is keyed by the name; the value is
	// an empty struct as we already have the full object.
	remote := make(map[string]struct{})

	// Read all the ACL binding rules currently held within our local state.
	// This panic will only happen as a developer making a mistake with naming
	// the index to use.
	iter, err := store.GetACLBindingRules(nil)
	if err != nil {
		panic(fmt.Sprintf("failed to iterate local ACL binding rules: %v", err))
	}

	// Iterate the local ACL binding rules and add them to our tracking of
	// local binding rules.
	for raw := iter.Next(); raw != nil; raw = iter.Next() {
		aclBindingRule := raw.(*structs.ACLBindingRule)
		local[aclBindingRule.ID] = aclBindingRule.Hash
	}

	// Iterate over the remote ACL binding rules.
	for _, remoteACLBindingRule := range remoteList {
		remote[remoteACLBindingRule.ID] = struct{}{}

		// Identify whether the ACL auth-method is within the local state. If
		// it is not, add this to our update list.
		if localHash, ok := local[remoteACLBindingRule.ID]; !ok {
			update = append(update, remoteACLBindingRule.ID)

			// Check if the ACL binding rule is newer remotely and there is a
			// hash mismatch.
		} else if remoteACLBindingRule.ModifyIndex > minIndex && !bytes.Equal(localHash, remoteACLBindingRule.Hash) {
			update = append(update, remoteACLBindingRule.ID)
		}
	}

	// If we have ACL binding rules within state which are no longer present in
	// the authoritative region we should delete them.
	for localACLBindingRules := range local {
		if _, ok := remote[localACLBindingRules]; !ok {
			delete = append(delete, localACLBindingRules)
		}
	}
	return
}

// replicationBackoffContinue should be used when a replication loop encounters
// an error and wants to wait until either the backoff time has been met, or
// the stopCh has been closed. The boolean indicates whether the replication
// process should continue.
//
// Typical use:
//
//	  if s.replicationBackoffContinue(stopCh) {
//		   continue
//		 } else {
//	    return
//	  }
func (s *Server) replicationBackoffContinue(stopCh chan struct{}) bool {

	timer, timerStopFn := helper.NewSafeTimer(s.config.ReplicationBackoff)
	defer timerStopFn()

	select {
	case <-timer.C:
		return true
	case <-stopCh:
		return false
	}
}

// getOrCreateAutopilotConfig is used to get the autopilot config, initializing it if necessary
func (s *Server) getOrCreateAutopilotConfig() *structs.AutopilotConfig {
	state := s.fsm.State()
	_, config, err := state.AutopilotConfig()
	if err != nil {
		s.logger.Named("autopilot").Error("failed to get autopilot config", "error", err)
		return nil
	}
	if config != nil {
		return config
	}

	if !ServersMeetMinimumVersion(s.Members(), AllRegions, minAutopilotVersion, false) {
		s.logger.Named("autopilot").Warn("can't initialize until all servers are above minimum version", "min_version", minAutopilotVersion)
		return nil
	}

	config = s.config.AutopilotConfig
	req := structs.AutopilotSetConfigRequest{Config: *config}
	if _, _, err = s.raftApply(structs.AutopilotRequestType, req); err != nil {
		s.logger.Named("autopilot").Error("failed to initialize config", "error", err)
		return nil
	}

	return config
}

// getOrCreateSchedulerConfig is used to get the scheduler config. We create a default
// config if it doesn't already exist for bootstrapping an empty cluster
func (s *Server) getOrCreateSchedulerConfig() *structs.SchedulerConfiguration {
	state := s.fsm.State()
	_, config, err := state.SchedulerConfig()
	if err != nil {
		s.logger.Named("core").Error("failed to get scheduler config", "error", err)
		return nil
	}
	if config != nil {
		return config
	}
	if !ServersMeetMinimumVersion(s.Members(), s.Region(), minSchedulerConfigVersion, false) {
		s.logger.Named("core").Warn("can't initialize scheduler config until all servers are above minimum version", "min_version", minSchedulerConfigVersion)
		return nil
	}

	req := structs.SchedulerSetConfigRequest{Config: s.config.DefaultSchedulerConfig}
	if _, _, err = s.raftApply(structs.SchedulerConfigRequestType, req); err != nil {
		s.logger.Named("core").Error("failed to initialize config", "error", err)
		return nil
	}

	return config
}

var minVersionKeyring = version.Must(version.NewVersion("1.4.0"))
var minVersionKeyringInRaft = version.Must(version.NewVersion("1.9.0-dev"))

// initializeKeyring creates the first root key if the leader doesn't
// already have one. The metadata will be replicated via raft and then
// the followers will get the key material from their own key
// replication.
func (s *Server) initializeKeyring(stopCh <-chan struct{}) {

	logger := s.logger.Named("keyring")

	store := s.fsm.State()
	key, err := store.GetActiveRootKey(nil)
	if err != nil {
		logger.Error("failed to get active key", "error", err)
		return
	}
	if key != nil {
		return
	}

	logger.Trace("verifying cluster is ready to initialize keyring")
	for {
		select {
		case <-stopCh:
			return
		default:
		}

		if ServersMeetMinimumVersion(s.serf.Members(), s.Region(), minVersionKeyring, true) {
			break
		}
	}
	// we might have lost leadership during the version check
	if !s.IsLeader() {
		return
	}

	logger.Trace("initializing keyring")

	rootKey, err := structs.NewUnwrappedRootKey(structs.EncryptionAlgorithmAES256GCM)
	rootKey = rootKey.MakeActive()
	if err != nil {
		logger.Error("could not initialize keyring", "error", err)
		return
	}

	isClusterUpgraded := ServersMeetMinimumVersion(
		s.serf.Members(), s.Region(), minVersionKeyringInRaft, true)

	wrappedKeys, err := s.encrypter.AddUnwrappedKey(rootKey, isClusterUpgraded)
	if err != nil {
		logger.Error("could not add initial key to keyring", "error", err)
		return
	}
	if isClusterUpgraded {
		if _, _, err = s.raftApply(structs.WrappedRootKeysUpsertRequestType,
			structs.KeyringUpsertWrappedRootKeyRequest{
				WrappedRootKeys: wrappedKeys,
			}); err != nil {
			logger.Error("could not initialize keyring", "error", err)
			return
		}
	} else {
		logger.Warn(fmt.Sprintf("not all servers are >=%q; initializing legacy keyring",
			minVersionKeyringInRaft))
		if _, _, err = s.raftApply(structs.RootKeyMetaUpsertRequestType,
			structs.KeyringUpdateRootKeyMetaRequest{
				RootKeyMeta: rootKey.Meta,
			}); err != nil {
			logger.Error("could not initialize keyring", "error", err)
			return
		}
	}

	logger.Info("initialized keyring", "id", rootKey.Meta.KeyID)
}

func (s *Server) generateClusterMetadata() (structs.ClusterMetadata, error) {
	if !ServersMeetMinimumVersion(s.Members(), AllRegions, minClusterIDVersion, false) {
		s.logger.Named("core").Warn("cannot initialize cluster ID until all servers are above minimum version", "min_version", minClusterIDVersion)
		return structs.ClusterMetadata{}, fmt.Errorf("cluster ID cannot be created until all servers are above minimum version %s", minClusterIDVersion)
	}

	newMeta := structs.ClusterMetadata{ClusterID: uuid.Generate(), CreateTime: time.Now().UnixNano()}
	if _, _, err := s.raftApply(structs.ClusterMetadataRequestType, newMeta); err != nil {
		s.logger.Named("core").Error("failed to create cluster ID", "error", err)
		return structs.ClusterMetadata{}, fmt.Errorf("failed to create cluster ID: %w", err)
	}

	s.logger.Named("core").Info("established cluster id", "cluster_id", newMeta.ClusterID, "create_time", newMeta.CreateTime)
	return newMeta, nil
}

// handleEvalBrokerStateChange handles changing the evalBroker and blockedEvals
// enabled status based on the passed scheduler configuration. The boolean
// response indicates whether the caller needs to call restoreEvals() due to
// the brokers being enabled. It is for use when the change must take the
// scheduler configuration into account. This is not needed when calling
// revokeLeadership, as the configuration doesn't matter, and we need to ensure
// the brokers are stopped.
//
// The function checks the server is the leader and uses a mutex to avoid any
// potential timings problems. Consider the following timings:
//   - operator updates the configuration via the API
//   - the RPC handler applies the change via Raft
//   - leadership transitions with write barrier
//   - the RPC handler call this function to enact the change
//
// The mutex also protects against a situation where leadership is revoked
// while this function is being called. Ensuring the correct series of actions
// occurs so that state stays consistent.
func (s *Server) handleEvalBrokerStateChange(schedConfig *structs.SchedulerConfiguration) bool {

	// Grab the lock first. Once we have this we can be sure to run everything
	// needed before any leader transition can attempt to modify the state.
	s.brokerLock.Lock()
	defer s.brokerLock.Unlock()

	// If we are no longer the leader, exit early.
	if !s.IsLeader() {
		return false
	}

	// enableEvalBroker tracks whether the evalBroker and blockedEvals
	// processes should be enabled or not. It allows us to answer this question
	// whether using a persisted Raft configuration, or the default bootstrap
	// config.
	var enableBrokers, restoreEvals bool

	// The scheduler config can only be persisted to Raft once quorum has been
	// established. If this is a fresh cluster, we need to use the default
	// scheduler config, otherwise we can use the persisted object.
	switch schedConfig {
	case nil:
		enableBrokers = !s.config.DefaultSchedulerConfig.PauseEvalBroker
	default:
		enableBrokers = !schedConfig.PauseEvalBroker
	}

	// If the evalBroker status is changing, set the new state.
	if enableBrokers != s.evalBroker.Enabled() {
		s.logger.Info("eval broker status modified", "paused", !enableBrokers)
		s.evalBroker.SetEnabled(enableBrokers)
		restoreEvals = enableBrokers
	}

	// If the blockedEvals status is changing, set the new state.
	if enableBrokers != s.blockedEvals.Enabled() {
		s.logger.Info("blocked evals status modified", "paused", !enableBrokers)
		s.blockedEvals.SetEnabled(enableBrokers)
		restoreEvals = enableBrokers
	}

	return restoreEvals
}<|MERGE_RESOLUTION|>--- conflicted
+++ resolved
@@ -89,7 +89,6 @@
 // servers must meet before the feature can be used.
 var minVersionDynamicHostVolumes = version.Must(version.NewVersion("1.10.0"))
 
-<<<<<<< HEAD
 // minVersionNodeIdentity is the Nomad version at which the node identity
 // feature was introduced. It forms the minimum version all local servers must
 // meet before the feature can be used.
@@ -97,7 +96,7 @@
 // TODO(jrasell): Update this when we have a stable release with node identity
 // support.
 var minVersionNodeIdentity = version.Must(version.NewVersion("1.10.6-dev"))
-=======
+
 // minVersionNodeIntro is the Nomad version at which the node introduction
 // feature was introduced. It forms the minimum version all local servers must
 // meet before the feature can be used.
@@ -105,7 +104,6 @@
 // TODO(jrasell): Update this when we have a stable release with node
 // introduction support.
 var minVersionNodeIntro = version.Must(version.NewVersion("1.10.6-dev"))
->>>>>>> 0f88530b
 
 // monitorLeadership is used to monitor if we acquire or lose our role
 // as the leader in the Raft cluster. There is some work the leader is
