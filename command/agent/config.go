--- conflicted
+++ resolved
@@ -451,19 +451,12 @@
 			RPC:  4647,
 			Serf: 4648,
 		},
-<<<<<<< HEAD
 		Addresses:          &Addresses{},
 		AdvertiseAddrs:     &AdvertiseAddrs{},
 		ChecksUseAdvertise: false,
 		Atlas:              &AtlasConfig{},
 		Consul:             config.DefaultConsulConfig(),
-=======
-		Addresses:      &Addresses{},
-		AdvertiseAddrs: &AdvertiseAddrs{},
-		Atlas:          &AtlasConfig{},
-		Consul:         config.DefaultConsulConfig(),
-		Vault:          config.DefaultVaultConfig(),
->>>>>>> 5387e1ea
+		Vault:              config.DefaultVaultConfig(),
 		Client: &ClientConfig{
 			Enabled:        false,
 			NetworkSpeed:   100,
