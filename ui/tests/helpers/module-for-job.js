--- conflicted
+++ resolved
@@ -119,7 +119,6 @@
   });
 }
 
-<<<<<<< HEAD
 // eslint-disable-next-line ember/no-test-module-for
 export function moduleForJobWithClientStatus(title, jobFactory, additionalTests) {
   let job;
@@ -152,8 +151,6 @@
       const encodedStatus = encodeURIComponent(JSON.stringify([legendItem.label]));
       await legendItem.click();
 
-      // await this.pauseTest();
-
       assert.equal(
         currentURL(),
         `/jobs/${job.name}/clients?status=${encodedStatus}`,
@@ -180,12 +177,16 @@
       });
     }
   });
-=======
+}
+
 function urlWithNamespace(url, namespace) {
   if (!namespace || namespace === 'default') {
     return url;
   }
 
-  return `${url}?namespace=${namespace}`;
->>>>>>> 6cd62b3e
+  const parts = url.split('?');
+  const params = new URLSearchParams(parts[1]);
+  params.set('namespace', namespace);
+
+  return `${parts[0]}?${params.toString()}`;
 }