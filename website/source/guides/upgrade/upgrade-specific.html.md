--- conflicted
+++ resolved
@@ -17,7 +17,6 @@
 
 ## Nomad 0.10.3
 
-<<<<<<< HEAD
 ### mTLS Certificate Validation
 
 Nomad 0.10.3 includes a fix for a privilege escalation vulnerability in
@@ -36,7 +35,7 @@
 confirm that the common name or SAN of all Nomad client node certs is
 `client.<region>.nomad`, and that the common name or SAN of all Nomad server
 node certs is `server.<region>.nomad`.
-=======
+
 ### Connection Limits Added
 
 Nomad 0.10.3 introduces the [limits][limits] agent configuration parameters for
@@ -58,7 +57,6 @@
 However the defaults were chosen to be safe for a wide variety of Nomad
 deployments and may protect against accidental abuses of the Nomad API that
 could cause unintended resource usage.
->>>>>>> dd8fbf47
 
 ## Nomad 0.10.2
 
