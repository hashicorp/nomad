--- conflicted
+++ resolved
@@ -541,13 +541,13 @@
 		t.Fatalf("bad")
 	}
 
+	jpr := mock.Job()
+	jpr.TaskGroups[0].Tasks[0].Resources.Networks[0].DynamicPortRanges = []structs.PortRange{{Label: "foo_range", Base: 1312}}
+	if !tasksUpdated(j1.TaskGroups[0], jpr.TaskGroups[0]) {
+		t.Fatalf("bad")
+	}
+
 	j15 := mock.Job()
-<<<<<<< HEAD
-	j15.TaskGroups[0].Tasks[0].Resources.Networks[0].DynamicPortRanges = []structs.PortRange{{Label: "foo_range", Base: 1312}}
-	if !tasksUpdated(j1.TaskGroups[0], j15.TaskGroups[0]) {
-		t.Fatalf("bad")
-	}
-=======
 	j15.TaskGroups[0].Tasks[0].Vault = &structs.Vault{Policies: []string{"foo"}}
 	if !tasksUpdated(j1.TaskGroups[0], j15.TaskGroups[0]) {
 		t.Fatalf("bad")
@@ -558,7 +558,6 @@
 	if !tasksUpdated(j1.TaskGroups[0], j16.TaskGroups[0]) {
 		t.Fatal("bad")
 	}
->>>>>>> fccf115c
 }
 
 func TestEvictAndPlace_LimitLessThanAllocs(t *testing.T) {
