--- conflicted
+++ resolved
@@ -7,12 +7,8 @@
 
 export default Factory.extend({
   name: () => '!!!this should be set by the allocation that owns this task state!!!',
-<<<<<<< HEAD
   state: faker.helpers.randomize(TASK_STATUSES),
-=======
-  state: faker.list.random(...TASK_STATUSES),
   kind: null,
->>>>>>> f7d5f6ac
   startedAt: faker.date.past(2 / 365, REF_TIME),
   finishedAt() {
     if (['pending', 'running'].includes(this.state)) {
