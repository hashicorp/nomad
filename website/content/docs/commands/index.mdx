--- conflicted
+++ resolved
@@ -87,13 +87,9 @@
 
 - `NOMAD_CLI_NO_COLOR` - Disables colored command output.
 
-<<<<<<< HEAD
 #### Mutual TLS (mTLS) environment variables
-=======
+
 - `NOMAD_CLI_SHOW_HINTS` - Enables ui-hints in common CLI command output.
-
-#### mTLS Environment Variables
->>>>>>> 04db8195
 
 - `NOMAD_CLIENT_CERT` - Path to a PEM encoded client certificate for TLS
   authentication to the Nomad server. Must also specify `NOMAD_CLIENT_KEY`.
