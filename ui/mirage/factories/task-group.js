--- conflicted
+++ resolved
@@ -1,8 +1,4 @@
 import { Factory } from 'ember-cli-mirage';
-<<<<<<< HEAD
-
-=======
->>>>>>> 38cb49dd
 import faker from 'faker';
 
 const DISK_RESERVATIONS = [200, 500, 1000, 2000, 5000, 10000, 100000];
