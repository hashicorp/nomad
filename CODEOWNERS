--- conflicted
+++ resolved
@@ -6,17 +6,7 @@
 # codeowner default
 *                              @hashicorp/github-nomad-core @hashicorp/nomad-eng
 
-<<<<<<< HEAD
+
 # web presence and education
 
-/website/       @hashicorp/nomad-docs @hashicorp/web-presence @hashicorp/github-nomad-core @hashicorp/nomad-eng
-=======
-# web presence
-
-/website/           @hashicorp/web-presence @hashicorp/github-nomad-core @hashicorp/nomad-eng
-
-# education
-
-/website/content/   @hashicorp/nomad-docs @hashicorp/web-presence @hashicorp/github-nomad-core @hashicorp/nomad-eng
-/website/public/    @hashicorp/nomad-docs @hashicorp/web-presence @hashicorp/github-nomad-core @hashicorp/nomad-eng
->>>>>>> f46097ee
+/website/       @hashicorp/nomad-docs @hashicorp/web-presence @hashicorp/github-nomad-core @hashicorp/nomad-eng