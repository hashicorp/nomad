---
layout: docs
page_title: Consul Integration
description: Learn how to integrate Nomad with Consul and add service discovery to jobs
---

# Consul Integration

[Consul][] is a tool for discovering and configuring services in your
infrastructure. Consul's key features include service discovery, health checking,
a KV store, and robust support for multi-datacenter deployments. Nomad's integration
with Consul enables automatic clustering, built-in service registration, and
dynamic rendering of configuration files and environment variables. The sections
below describe the integration in more detail.

## Configuration

In order to use Consul with Nomad, you will need to configure and install Consul
on your nodes alongside Nomad, or schedule it as a system job. Nomad does not
run Consul for you.

To enable Consul integration, please refer to the [Nomad agent Consul
configuration][] documentation.

## Automatic Clustering with Consul

Nomad servers and clients will be automatically informed of each other's
existence when a running Consul cluster already exists and the Consul agent is
installed and configured on each host. Please refer to the [Automatic Clustering
with Consul][] guide for more information.

## Service Discovery

Nomad schedules workloads of various types across a cluster of generic hosts.
Because of this, placement is not known in advance and you will need to use
service discovery to connect tasks to other services deployed across your
cluster. Nomad integrates with Consul to provide service discovery and
monitoring.

To configure a job to register with service discovery, please refer to the
[`service` job specification documentation][service].

## Dynamic Configuration

Nomad's job specification includes a [`template` block][] that uses a Consul
ecosystem tool called [Consul Template][]. This mechanism creates a convenient
way to ship configuration files that are populated from environment variables,
Consul data, Vault secrets, or just general configurations within a Nomad task.

For more information on Nomad's template block and how it leverages Consul
Template, please see the [`template` job specification documentation][].

## Using Nomad Workload Identity with Consul

Starting in Nomad 1.7, Nomad clients will use a task or service's [Workload
Identity][] to authenticate to Consul and obtain a Consul token specific to the
service or task. When using Workload Identity you will no longer need to pass in
a Consul token to submit a job.

### Configuring Consul Authentication

Create a configuration file for a Consul [JWT Auth Method][]. The `JWKSURL`
field should point to all the Nomad servers; you should use a proxy or DNS A
Record to ensure that requests can go to any server in the cluster. The
remaining fields are required to match those shown here.

```json
{
  "JWKSURL": "https://nomad.example.com:4646/.well-known/jwks.json",
  "JWTSupportedAlgs": ["RS256"],
  "BoundAudiences": "consul.io",
  "ClaimMappings": {
    "nomad_namespace": "nomad_namespace",
    "nomad_job_id": "nomad_job_id",
    "nomad_task": "nomad_task",
    "nomad_service": "nomad_service"
  }
}
```

<<<<<<< HEAD
Using that configuration file, you'll create a Consul Auth Methods named
`nomad-workloads`, which controls:
=======
<Note>

If you're using an https endpoint on Nomad server itself for JWKS, and your
server is configured with `tls.verify_https_client = true`, you will need to
provide a PEM-encoded CA cert for Consul, using a `JWKSCACert` field. Consult
Consul [JWT Auth Method][] documentation for more details.

</Note>

Using that configuration file, you'll create two different Consul Auth Methods:
>>>>>>> e0cea41e

* Authentication for Service Identity tokens used to register services and
  configure Consul Connect.

* Access to reading service data and Consul KV for your jobs' `template`
  blocks.

The auth method will have two binding rules attached: one mapping Nomad
`service` blocks to Consul services, and one mapping Nomad namespaces or your
job IDs to Consul Roles.

<Note>

Nomad also supports having separate auth methods for services and tasks, for
additional flexibility. Consult [`service_auth_method`] and [`task_auth_method`]
configuration parameters. 

</Note>

#### Auth Method and Binding Rules for Services and Templates

Using the configuration file shown above, create a Consul Auth Method to
support Nomad workloads. Note that you should not set the `-max-token-ttl` flag
for Consul Auth Methods used for Nomad.

<Tabs>
<Tab heading="Consul Community Edition">

In Consul Community Edition, you'll always bind to the default Consul namespace.

```shell-session
$ consul acl auth-method create \
         -name 'nomad-workloads' \
         -type jwt \
         -description 'login method for Nomad workloads' \
         -format json \
         -namespace-rule-selector='' \
         -namespace-rule-bind-namespace='default' \
         -config "@consul-auth-method-config.json"
```

</Tab>
<Tab heading="Consul Enterprise">

In Consul Enterprise, you'll map a Nomad namespace to a Consul namespace.

```shell-session
$ consul acl auth-method create \
         -name 'nomad-workloads' \
         -type jwt \
         -description 'login method for Nomad workloads' \
         -format json \
         -namespace-rule-selector='' \
         -namespace-rule-bind-namespace='${value.nomad_namespace}' \
         -config "@consul-auth-method-config.json"
```

</Tab>
</Tabs>

Create a [Consul Binding Rule][] that maps the Nomad Workload Identity to the
Consul Service Identity.

```shell-session
$ consul acl binding-rule create \
         -method 'nomad-workloads' \
         -description 'binding rule for Nomad workload identities (WI)' \
         -bind-type service \
         -bind-name '${value.nomad_namespace}-${value.nomad_service}' \
         -selector '"nomad_service" in value`
```

Next, create a Consul Binding Rule that maps Nomad namespaces to Consul Roles:

```shell-session
$ consul acl binding-rule create \
         -method 'nomad-workloads' \
         -description 'binding rule for Nomad template workload identities (WI)' \
         -bind-type role \
         -bind-name 'nomad-${value.nomad_namespace}-tasks' \
         -selector '"nomad_service" not in value`
```

#### Role for Templates

For each Nomad namespace that you want to grant access to Consul, create a
[Consul role][] with a name like `nomad-$nomadNamespace`. For example, for the Nomad
namespace named `prod` you'll create the following Consul role.

```shell-session
$ consul acl role create \
       -name "nomad-prod" \
       -description "role for Nomad production workloads with templates" \
       -policy-name "example-policy"
```

The policy you assign to the role should have sufficient `service:read` and
`kv:read` permissions. An example policy might look like the following.

```hcl
key_prefix "" {
  policy = "read"
}

service_prefix "" {
  policy = "read"
}
```

The binding rule you created above for Nomad namespaces will map workloads to
the role with this policy.

## Authenticating Without Workload Identity (Legacy)

If [Consul ACLs][consul_acls] are enabled, the [`allow_unauthenticated`][]
configuration parameter will control whether a Consul token will be required
when submitting a job with Consul namespace configured. The provided Consul
token must belong to the correct namespace, and must be backed by a Consul ACL
Policy with sufficient `service:write` and `kv:read` permissions. An example
policy might look like the following.

```hcl
key_prefix "" {
  policy = "read"
}

service_prefix "" {
  policy = "write"
}
```

<Note>

This legacy workflow will be removed in Nomad 1.9. Before upgrading to Nomad 1.9
you will need to have configured authentication with Consul as described in
[Configuring Consul Authentication](#configuring-consul-authentication).

</Note>

## Migrating to Using Workload Identity with Consul

Migrating from the legacy (pre-1.7) workflow where workload use the agent's
Consul token requires configuation on your Consul cluster and your Nomad server
agents. It does not require updating your running Nomad jobs. To migrate:

* Create the Consul auth method and binding rules on your Consul cluster.
* Enable [`consul.service_identity`][] blocks in your Nomad server agent configurations.
* Enable [`consul.task_identity`][] blocks in your Nomad server agent configurations.
* (Optionally) add [`identity`][] blocks to your jobs if you want to use a
  different identity because of how your auth method and binding rules are
  configured.

Note that when using Workload Identity you will no longer need to pass in a
Consul token to submit a job.

## Consul Namespaces

Nomad provides integration with [Consul Namespaces][consul_namespaces] for
service registrations specified in `service` blocks and Consul KV reads in
`template` blocks.

By default, Nomad will not specify a Consul namespace on service registrations
or KV store reads, which Consul then implicitly resolves to the `"default"`
namespace.  This default namespace behavior can be modified by setting the
[`namespace`][consul_agent_namespace] field in the Nomad agent Consul
configuration block.

For more control over Consul namespaces, Nomad Enterprise supports configuring
the Consul [namespace][consul_jobspec_namespace] at the group or task level in
the Nomad job spec as well as the [`-consul-namespace`][consul_run_namespace]
command line argument for `job run`.

The Consul namespace used for a set of group or task service registrations
within a group, as well as `template` KV store access is determined from the
following hierarchy from lowest to highest precedence:

* Consul default: If no Consul namespace options are configured, Consul will
  automatically make use of the `"default"` namespace.

* agent configuration: If the [`namespace`][consul_agent_namespace] Nomad agent
  Consul configuration parameter is set, this namespace will be used instead of
  the Consul default.

* job run command: <EnterpriseAlert inline/> If the
  [`-consul-namespace`][consul_run_namespace] command line argument is specified
  on job submission, this namespace will take precedence over the namespace set
  in Nomad agent configuration.

* group and task configuration: <EnterpriseAlert inline/> If the group level or
  task level Consul [namespace field][consul_jobspec_namespace] is configured,
  this namespace will take precedence over all other options.

## Assumptions

* Each Nomad client should have a local Consul agent running on the same host,
  reachable by Nomad. Nomad clients should never share a Consul agent or talk
  directly to the Consul servers. Nomad is not compatible with [Consul Data
  Plane][CDP].

* The service discovery feature in Nomad depends on operators making sure that
  the Nomad client can reach the Consul agent.

* Tasks running inside Nomad also need to reach out to the Consul agent if
  they want to use any of the Consul APIs. Ex: A task running inside a docker
  container in the bridge mode won't be able to talk to a Consul Agent running
  on the loopback interface of the host since the container in the bridge mode
  has its own network interface and doesn't see interfaces on the global
  network namespace of the host. There are a couple of ways to solve this, one
  way is to run the container in the host networking mode, or make the Consul
  agent listen on an interface in the network namespace of the container.

* The `consul` binary must be present in Nomad's `$PATH` to run the Envoy
  proxy sidecar on client nodes.

* Consul service mesh using network namespaces is only supported on Linux.

## Compatibility

Most supported versions of Nomad are compatible with most recent versions of
Consul, with some exceptions.

* Nomad versions 1.6.0+, 1.5.6+, and 1.4.11+ are compatible with any currently
  supported version of Consul.
* Nomad versions 1.4.4 to 1.4.11 and 1.5.0 to 1.5.6 are compatible with any
  currently supported version of Consul except 1.13.8.
* Nomad versions 1.4.0 through 1.4.3 are compatible with Consul versions 1.13.0
  through 1.13.7, and 1.13.9. Changes to Consul service mesh in version 1.14 are
  incompatible with Nomad 1.4.3 and earlier.
* Nomad is not compatible with Consul Data Plane.

|                     | Consul 1.13.0 - 1.13.7 | Consul 1.13.8 | Consul 1.13.9 | Consul 1.14.0+ |
|---------------------|------------------------|---------------|---------------|----------------|
| Nomad 1.6.0+        | ✅                     | ✅            | ✅            | ✅             |
| Nomad 1.5.6+        | ✅                     | ✅            | ✅            | ✅             |
| Nomad 1.5.0-1.5.5   | ✅                     | ❌            | ✅            | ✅             |
| Nomad 1.4.11-1.4.13 | ✅                     | ✅            | ✅            | ✅             |
| Nomad 1.4.4-1.4.10  | ✅                     | ❌            | ✅            | ✅             |
| Nomad 1.4.0-1.4.3   | ✅                     | ❌            | ✅            | ❌             |


[Consul]: https://www.consul.io/ "Consul by HashiCorp"
[Workload Identity]: /nomad/docs/concepts/workload-identity
[Nomad agent Consul configuration]: /nomad/docs/configuration/consul
[Automatic Clustering with Consul]: /nomad/tutorials/manage-clusters/clustering
[service]: /nomad/docs/job-specification/service "Nomad service Job Specification"
[`template` block]: /nomad/docs/job-specification/template
[Consul Template]: https://github.com/hashicorp/consul-template
[`template` job specification documentation]: /nomad/docs/job-specification/template
[consul_namespaces]: /consul/docs/enterprise/namespaces
[consul_agent_namespace]: /nomad/docs/configuration/consul#namespace
[consul_jobspec_namespace]: /nomad/docs/job-specification/consul#namespace
[consul_run_namespace]: /nomad/docs/commands/job/run#consul-namespace
[`allow_unauthenticated`]: /nomad/docs/configuration/consul#allow_unauthenticated
[consul_acls]: /consul/docs/security/acl
[JWT Auth Method]: /consul/docs/security/acl/auth-methods/jwt
[Consul Binding Rule]: /consul/api-docs/acl/binding-rules
[Consul role]: /consul/docs/security/acl/acl-roles
[`consul.service_identity`]: /nomad/docs/configuration/consul#service_identity
[`consul.task_identity`]: /nomad/docs/configuration/consul#task_identity
[`identity`]: /nomad/docs/job-specification/identity
[CDP]: /consul/docs/connect/dataplane
[`service_auth_method`]: /nomad/docs/configuration/consul#service_auth_method
[`task_auth_method`]: /nomad/docs/configuration/consul#task_auth_method<|MERGE_RESOLUTION|>--- conflicted
+++ resolved
@@ -78,10 +78,6 @@
 }
 ```
 
-<<<<<<< HEAD
-Using that configuration file, you'll create a Consul Auth Methods named
-`nomad-workloads`, which controls:
-=======
 <Note>
 
 If you're using an https endpoint on Nomad server itself for JWKS, and your
@@ -91,8 +87,8 @@
 
 </Note>
 
-Using that configuration file, you'll create two different Consul Auth Methods:
->>>>>>> e0cea41e
+Using that configuration file, you'll create a Consul Auth Methods named
+`nomad-workloads`, which controls:
 
 * Authentication for Service Identity tokens used to register services and
   configure Consul Connect.
