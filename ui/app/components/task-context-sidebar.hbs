<Portal @target="log-sidebar-portal">
	<div
<<<<<<< HEAD
		class="sidebar task-context-sidebar has-subnav {{if this.isSideBarOpen "open"}} {{if @task.events.length "has-events"}}"
=======
		class="sidebar task-context-sidebar has-subnav {{if this.wide "wide"}} {{if this.isSideBarOpen "open"}}"
>>>>>>> 17531ca6
		{{on-click-outside
			@fns.closeSidebar
			capture=true
		}}
	>
	{{#if @task}}
		{{keyboard-commands this.keyCommands}}
		<header>
			<h1 class="title">
				{{@task.name}}
				<span class="state {{@task.state}}">
					{{@task.state}}
				</span>
			</h1>
			<LinkTo
				class="link"
				title={{@task.name}}
				@route="allocations.allocation.task"
				@models={{array @task.allocation @task}}
			>
				Go to Task page
			</LinkTo>
			<button
				class="button close is-borderless"
				type="button"
				{{on "click" @fns.closeSidebar}}
			>
				{{x-icon "cancel"}}
			</button>
		</header>
		{{#if @task.events.length}}
			<div class="boxed-section task-events">
				<div class="boxed-section-head">
					Recent Events
				</div>
				<div class="boxed-section-body is-full-bleed">
					<ListTable
						@source={{reverse @task.events}}
						@class="is-striped" as |t|
					>
						<t.head>
							<th class="is-3">
								Time
							</th>
							<th class="is-1">
								Type
							</th>
							<th>
								Description
							</th>
						</t.head>
						<t.body as |row|>
							<tr data-test-task-event>
								<td data-test-task-event-time>
									{{format-ts row.model.time}}
								</td>
								<td data-test-task-event-type>
									{{row.model.type}}
								</td>
								<td data-test-task-event-message>
									{{#if row.model.message}}
										{{row.model.message}}
									{{else}}
										<em>
											No message
										</em>
									{{/if}}
								</td>
							</tr>
						</t.body>
					</ListTable>
				</div>
			</div>
			<hr />
		{{/if}}

		<TaskLog
			@allocation={{@task.allocation}}
			@task={{@task.name}}
			@shouldFillHeight={{false}}
		/>


	{{/if}}
		<button
			class="button is-borderless widener"
			type="button"
			{{on "click" this.toggleWide}}
		>
			{{x-icon (if this.wide "arrow-right" "arrow-left")}}
		</button>
	</div>
</Portal><|MERGE_RESOLUTION|>--- conflicted
+++ resolved
@@ -1,10 +1,6 @@
 <Portal @target="log-sidebar-portal">
 	<div
-<<<<<<< HEAD
-		class="sidebar task-context-sidebar has-subnav {{if this.isSideBarOpen "open"}} {{if @task.events.length "has-events"}}"
-=======
-		class="sidebar task-context-sidebar has-subnav {{if this.wide "wide"}} {{if this.isSideBarOpen "open"}}"
->>>>>>> 17531ca6
+		class="sidebar task-context-sidebar has-subnav {{if this.wide "wide"}} {{if this.isSideBarOpen "open"}} {{if this.isSideBarOpen "open"}}"
 		{{on-click-outside
 			@fns.closeSidebar
 			capture=true
