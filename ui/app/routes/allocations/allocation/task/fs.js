import Route from '@ember/routing/route';
import RSVP from 'rsvp';
import notifyError from 'nomad-ui/utils/notify-error';

export default Route.extend({
  model({ path = '/' }) {
    const decodedPath = decodeURIComponent(path);
<<<<<<< HEAD
    const taskState = this.modelFor('allocations.allocation.task');
=======
    const task = this.modelFor('allocations.allocation.task');
    const allocation = task.allocation;
>>>>>>> 9ace1c80

    const pathWithTaskStateName = `${taskState.name}${decodedPath.startsWith('/') ? '' : '/'}${decodedPath}`;

    if (!taskState.isRunning) {
      return {
        path: decodedPath,
        taskState,
      };
    }

<<<<<<< HEAD
    return RSVP.all([taskState.stat(pathWithTaskStateName), taskState.get('allocation.node')])
=======
    return RSVP.all([allocation.stat(pathWithTaskName), task.get('allocation.node')])
>>>>>>> 9ace1c80
      .then(([statJson]) => {
        if (statJson.IsDir) {
          return RSVP.hash({
            path: decodedPath,
<<<<<<< HEAD
            taskState,
            directoryEntries: taskState.ls(pathWithTaskStateName).catch(notifyError(this)),
=======
            task,
            directoryEntries: allocation.ls(pathWithTaskName).catch(notifyError(this)),
>>>>>>> 9ace1c80
            isFile: false,
          });
        } else {
          return {
            path: decodedPath,
            taskState,
            isFile: true,
            stat: statJson,
          };
        }
      })
      .catch(notifyError(this));
  },

  setupController(controller, { path, taskState, directoryEntries, isFile, stat } = {}) {
    this._super(...arguments);
    controller.setProperties({ path, taskState, directoryEntries, isFile, stat });
  },
});<|MERGE_RESOLUTION|>--- conflicted
+++ resolved
@@ -5,44 +5,31 @@
 export default Route.extend({
   model({ path = '/' }) {
     const decodedPath = decodeURIComponent(path);
-<<<<<<< HEAD
-    const taskState = this.modelFor('allocations.allocation.task');
-=======
     const task = this.modelFor('allocations.allocation.task');
     const allocation = task.allocation;
->>>>>>> 9ace1c80
 
-    const pathWithTaskStateName = `${taskState.name}${decodedPath.startsWith('/') ? '' : '/'}${decodedPath}`;
+    const pathWithTaskName = `${task.name}${decodedPath.startsWith('/') ? '' : '/'}${decodedPath}`;
 
-    if (!taskState.isRunning) {
+    if (!task.isRunning) {
       return {
         path: decodedPath,
-        taskState,
+        task,
       };
     }
 
-<<<<<<< HEAD
-    return RSVP.all([taskState.stat(pathWithTaskStateName), taskState.get('allocation.node')])
-=======
     return RSVP.all([allocation.stat(pathWithTaskName), task.get('allocation.node')])
->>>>>>> 9ace1c80
       .then(([statJson]) => {
         if (statJson.IsDir) {
           return RSVP.hash({
             path: decodedPath,
-<<<<<<< HEAD
-            taskState,
-            directoryEntries: taskState.ls(pathWithTaskStateName).catch(notifyError(this)),
-=======
             task,
             directoryEntries: allocation.ls(pathWithTaskName).catch(notifyError(this)),
->>>>>>> 9ace1c80
             isFile: false,
           });
         } else {
           return {
             path: decodedPath,
-            taskState,
+            task,
             isFile: true,
             stat: statJson,
           };
@@ -51,8 +38,8 @@
       .catch(notifyError(this));
   },
 
-  setupController(controller, { path, taskState, directoryEntries, isFile, stat } = {}) {
+  setupController(controller, { path, task, directoryEntries, isFile, stat } = {}) {
     this._super(...arguments);
-    controller.setProperties({ path, taskState, directoryEntries, isFile, stat });
+    controller.setProperties({ path, task, directoryEntries, isFile, stat });
   },
 });