// Copyright (c) HashiCorp, Inc.
// SPDX-License-Identifier: BUSL-1.1

package structs

import (
	"fmt"
	"testing"
	"time"

	"github.com/go-jose/go-jose/v3/jwt"
	"github.com/hashicorp/nomad/ci"
	"github.com/shoenig/test/must"
	"github.com/stretchr/testify/require"
)

func TestDriverInfoEquals(t *testing.T) {
	ci.Parallel(t)

	require := require.New(t)
	var driverInfoTest = []struct {
		input    []*DriverInfo
		expected bool
		errorMsg string
	}{
		{
			[]*DriverInfo{
				{
					Healthy: true,
				},
				{
					Healthy: false,
				},
			},
			false,
			"Different healthy values should not be equal.",
		},
		{
			[]*DriverInfo{
				{
					HealthDescription: "not running",
				},
				{
					HealthDescription: "running",
				},
			},
			false,
			"Different health description values should not be equal.",
		},
		{
			[]*DriverInfo{
				{
					Detected:          false,
					Healthy:           true,
					HealthDescription: "This driver is ok",
				},
				{
					Detected:          true,
					Healthy:           true,
					HealthDescription: "This driver is ok",
				},
			},
			true,
			"Same health check should be equal",
		},
	}
	for _, testCase := range driverInfoTest {
		first := testCase.input[0]
		second := testCase.input[1]
		require.Equal(testCase.expected, first.HealthCheckEquals(second), testCase.errorMsg)
	}
}

func TestNodeMeta_Validate(t *testing.T) {
	ci.Parallel(t)

	cases := []struct {
		name     string
		input    map[string]*string // only specify Meta field
		contains string
	}{
		{
			name: "Ok",
			input: map[string]*string{
				"foo":             nil,
				"bar":             nil,
				"eggs":            nil,
				"dots.are_ok-too": nil,
			},
		},
		{
			name:     "Nil",
			input:    nil,
			contains: "missing required",
		},
		{
			name:     "Empty",
			input:    map[string]*string{},
			contains: "missing required",
		},
		{
			name:     "EmptyKey",
			input:    map[string]*string{"": nil},
			contains: "not be empty",
		},
		{
			name: "Whitespace",
			input: map[string]*string{
				"ok":   nil,
				" bad": nil,
			},
			contains: `" bad" is invalid`,
		},
		{
			name: "BadChars",
			input: map[string]*string{
				"ok":    nil,
				"*bad%": nil,
			},
			contains: `"*bad%" is invalid`,
		},
		{
			name: "StartingDot",
			input: map[string]*string{
				"ok":   nil,
				".bad": nil,
			},
			contains: `".bad" is invalid`,
		},
		{
			name: "EndingDot",
			input: map[string]*string{
				"ok":   nil,
				"bad.": nil,
			},
			contains: `"bad." is invalid`,
		},
		{
			name: "DottedPartsMustBeValid",
			input: map[string]*string{
				"ok":        nil,
				"bad.-part": nil,
			},
			contains: `"bad.-part" is invalid`,
		},
	}

	for i := range cases {
		tc := cases[i]
		t.Run(tc.name, func(t *testing.T) {
			in := &NodeMetaApplyRequest{
				Meta: tc.input,
			}

			err := in.Validate()

			switch tc.contains {
			case "":
				must.NoError(t, err)
			default:
				must.ErrorContains(t, err, tc.contains)

				// Log error to make it easy to double check output.
				t.Logf("Validate(%s) -> %s", tc.name, err)
			}
		})
	}
}

func TestCSITopology_Contains(t *testing.T) {
	ci.Parallel(t)

	cases := []struct {
		name     string
		this     *CSITopology
		other    *CSITopology
		expected bool
	}{
		{
			name: "AWS EBS pre 1.27 behavior",
			this: &CSITopology{
				Segments: map[string]string{
					"topology.ebs.csi.aws.com/zone": "us-east-1a",
				},
			},
			other: &CSITopology{
				Segments: map[string]string{
					"topology.ebs.csi.aws.com/zone": "us-east-1a",
				},
			},
			expected: true,
		},
		{
			name: "AWS EBS post 1.27 behavior",
			this: &CSITopology{
				Segments: map[string]string{
					"topology.kubernetes.io/zone":   "us-east-1a",
					"topology.ebs.csi.aws.com/zone": "us-east-1a",
					"kubernetes.io/os":              "linux",
				},
			},
			other: &CSITopology{
				Segments: map[string]string{
					"topology.kubernetes.io/zone": "us-east-1a",
				},
			},
			expected: true,
		},
		{
			name: "other contains invalid segment value for matched key",
			this: &CSITopology{
				Segments: map[string]string{
					"topology.kubernetes.io/zone":   "us-east-1a",
					"topology.ebs.csi.aws.com/zone": "us-east-1a",
					"kubernetes.io/os":              "linux",
				},
			},
			other: &CSITopology{
				Segments: map[string]string{
					"topology.kubernetes.io/zone": "us-east-1a",
					"kubernetes.io/os":            "windows",
				},
			},
			expected: false,
		},
		{
			name: "other contains invalid segment key",
			this: &CSITopology{
				Segments: map[string]string{
					"topology.kubernetes.io/zone": "us-east-1a",
				},
			},
			other: &CSITopology{
				Segments: map[string]string{
					"topology.kubernetes.io/zone": "us-east-1a",
					"kubernetes.io/os":            "linux",
				},
			},
			expected: false,
		},
		{
			name: "other is nil",
			this: &CSITopology{
				Segments: map[string]string{
					"topology.kubernetes.io/zone": "us-east-1a",
				},
			},
			other:    nil,
			expected: false,
		},
	}

	for _, tc := range cases {
		t.Run(tc.name, func(t *testing.T) {
			must.Eq(t, tc.expected, tc.this.Contains(tc.other))
		})
	}

}

func TestGenerateNodeIdentityClaims(t *testing.T) {
	ci.Parallel(t)

	node := &Node{
		ID:         "node-id-1",
		NodePool:   "custom-pool",
		NodeClass:  "custom-class",
		Datacenter: "euw2",
	}

	claims := GenerateNodeIdentityClaims(node, "euw", 10*time.Minute)

	must.Eq(t, "node-id-1", claims.NodeIdentityClaims.NodeID)
	must.Eq(t, "custom-pool", claims.NodeIdentityClaims.NodePool)
	must.Eq(t, "custom-class", claims.NodeIdentityClaims.NodeClass)
	must.Eq(t, "euw2", claims.NodeIdentityClaims.NodeDatacenter)
	must.StrEqFold(t, "node:euw:custom-pool:node-id-1:default", claims.Subject)
	must.Eq(t, []string{IdentityDefaultAud}, claims.Audience)
	must.NotNil(t, claims.ID)
	must.NotNil(t, claims.IssuedAt)
	must.NotNil(t, claims.NotBefore)
	must.NotNil(t, claims.Expiry)
}

<<<<<<< HEAD
func TestNodeIdentityClaims_LoggingPairs(t *testing.T) {
	ci.Parallel(t)

	claims := GenerateNodeIdentityClaims(
		&Node{
			ID:         "node-id-1",
			NodePool:   "custom-pool",
			NodeClass:  "custom-class",
			Datacenter: "euw2",
		},
		"euw",
		10*time.Minute,
	)
	must.Eq(
		t,
		[]any{
			"claim_node_id", "node-id-1",
			"claim_node_pool", "custom-pool",
			"claim_node_class", "custom-class",
			"claim_node_datacenter", "euw2",
		},
		claims.NodeIdentityClaims.LoggingPairs(),
	)
=======
func TestNodeRegisterRequest_Validate(t *testing.T) {
	ci.Parallel(t)

	testCases := []struct {
		name          string
		request       *NodeRegisterRequest
		errorContains string
	}{
		{
			name: "valid",
			request: &NodeRegisterRequest{
				Node: &Node{
					ID:         "node-id",
					SecretID:   "node-secret-id",
					Name:       "node-name",
					NodePool:   "node-pool",
					NodeClass:  "node-class",
					Datacenter: "node-datacenter",
					Attributes: map[string]string{"key1": "value1"},
				},
			},
			errorContains: "",
		},
		{
			name: "nil node",
			request: &NodeRegisterRequest{
				Node: nil,
			},
			errorContains: "missing node for client registration",
		},
		{
			name: "missing ID",
			request: &NodeRegisterRequest{
				Node: &Node{
					ID:         "",
					SecretID:   "node-secret-id",
					Name:       "node-name",
					NodePool:   "node-pool",
					NodeClass:  "node-class",
					Datacenter: "node-datacenter",
					Attributes: map[string]string{"key1": "value1"},
				},
			},
			errorContains: "missing node ID for client registration",
		},
		{
			name: "missing datacenter",
			request: &NodeRegisterRequest{
				Node: &Node{
					ID:         "node-id",
					SecretID:   "node-secret-id",
					Name:       "node-name",
					NodePool:   "node-pool",
					NodeClass:  "node-class",
					Datacenter: "",
					Attributes: map[string]string{"key1": "value1"},
				},
			},
			errorContains: "missing datacenter for client registration",
		},
		{
			name: "missing name",
			request: &NodeRegisterRequest{
				Node: &Node{
					ID:         "node-id",
					SecretID:   "node-secret-id",
					Name:       "",
					NodePool:   "node-pool",
					NodeClass:  "node-class",
					Datacenter: "node-datacenter",
					Attributes: map[string]string{"key1": "value1"},
				},
			},
			errorContains: "missing node name for client registration",
		},
		{
			name: "missing attributes",
			request: &NodeRegisterRequest{
				Node: &Node{
					ID:         "node-id",
					SecretID:   "node-secret-id",
					Name:       "node-name",
					NodePool:   "node-pool",
					NodeClass:  "node-class",
					Datacenter: "node-datacenter",
					Attributes: map[string]string{},
				},
			},
			errorContains: "missing attributes for client registration",
		},
		{
			name: "missing secret ID",
			request: &NodeRegisterRequest{
				Node: &Node{
					ID:         "node-id",
					SecretID:   "",
					Name:       "node-name",
					NodePool:   "node-pool",
					NodeClass:  "node-class",
					Datacenter: "node-datacenter",
					Attributes: map[string]string{"key1": "value1"},
				},
			},
			errorContains: "missing node secret ID for client registration",
		},
		{
			name: "invalid node pool name",
			request: &NodeRegisterRequest{
				Node: &Node{
					ID:         "node-id",
					SecretID:   "node-secret-id",
					Name:       "node-name",
					NodePool:   "****",
					NodeClass:  "node-class",
					Datacenter: "node-datacenter",
					Attributes: map[string]string{"key1": "value1"},
				},
			},
			errorContains: `invalid node pool: invalid name "****"`,
		},
		{
			name: "invalid node pool all use",
			request: &NodeRegisterRequest{
				Node: &Node{
					ID:         "node-id",
					SecretID:   "node-secret-id",
					Name:       "node-name",
					NodePool:   NodePoolAll,
					NodeClass:  "node-class",
					Datacenter: "node-datacenter",
					Attributes: map[string]string{"key1": "value1"},
				},
			},
			errorContains: `node is not allowed to register in node pool "all"`,
		},
	}

	for _, tc := range testCases {
		t.Run(tc.name, func(t *testing.T) {
			actualError := tc.request.Validate()
			if tc.errorContains != "" {
				must.ErrorContains(t, actualError, tc.errorContains)
			} else {
				must.NoError(t, actualError)
			}
		})
	}
>>>>>>> f5c02671
}

func TestNodeRegisterRequest_ShouldGenerateNodeIdentity(t *testing.T) {
	ci.Parallel(t)

	// Generate a stable mock node for testing.
	mockNode := MockNode()

	testCases := []struct {
		name                     string
		inputNodeRegisterRequest *NodeRegisterRequest
		inputAuthErr             error
		inputTime                time.Time
		inputTTL                 time.Duration
		expectedOutput           bool
	}{
		{
			name:                     "expired node identity",
			inputNodeRegisterRequest: &NodeRegisterRequest{},
			inputAuthErr:             jwt.ErrExpired,
			inputTime:                time.Now(),
			inputTTL:                 10 * time.Minute,
			expectedOutput:           true,
		},
		{
			name: "first time node registration",
			inputNodeRegisterRequest: &NodeRegisterRequest{
				WriteRequest: WriteRequest{
					identity: &AuthenticatedIdentity{
						ACLToken: AnonymousACLToken,
					},
				},
			},
			inputAuthErr:   nil,
			inputTime:      time.Now(),
			inputTTL:       10 * time.Minute,
			expectedOutput: true,
		},
		{
			name: "registration using node secret ID",
			inputNodeRegisterRequest: &NodeRegisterRequest{
				WriteRequest: WriteRequest{
					identity: &AuthenticatedIdentity{
						ClientID: "client-id-1",
					},
				},
			},
			inputAuthErr:   nil,
			inputTime:      time.Now(),
			inputTTL:       10 * time.Minute,
			expectedOutput: true,
		},
		{
			name: "modified node node pool configuration",
			inputNodeRegisterRequest: &NodeRegisterRequest{
				Node: mockNode,
				WriteRequest: WriteRequest{
					identity: &AuthenticatedIdentity{
						Claims: &IdentityClaims{
							NodeIdentityClaims: &NodeIdentityClaims{
								NodeID:         mockNode.ID,
								NodePool:       "new-pool",
								NodeClass:      mockNode.NodeClass,
								NodeDatacenter: mockNode.Datacenter,
							},
							Claims: jwt.Claims{
								Expiry: jwt.NewNumericDate(time.Now().UTC().Add(23 * time.Hour)),
							},
						},
					},
				},
			},
			inputAuthErr:   nil,
			inputTime:      time.Now().UTC(),
			inputTTL:       24 * time.Hour,
			expectedOutput: true,
		},
		{
			name: "modified node class configuration",
			inputNodeRegisterRequest: &NodeRegisterRequest{
				Node: mockNode,
				WriteRequest: WriteRequest{
					identity: &AuthenticatedIdentity{
						Claims: &IdentityClaims{
							NodeIdentityClaims: &NodeIdentityClaims{
								NodeID:         mockNode.ID,
								NodePool:       mockNode.NodePool,
								NodeClass:      "new-class",
								NodeDatacenter: mockNode.Datacenter,
							},
							Claims: jwt.Claims{
								Expiry: jwt.NewNumericDate(time.Now().UTC().Add(23 * time.Hour)),
							},
						},
					},
				},
			},
			inputAuthErr:   nil,
			inputTime:      time.Now().UTC(),
			inputTTL:       24 * time.Hour,
			expectedOutput: true,
		},
		{
			name: "modified node datacenter configuration",
			inputNodeRegisterRequest: &NodeRegisterRequest{
				Node: mockNode,
				WriteRequest: WriteRequest{
					identity: &AuthenticatedIdentity{
						Claims: &IdentityClaims{
							NodeIdentityClaims: &NodeIdentityClaims{
								NodeID:         mockNode.ID,
								NodePool:       mockNode.NodePool,
								NodeClass:      mockNode.NodeClass,
								NodeDatacenter: "new-datacenter",
							},
							Claims: jwt.Claims{
								Expiry: jwt.NewNumericDate(time.Now().UTC().Add(23 * time.Hour)),
							},
						},
					},
				},
			},
			inputAuthErr:   nil,
			inputTime:      time.Now().UTC(),
			inputTTL:       24 * time.Hour,
			expectedOutput: true,
		},
		{
			name: "expiring node identity",
			inputNodeRegisterRequest: &NodeRegisterRequest{
				Node: mockNode,
				WriteRequest: WriteRequest{
					identity: &AuthenticatedIdentity{
						Claims: &IdentityClaims{
							NodeIdentityClaims: &NodeIdentityClaims{
								NodeID:         mockNode.ID,
								NodePool:       mockNode.NodePool,
								NodeClass:      mockNode.NodeClass,
								NodeDatacenter: mockNode.Datacenter,
							},
							Claims: jwt.Claims{
								Expiry: jwt.NewNumericDate(time.Now().UTC().Add(5 * time.Minute)),
							},
						},
					},
				},
			},
			inputAuthErr:   nil,
			inputTime:      time.Now().UTC(),
			inputTTL:       24 * time.Hour,
			expectedOutput: true,
		},
		{
			name: "no generation",
			inputNodeRegisterRequest: &NodeRegisterRequest{
				Node: mockNode,
				WriteRequest: WriteRequest{
					identity: &AuthenticatedIdentity{
						Claims: &IdentityClaims{
							NodeIdentityClaims: &NodeIdentityClaims{
								NodeID:         mockNode.ID,
								NodePool:       mockNode.NodePool,
								NodeClass:      mockNode.NodeClass,
								NodeDatacenter: mockNode.Datacenter,
							},
							Claims: jwt.Claims{
								Expiry: jwt.NewNumericDate(time.Now().UTC().Add(24 * time.Hour)),
							},
						},
					},
				},
			},
			inputAuthErr:   nil,
			inputTime:      time.Now().UTC(),
			inputTTL:       24 * time.Hour,
			expectedOutput: false,
		},
	}

	for _, tc := range testCases {
		t.Run(tc.name, func(t *testing.T) {
			actualOutput := tc.inputNodeRegisterRequest.ShouldGenerateNodeIdentity(
				tc.inputAuthErr,
				tc.inputTime,
				tc.inputTTL,
			)
			must.Eq(t, tc.expectedOutput, actualOutput)
		})
	}
}

func TestNodeUpdateStatusRequest_ShouldGenerateNodeIdentity(t *testing.T) {
	ci.Parallel(t)

	testCases := []struct {
		name                     string
		inputNodeRegisterRequest *NodeUpdateStatusRequest
		inputTime                time.Time
		inputTTL                 time.Duration
		expectedOutput           bool
	}{
		{
			name: "authenticated by node secret ID",
			inputNodeRegisterRequest: &NodeUpdateStatusRequest{
				WriteRequest: WriteRequest{
					identity: &AuthenticatedIdentity{
						ClientID: "client-id-1",
					},
				},
			},
			inputTime:      time.Now(),
			inputTTL:       24 * time.Hour,
			expectedOutput: true,
		},
		{
			name: "expiring node identity",
			inputNodeRegisterRequest: &NodeUpdateStatusRequest{
				WriteRequest: WriteRequest{
					identity: &AuthenticatedIdentity{
						Claims: &IdentityClaims{
							NodeIdentityClaims: &NodeIdentityClaims{},
							Claims: jwt.Claims{
								Expiry: jwt.NewNumericDate(time.Now().UTC().Add(1 * time.Hour)),
							},
						},
					},
				},
			},
			inputTime:      time.Now().UTC(),
			inputTTL:       24 * time.Hour,
			expectedOutput: true,
		},
		{
			name: "not expiring node identity",
			inputNodeRegisterRequest: &NodeUpdateStatusRequest{
				WriteRequest: WriteRequest{
					identity: &AuthenticatedIdentity{
						Claims: &IdentityClaims{
							NodeIdentityClaims: &NodeIdentityClaims{},
							Claims: jwt.Claims{
								Expiry: jwt.NewNumericDate(time.Now().UTC().Add(24 * time.Hour)),
							},
						},
					},
				},
			},
			inputTime:      time.Now().UTC(),
			inputTTL:       24 * time.Hour,
			expectedOutput: false,
		},
		{
			name: "not expiring forced renewal node identity",
			inputNodeRegisterRequest: &NodeUpdateStatusRequest{
				ForceIdentityRenewal: true,
				WriteRequest: WriteRequest{
					identity: &AuthenticatedIdentity{
						Claims: &IdentityClaims{
							NodeIdentityClaims: &NodeIdentityClaims{},
							Claims: jwt.Claims{
								Expiry: jwt.NewNumericDate(time.Now().UTC().Add(24 * time.Hour)),
							},
						},
					},
				},
			},
			inputTime:      time.Now().UTC(),
			inputTTL:       24 * time.Hour,
			expectedOutput: true,
		},
		{
			name: "server authenticated request",
			inputNodeRegisterRequest: &NodeUpdateStatusRequest{
				WriteRequest: WriteRequest{
					identity: &AuthenticatedIdentity{
						ACLToken: LeaderACLToken,
					},
				},
			},
			inputTime:      time.Now().UTC(),
			inputTTL:       24 * time.Hour,
			expectedOutput: false,
		},
	}

	for _, tc := range testCases {
		t.Run(tc.name, func(t *testing.T) {
			actualOutput := tc.inputNodeRegisterRequest.ShouldGenerateNodeIdentity(
				tc.inputTime,
				tc.inputTTL,
			)
			must.Eq(t, tc.expectedOutput, actualOutput)
		})
	}
}
func TestNodeUpdateStatusRequest_IdentitySigningErrorIsTerminal(t *testing.T) {
	ci.Parallel(t)

	testCases := []struct {
		name                     string
		inputNodeRegisterRequest *NodeUpdateStatusRequest
		inputTime                time.Time
		expectedOutput           bool
	}{
		{
			name: "not close to expiring",
			inputNodeRegisterRequest: &NodeUpdateStatusRequest{
				WriteRequest: WriteRequest{
					identity: &AuthenticatedIdentity{
						Claims: &IdentityClaims{
							NodeIdentityClaims: &NodeIdentityClaims{},
							Claims: jwt.Claims{
								Expiry: jwt.NewNumericDate(time.Now().UTC().Add(24 * time.Hour).UTC()),
							},
						},
					},
				},
			},
			inputTime:      time.Now().UTC(),
			expectedOutput: false,
		},
		{
			name: "very close to expiring",
			inputNodeRegisterRequest: &NodeUpdateStatusRequest{
				WriteRequest: WriteRequest{
					identity: &AuthenticatedIdentity{
						Claims: &IdentityClaims{
							NodeIdentityClaims: &NodeIdentityClaims{},
							Claims: jwt.Claims{
								Expiry: jwt.NewNumericDate(time.Now().UTC()),
							},
						},
					},
				},
			},
			inputTime:      time.Now().Add(1 * time.Minute).UTC(),
			expectedOutput: true,
		},
		{
			name: "server authenticated request",
			inputNodeRegisterRequest: &NodeUpdateStatusRequest{
				WriteRequest: WriteRequest{
					identity: &AuthenticatedIdentity{
						ACLToken: LeaderACLToken,
					},
				},
			},
			inputTime:      time.Now().UTC(),
			expectedOutput: false,
		},
		{
			name: "client secret ID authenticated request",
			inputNodeRegisterRequest: &NodeUpdateStatusRequest{
				WriteRequest: WriteRequest{
					identity: &AuthenticatedIdentity{
						ClientID: "client-id",
					},
				},
			},
			inputTime:      time.Now().UTC(),
			expectedOutput: false,
		},
	}

	for _, tc := range testCases {
		t.Run(tc.name, func(t *testing.T) {
			actualOutput := tc.inputNodeRegisterRequest.IdentitySigningErrorIsTerminal(tc.inputTime)
			must.Eq(t, tc.expectedOutput, actualOutput)
		})
	}
}

func Test_DefaultNodeIntroductionConfig(t *testing.T) {
	ci.Parallel(t)

	expected := &NodeIntroductionConfig{
		Enforcement:        "warn",
		DefaultIdentityTTL: 5 * time.Minute,
		MaxIdentityTTL:     30 * time.Minute,
	}
	must.Eq(t, expected, DefaultNodeIntroductionConfig())
}

func TestNodeIntroductionConfig_Copy(t *testing.T) {
	ci.Parallel(t)

	nodeIntro := &NodeIntroductionConfig{
		Enforcement:        "warn",
		DefaultIdentityTTL: 5 * time.Minute,
		MaxIdentityTTL:     30 * time.Minute,
	}

	copiedNodeIntro := nodeIntro.Copy()

	// Ensure the copied object contains the same values, but the underlying
	// pointer address is different.
	must.Eq(t, nodeIntro, copiedNodeIntro)
	must.NotEq(t, fmt.Sprintf("%p", nodeIntro), fmt.Sprintf("%p", copiedNodeIntro))
}

func TestNodeIntroductionConfig_Validate(t *testing.T) {
	ci.Parallel(t)

	testCases := []struct {
		name                        string
		inputNodeIntroductionConfig *NodeIntroductionConfig
		expectedErrorContains       string
	}{
		{
			name:                        "nil config",
			inputNodeIntroductionConfig: nil,
			expectedErrorContains:       "cannot be empty",
		},
		{
			name: "incorrect enforcement",
			inputNodeIntroductionConfig: &NodeIntroductionConfig{
				Enforcement:        "invalid",
				DefaultIdentityTTL: 5 * time.Minute,
				MaxIdentityTTL:     30 * time.Minute,
			},
			expectedErrorContains: "invalid enforcement",
		},
		{
			name: "incorrect default identity TTL",
			inputNodeIntroductionConfig: &NodeIntroductionConfig{
				Enforcement:        NodeIntroductionEnforcementStrict,
				DefaultIdentityTTL: 0,
				MaxIdentityTTL:     30 * time.Minute,
			},
			expectedErrorContains: "default_identity_ttl must be greater than 0",
		},
		{
			name: "incorrect max identity TTL",
			inputNodeIntroductionConfig: &NodeIntroductionConfig{
				Enforcement:        NodeIntroductionEnforcementStrict,
				DefaultIdentityTTL: 5 * time.Minute,
				MaxIdentityTTL:     0,
			},
			expectedErrorContains: "max_identity_ttl must be greater than 0",
		},
		{
			name: "incorrect max identity TTL greater than default identity TTL",
			inputNodeIntroductionConfig: &NodeIntroductionConfig{
				Enforcement:        NodeIntroductionEnforcementStrict,
				DefaultIdentityTTL: 5 * time.Minute,
				MaxIdentityTTL:     0,
			},
			expectedErrorContains: "max_identity_ttl must be greater than or equal to default_identity_ttl",
		},
		{
			name: "valid",
			inputNodeIntroductionConfig: &NodeIntroductionConfig{
				Enforcement:        NodeIntroductionEnforcementStrict,
				DefaultIdentityTTL: 15 * time.Minute,
				MaxIdentityTTL:     45 * time.Minute,
			},
			expectedErrorContains: "",
		},
	}

	for _, tc := range testCases {
		t.Run(tc.name, func(t *testing.T) {
			actualError := tc.inputNodeIntroductionConfig.Validate()
			if tc.expectedErrorContains == "" {
				must.NoError(t, actualError)
			} else {
				must.ErrorContains(t, actualError, tc.expectedErrorContains)
			}
		})
	}
}

func TestGenerateNodeIntroductionIdentityClaims(t *testing.T) {
	ci.Parallel(t)

	claims := GenerateNodeIntroductionIdentityClaims(
		"node-name-1", "custom-pool", "euw", 10*time.Minute)

	must.Eq(t, "node-name-1", claims.NodeIntroductionIdentityClaims.NodeName)
	must.Eq(t, "custom-pool", claims.NodeIntroductionIdentityClaims.NodePool)
	must.StrEqFold(t, "node-introduction:euw:custom-pool:node-name-1:default", claims.Subject)
	must.Eq(t, []string{IdentityDefaultAud}, claims.Audience)
	must.NotNil(t, claims.ID)
	must.NotNil(t, claims.IssuedAt)
	must.NotNil(t, claims.NotBefore)
	must.NotNil(t, claims.Expiry)
}

func TestNodeIntroductionIdentityClaims_LoggingPairs(t *testing.T) {
	ci.Parallel(t)

	claims := &NodeIntroductionIdentityClaims{
		NodeName: "node-name-1",
		NodePool: "custom-pool",
	}

	must.SliceContainsAll(t, []any{
		"claim_node_name", "node-name-1",
		"claim_node_pool", "custom-pool",
	}, claims.LoggingPairs())
}<|MERGE_RESOLUTION|>--- conflicted
+++ resolved
@@ -282,7 +282,6 @@
 	must.NotNil(t, claims.Expiry)
 }
 
-<<<<<<< HEAD
 func TestNodeIdentityClaims_LoggingPairs(t *testing.T) {
 	ci.Parallel(t)
 
@@ -306,7 +305,8 @@
 		},
 		claims.NodeIdentityClaims.LoggingPairs(),
 	)
-=======
+}
+  
 func TestNodeRegisterRequest_Validate(t *testing.T) {
 	ci.Parallel(t)
 
@@ -454,7 +454,6 @@
 			}
 		})
 	}
->>>>>>> f5c02671
 }
 
 func TestNodeRegisterRequest_ShouldGenerateNodeIdentity(t *testing.T) {
