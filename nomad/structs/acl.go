package structs

import (
	"bytes"
	"encoding/json"
	"errors"
	"fmt"
	"regexp"
	"strconv"
	"time"

	"github.com/hashicorp/go-multierror"
	"github.com/hashicorp/go-set"
	"github.com/hashicorp/nomad/helper/pointer"
	"github.com/hashicorp/nomad/helper/uuid"
	"golang.org/x/crypto/blake2b"
	"golang.org/x/exp/slices"
)

const (
	// ACLUpsertPoliciesRPCMethod is the RPC method for batch creating or
	// modifying ACL policies.
	//
	// Args: ACLPolicyUpsertRequest
	// Reply: GenericResponse
	ACLUpsertPoliciesRPCMethod = "ACL.UpsertPolicies"

	// ACLUpsertTokensRPCMethod is the RPC method for batch creating or
	// modifying ACL tokens.
	//
	// Args: ACLTokenUpsertRequest
	// Reply: ACLTokenUpsertResponse
	ACLUpsertTokensRPCMethod = "ACL.UpsertTokens"

	// ACLDeleteTokensRPCMethod is the RPC method for batch deleting ACL
	// tokens.
	//
	// Args: ACLTokenDeleteRequest
	// Reply: GenericResponse
	ACLDeleteTokensRPCMethod = "ACL.DeleteTokens"

	// ACLUpsertRolesRPCMethod is the RPC method for batch creating or
	// modifying ACL roles.
	//
	// Args: ACLRolesUpsertRequest
	// Reply: ACLRolesUpsertResponse
	ACLUpsertRolesRPCMethod = "ACL.UpsertRoles"

	// ACLDeleteRolesByIDRPCMethod the RPC method for batch deleting ACL
	// roles by their ID.
	//
	// Args: ACLRolesDeleteByIDRequest
	// Reply: ACLRolesDeleteByIDResponse
	ACLDeleteRolesByIDRPCMethod = "ACL.DeleteRolesByID"

	// ACLListRolesRPCMethod is the RPC method for listing ACL roles.
	//
	// Args: ACLRolesListRequest
	// Reply: ACLRolesListResponse
	ACLListRolesRPCMethod = "ACL.ListRoles"

	// ACLGetRolesByIDRPCMethod is the RPC method for detailing a number of ACL
	// roles using their ID. This is an internal only RPC endpoint and used by
	// the ACL Role replication process.
	//
	// Args: ACLRolesByIDRequest
	// Reply: ACLRolesByIDResponse
	ACLGetRolesByIDRPCMethod = "ACL.GetRolesByID"

	// ACLGetRoleByIDRPCMethod is the RPC method for detailing an individual
	// ACL role using its ID.
	//
	// Args: ACLRoleByIDRequest
	// Reply: ACLRoleByIDResponse
	ACLGetRoleByIDRPCMethod = "ACL.GetRoleByID"

	// ACLGetRoleByNameRPCMethod is the RPC method for detailing an individual
	// ACL role using its name.
	//
	// Args: ACLRoleByNameRequest
	// Reply: ACLRoleByNameResponse
	ACLGetRoleByNameRPCMethod = "ACL.GetRoleByName"

	// ACLUpsertAuthMethodsRPCMethod is the RPC method for batch creating or
	// modifying auth methods.
	//
	// Args: ACLAuthMethodsUpsertRequest
	// Reply: ACLAuthMethodUpsertResponse
	ACLUpsertAuthMethodsRPCMethod = "ACL.UpsertAuthMethods"

	// ACLDeleteAuthMethodsRPCMethod is the RPC method for batch deleting auth
	// methods.
	//
	// Args: ACLAuthMethodDeleteRequest
	// Reply: ACLAuthMethodDeleteResponse
	ACLDeleteAuthMethodsRPCMethod = "ACL.DeleteAuthMethods"

	// ACLListAuthMethodsRPCMethod is the RPC method for listing auth methods.
	//
	// Args: ACLAuthMethodListRequest
	// Reply: ACLAuthMethodListResponse
	ACLListAuthMethodsRPCMethod = "ACL.ListAuthMethods"

	// ACLGetAuthMethodRPCMethod is the RPC method for detailing an individual
	// auth method using its name.
	//
	// Args: ACLAuthMethodGetRequest
	// Reply: ACLAuthMethodGetResponse
	ACLGetAuthMethodRPCMethod = "ACL.GetAuthMethod"

	// ACLGetAuthMethodsRPCMethod is the RPC method for getting multiple auth
	// methods using their names.
	//
	// Args: ACLAuthMethodsGetRequest
	// Reply: ACLAuthMethodsGetResponse
	ACLGetAuthMethodsRPCMethod = "ACL.GetAuthMethods"

	// ACLUpsertBindingRulesRPCMethod is the RPC method for batch creating or
	// modifying binding rules.
	//
<<<<<<< HEAD
	// Args: ACLAuthMethodsUpsertRequest
	// Reply: ACLAuthMethodUpsertResponse
=======
	// Args: ACLBindingRulesUpsertRequest
	// Reply: ACLBindingRulesUpsertResponse
>>>>>>> 7dbbf6bc
	ACLUpsertBindingRulesRPCMethod = "ACL.UpsertBindingRules"

	// ACLDeleteBindingRulesRPCMethod is the RPC method for batch deleting
	// binding rules.
	//
	// Args: ACLBindingRulesDeleteRequest
	// Reply: ACLBindingRulesDeleteResponse
	ACLDeleteBindingRulesRPCMethod = "ACL.DeleteBindingRules"

	// ACLListBindingRulesRPCMethod is the RPC method listing binding rules.
	//
	// Args: ACLBindingRulesListRequest
	// Reply: ACLBindingRulesListResponse
	ACLListBindingRulesRPCMethod = "ACL.ListBindingRules"

	// ACLGetBindingRulesRPCMethod is the RPC method for getting multiple
	// binding rules using their IDs.
	//
	// Args: ACLBindingRulesRequest
	// Reply: ACLBindingRulesResponse
	ACLGetBindingRulesRPCMethod = "ACL.GetBindingRules"

	// ACLGetBindingRuleRPCMethod is the RPC method for detailing an individual
	// binding rule using its ID.
	//
	// Args: ACLBindingRuleRequest
	// Reply: ACLBindingRuleResponse
	ACLGetBindingRuleRPCMethod = "ACL.GetBindingRule"
)

const (
	// ACLMaxExpiredBatchSize is the maximum number of expired ACL tokens that
	// will be garbage collected in a single trigger. This number helps limit
	// the replication pressure due to expired token deletion. If there are a
	// large number of expired tokens pending garbage collection, this value is
	// a potential limiting factor.
	ACLMaxExpiredBatchSize = 4096

	// maxACLRoleDescriptionLength limits an ACL roles description length.
	maxACLRoleDescriptionLength = 256

	// maxACLBindingRuleDescriptionLength limits an ACL binding rules
	// description length and should be used to validate the object.
	maxACLBindingRuleDescriptionLength = 256
)

var (
	// validACLRoleName is used to validate an ACL role name.
	validACLRoleName = regexp.MustCompile("^[a-zA-Z0-9-]{1,128}$")

	// validACLAuthMethodName is used to validate an ACL auth method name.
	validACLAuthMethod = regexp.MustCompile("^[a-zA-Z0-9-]{1,128}$")
)

// ACLTokenRoleLink is used to link an ACL token to an ACL role. The ACL token
// can therefore inherit all the ACL policy permissions that the ACL role
// contains.
type ACLTokenRoleLink struct {

	// ID is the ACLRole.ID UUID. This field is immutable and represents the
	// absolute truth for the link.
	ID string

	// Name is the human friendly identifier for the ACL role and is a
	// convenience field for operators. This field is always resolved to the
	// ID and discarded before the token is stored in state. This is because
	// operators can change the name of an ACL role.
	Name string
}

// Canonicalize performs basic canonicalization on the ACL token object. It is
// important for callers to understand certain fields such as AccessorID are
// set if it is empty, so copies should be taken if needed before calling this
// function.
func (a *ACLToken) Canonicalize() {

	// If the accessor ID is empty, it means this is creation of a new token,
	// therefore we need to generate base information.
	if a.AccessorID == "" {

		a.AccessorID = uuid.Generate()
		a.SecretID = uuid.Generate()
		a.CreateTime = time.Now().UTC()

		// If the user has not set the expiration time, but has provided a TTL, we
		// calculate and populate the former filed.
		if a.ExpirationTime == nil && a.ExpirationTTL != 0 {
			a.ExpirationTime = pointer.Of(a.CreateTime.Add(a.ExpirationTTL))
		}
	}
}

// Validate is used to check a token for reasonableness
func (a *ACLToken) Validate(minTTL, maxTTL time.Duration, existing *ACLToken) error {
	var mErr multierror.Error

	// The human friendly name of an ACL token cannot exceed 256 characters.
	if len(a.Name) > maxTokenNameLength {
		mErr.Errors = append(mErr.Errors, errors.New("token name too long"))
	}

	// The type of an ACL token must be set. An ACL token of type client must
	// have associated policies or roles, whereas a management token cannot be
	// associated with policies.
	switch a.Type {
	case ACLClientToken:
		if len(a.Policies) == 0 && len(a.Roles) == 0 {
			mErr.Errors = append(mErr.Errors, errors.New("client token missing policies or roles"))
		}
	case ACLManagementToken:
		if len(a.Policies) != 0 || len(a.Roles) != 0 {
			mErr.Errors = append(mErr.Errors, errors.New("management token cannot be associated with policies or roles"))
		}
	default:
		mErr.Errors = append(mErr.Errors, errors.New("token type must be client or management"))
	}

	// There are different validation rules depending on whether the ACL token
	// is being created or updated.
	switch existing {
	case nil:
		if a.ExpirationTTL < 0 {
			mErr.Errors = append(mErr.Errors,
				fmt.Errorf("token expiration TTL '%s' should not be negative", a.ExpirationTTL))
		}

		if a.ExpirationTime != nil && !a.ExpirationTime.IsZero() {

			if a.CreateTime.After(*a.ExpirationTime) {
				mErr.Errors = append(mErr.Errors, errors.New("expiration time cannot be before create time"))
			}

			// Create a time duration which details the time-til-expiry, so we can
			// check this against the regions max and min values.
			expiresIn := a.ExpirationTime.Sub(a.CreateTime)
			if expiresIn > maxTTL {
				mErr.Errors = append(mErr.Errors,
					fmt.Errorf("expiration time cannot be more than %s in the future (was %s)",
						maxTTL, expiresIn))

			} else if expiresIn < minTTL {
				mErr.Errors = append(mErr.Errors,
					fmt.Errorf("expiration time cannot be less than %s in the future (was %s)",
						minTTL, expiresIn))
			}
		}
	default:
		if existing.Global != a.Global {
			mErr.Errors = append(mErr.Errors, errors.New("cannot toggle global mode"))
		}
		if existing.ExpirationTTL != a.ExpirationTTL {
			mErr.Errors = append(mErr.Errors, errors.New("cannot update expiration TTL"))
		}
		if existing.ExpirationTime != a.ExpirationTime {
			mErr.Errors = append(mErr.Errors, errors.New("cannot update expiration time"))
		}
	}

	return mErr.ErrorOrNil()
}

// HasExpirationTime checks whether the ACL token has an expiration time value
// set.
func (a *ACLToken) HasExpirationTime() bool {
	if a == nil || a.ExpirationTime == nil {
		return false
	}
	return !a.ExpirationTime.IsZero()
}

// IsExpired compares the ACLToken.ExpirationTime against the passed t to
// identify whether the token is considered expired. The function can be called
// without checking whether the ACL token has an expiry time.
func (a *ACLToken) IsExpired(t time.Time) bool {

	// Check the token has an expiration time before potentially modifying the
	// supplied time. This allows us to avoid extra work, if it isn't needed.
	if !a.HasExpirationTime() {
		return false
	}

	// Check and ensure the time location is set to UTC. This is vital for
	// consistency with multi-region global tokens.
	if t.Location() != time.UTC {
		t = t.UTC()
	}

	return a.ExpirationTime.Before(t) || t.IsZero()
}

// HasRoles checks if a given set of role IDs are assigned to the ACL token. It
// does not account for management tokens, therefore it is the responsibility
// of the caller to perform this check, if required.
func (a *ACLToken) HasRoles(roleIDs []string) bool {

	// Generate a set of role IDs that the token is assigned.
	roleSet := set.FromFunc(a.Roles, func(roleLink *ACLTokenRoleLink) string { return roleLink.ID })

	// Iterate the role IDs within the request and check whether these are
	// present within the token assignment.
	for _, roleID := range roleIDs {
		if !roleSet.Contains(roleID) {
			return false
		}
	}
	return true
}

// ACLRole is an abstraction for the ACL system which allows the grouping of
// ACL policies into a single object. ACL tokens can be created and linked to
// a role; the token then inherits all the permissions granted by the policies.
type ACLRole struct {

	// ID is an internally generated UUID for this role and is controlled by
	// Nomad.
	ID string

	// Name is unique across the entire set of federated clusters and is
	// supplied by the operator on role creation. The name can be modified by
	// updating the role and including the Nomad generated ID. This update will
	// not affect tokens created and linked to this role. This is a required
	// field.
	Name string

	// Description is a human-readable, operator set description that can
	// provide additional context about the role. This is an operational field.
	Description string

	// Policies is an array of ACL policy links. Although currently policies
	// can only be linked using their name, in the future we will want to add
	// IDs also and thus allow operators to specify either a name, an ID, or
	// both.
	Policies []*ACLRolePolicyLink

	// Hash is the hashed value of the role and is generated using all fields
	// above this point.
	Hash []byte

	CreateIndex uint64
	ModifyIndex uint64
}

// ACLRolePolicyLink is used to link a policy to an ACL role. We use a struct
// rather than a list of strings as in the future we will want to add IDs to
// policies and then link via these.
type ACLRolePolicyLink struct {

	// Name is the ACLPolicy.Name value which will be linked to the ACL role.
	Name string
}

// SetHash is used to compute and set the hash of the ACL role. This should be
// called every and each time a user specified field on the role is changed
// before updating the Nomad state store.
func (a *ACLRole) SetHash() []byte {

	// Initialize a 256bit Blake2 hash (32 bytes).
	hash, err := blake2b.New256(nil)
	if err != nil {
		panic(err)
	}

	// Write all the user set fields.
	_, _ = hash.Write([]byte(a.Name))
	_, _ = hash.Write([]byte(a.Description))

	for _, policyLink := range a.Policies {
		_, _ = hash.Write([]byte(policyLink.Name))
	}

	// Finalize the hash.
	hashVal := hash.Sum(nil)

	// Set and return the hash.
	a.Hash = hashVal
	return hashVal
}

// Validate ensure the ACL role contains valid information which meets Nomad's
// internal requirements. This does not include any state calls, such as
// ensuring the linked policies exist.
func (a *ACLRole) Validate() error {

	var mErr multierror.Error

	if !validACLRoleName.MatchString(a.Name) {
		mErr.Errors = append(mErr.Errors, fmt.Errorf("invalid name '%s'", a.Name))
	}

	if len(a.Description) > maxACLRoleDescriptionLength {
		mErr.Errors = append(mErr.Errors, fmt.Errorf("description longer than %d", maxACLRoleDescriptionLength))
	}

	if len(a.Policies) < 1 {
		mErr.Errors = append(mErr.Errors, errors.New("at least one policy should be specified"))
	}

	return mErr.ErrorOrNil()
}

// Canonicalize performs basic canonicalization on the ACL role object. It is
// important for callers to understand certain fields such as ID are set if it
// is empty, so copies should be taken if needed before calling this function.
func (a *ACLRole) Canonicalize() {
	if a.ID == "" {
		a.ID = uuid.Generate()
	}
}

// Equal performs an equality check on the two service registrations. It
// handles nil objects.
func (a *ACLRole) Equal(o *ACLRole) bool {
	if a == nil || o == nil {
		return a == o
	}
	if len(a.Hash) == 0 {
		a.SetHash()
	}
	if len(o.Hash) == 0 {
		o.SetHash()
	}
	return bytes.Equal(a.Hash, o.Hash)
}

// Copy creates a deep copy of the ACL role. This copy can then be safely
// modified. It handles nil objects.
func (a *ACLRole) Copy() *ACLRole {
	if a == nil {
		return nil
	}

	c := new(ACLRole)
	*c = *a

	c.Policies = slices.Clone(a.Policies)
	c.Hash = slices.Clone(a.Hash)

	return c
}

// Stub converts the ACLRole object into a ACLRoleListStub object.
func (a *ACLRole) Stub() *ACLRoleListStub {
	return &ACLRoleListStub{
		ID:          a.ID,
		Name:        a.Name,
		Description: a.Description,
		Policies:    a.Policies,
		Hash:        a.Hash,
		CreateIndex: a.CreateIndex,
		ModifyIndex: a.ModifyIndex,
	}
}

// ACLRoleListStub is the stub object returned when performing a listing of ACL
// roles. While it might not currently be different to the full response
// object, it allows us to future-proof the RPC in the event the ACLRole object
// grows over time.
type ACLRoleListStub struct {

	// ID is an internally generated UUID for this role and is controlled by
	// Nomad.
	ID string

	// Name is unique across the entire set of federated clusters and is
	// supplied by the operator on role creation. The name can be modified by
	// updating the role and including the Nomad generated ID. This update will
	// not affect tokens created and linked to this role. This is a required
	// field.
	Name string

	// Description is a human-readable, operator set description that can
	// provide additional context about the role. This is an operational field.
	Description string

	// Policies is an array of ACL policy links. Although currently policies
	// can only be linked using their name, in the future we will want to add
	// IDs also and thus allow operators to specify either a name, an ID, or
	// both.
	Policies []*ACLRolePolicyLink

	// Hash is the hashed value of the role and is generated using all fields
	// above this point.
	Hash []byte

	CreateIndex uint64
	ModifyIndex uint64
}

// ACLRolesUpsertRequest is the request object used to upsert one or more ACL
// roles.
type ACLRolesUpsertRequest struct {
	ACLRoles []*ACLRole

	// AllowMissingPolicies skips the ACL Role policy link verification and is
	// used by the replication process. The replication cannot ensure policies
	// are present before ACL Roles are replicated.
	AllowMissingPolicies bool

	WriteRequest
}

// ACLRolesUpsertResponse is the response object when one or more ACL roles
// have been successfully upserted into state.
type ACLRolesUpsertResponse struct {
	ACLRoles []*ACLRole
	WriteMeta
}

// ACLRolesDeleteByIDRequest is the request object to delete one or more ACL
// roles using the role ID.
type ACLRolesDeleteByIDRequest struct {
	ACLRoleIDs []string
	WriteRequest
}

// ACLRolesDeleteByIDResponse is the response object when performing a deletion
// of one or more ACL roles using the role ID.
type ACLRolesDeleteByIDResponse struct {
	WriteMeta
}

// ACLRolesListRequest is the request object when performing ACL role listings.
type ACLRolesListRequest struct {
	QueryOptions
}

// ACLRolesListResponse is the response object when performing ACL role
// listings.
type ACLRolesListResponse struct {
	ACLRoles []*ACLRoleListStub
	QueryMeta
}

// ACLRolesByIDRequest is the request object when performing a lookup of
// multiple roles by the ID.
type ACLRolesByIDRequest struct {
	ACLRoleIDs []string
	QueryOptions
}

// ACLRolesByIDResponse is the response object when performing a lookup of
// multiple roles by their IDs.
type ACLRolesByIDResponse struct {
	ACLRoles map[string]*ACLRole
	QueryMeta
}

// ACLRoleByIDRequest is the request object to perform a lookup of an ACL
// role using a specific ID.
type ACLRoleByIDRequest struct {
	RoleID string
	QueryOptions
}

// ACLRoleByIDResponse is the response object when performing a lookup of an
// ACL role matching a specific ID.
type ACLRoleByIDResponse struct {
	ACLRole *ACLRole
	QueryMeta
}

// ACLRoleByNameRequest is the request object to perform a lookup of an ACL
// role using a specific name.
type ACLRoleByNameRequest struct {
	RoleName string
	QueryOptions
}

// ACLRoleByNameResponse is the response object when performing a lookup of an
// ACL role matching a specific name.
type ACLRoleByNameResponse struct {
	ACLRole *ACLRole
	QueryMeta
}

// ACLAuthMethod is used to capture the properties of an authentication method
// used for single sing-on
type ACLAuthMethod struct {
	Name          string
	Type          string
	TokenLocality string // is the token valid locally or globally?
	MaxTokenTTL   time.Duration
	Default       bool
	Config        *ACLAuthMethodConfig

	Hash []byte

	CreateTime  time.Time
	ModifyTime  time.Time
	CreateIndex uint64
	ModifyIndex uint64
}

// SetHash is used to compute and set the hash of the ACL auth method. This
// should be called every and each time a user specified field on the method is
// changed before updating the Nomad state store.
func (a *ACLAuthMethod) SetHash() []byte {

	// Initialize a 256bit Blake2 hash (32 bytes).
	hash, err := blake2b.New256(nil)
	if err != nil {
		panic(err)
	}

	_, _ = hash.Write([]byte(a.Name))
	_, _ = hash.Write([]byte(a.Type))
	_, _ = hash.Write([]byte(a.TokenLocality))
	_, _ = hash.Write([]byte(a.MaxTokenTTL.String()))
	_, _ = hash.Write([]byte(strconv.FormatBool(a.Default)))

	if a.Config != nil {
		_, _ = hash.Write([]byte(a.Config.OIDCDiscoveryURL))
		_, _ = hash.Write([]byte(a.Config.OIDCClientID))
		_, _ = hash.Write([]byte(a.Config.OIDCClientSecret))
		for _, ba := range a.Config.BoundAudiences {
			_, _ = hash.Write([]byte(ba))
		}
		for _, uri := range a.Config.AllowedRedirectURIs {
			_, _ = hash.Write([]byte(uri))
		}
		for _, pem := range a.Config.DiscoveryCaPem {
			_, _ = hash.Write([]byte(pem))
		}
		for _, sa := range a.Config.SigningAlgs {
			_, _ = hash.Write([]byte(sa))
		}
		for k, v := range a.Config.ClaimMappings {
			_, _ = hash.Write([]byte(k))
			_, _ = hash.Write([]byte(v))
		}
		for k, v := range a.Config.ListClaimMappings {
			_, _ = hash.Write([]byte(k))
			_, _ = hash.Write([]byte(v))
		}
	}

	// Finalize the hash.
	hashVal := hash.Sum(nil)

	// Set and return the hash.
	a.Hash = hashVal
	return hashVal
}

// MarshalJSON implements the json.Marshaler interface and allows
// ACLAuthMethod.MaxTokenTTL to be marshaled correctly.
func (a *ACLAuthMethod) MarshalJSON() ([]byte, error) {
	type Alias ACLAuthMethod
	exported := &struct {
		MaxTokenTTL string
		*Alias
	}{
		MaxTokenTTL: a.MaxTokenTTL.String(),
		Alias:       (*Alias)(a),
	}
	if a.MaxTokenTTL == 0 {
		exported.MaxTokenTTL = ""
	}
	return json.Marshal(exported)
}

// UnmarshalJSON implements the json.Unmarshaler interface and allows
// ACLAuthMethod.MaxTokenTTL to be unmarshalled correctly.
func (a *ACLAuthMethod) UnmarshalJSON(data []byte) (err error) {
	type Alias ACLAuthMethod
	aux := &struct {
		MaxTokenTTL interface{}
		*Alias
	}{
		Alias: (*Alias)(a),
	}
	if err = json.Unmarshal(data, &aux); err != nil {
		return err
	}
	if aux.MaxTokenTTL != nil {
		switch v := aux.MaxTokenTTL.(type) {
		case string:
			if a.MaxTokenTTL, err = time.ParseDuration(v); err != nil {
				return err
			}
		case float64:
			a.MaxTokenTTL = time.Duration(v)
		}
	}
	return nil
}

func (a *ACLAuthMethod) Stub() *ACLAuthMethodStub {
	return &ACLAuthMethodStub{
		Name:        a.Name,
		Type:        a.Type,
		Default:     a.Default,
		Hash:        a.Hash,
		CreateIndex: a.CreateIndex,
		ModifyIndex: a.ModifyIndex,
	}
}

func (a *ACLAuthMethod) Equal(other *ACLAuthMethod) bool {
	if a == nil || other == nil {
		return a == other
	}
	if len(a.Hash) == 0 {
		a.SetHash()
	}
	if len(other.Hash) == 0 {
		other.SetHash()
	}
	return bytes.Equal(a.Hash, other.Hash)

}

// Copy creates a deep copy of the ACL auth method. This copy can then be safely
// modified. It handles nil objects.
func (a *ACLAuthMethod) Copy() *ACLAuthMethod {
	if a == nil {
		return nil
	}

	c := new(ACLAuthMethod)
	*c = *a

	c.Hash = slices.Clone(a.Hash)
	c.Config = a.Config.Copy()

	return c
}

// Canonicalize performs basic canonicalization on the ACL auth method object.
func (a *ACLAuthMethod) Canonicalize() {
	t := time.Now().UTC()

	if a.CreateTime.IsZero() {
		a.CreateTime = t
	}
	a.ModifyTime = t
}

// Validate returns an error is the ACLAuthMethod is invalid.
//
// TODO revisit possible other validity conditions in the future
func (a *ACLAuthMethod) Validate(minTTL, maxTTL time.Duration) error {
	var mErr multierror.Error

	if !validACLAuthMethod.MatchString(a.Name) {
		mErr.Errors = append(mErr.Errors, fmt.Errorf("invalid name '%s'", a.Name))
	}

	if !slices.Contains([]string{"local", "global"}, a.TokenLocality) {
		mErr.Errors = append(
			mErr.Errors, fmt.Errorf("invalid token locality '%s'", a.TokenLocality))
	}

	if a.Type != "OIDC" {
		mErr.Errors = append(
			mErr.Errors, fmt.Errorf("invalid token type '%s'", a.Type))
	}

	if minTTL > a.MaxTokenTTL || a.MaxTokenTTL > maxTTL {
		mErr.Errors = append(mErr.Errors, fmt.Errorf(
			"invalid MaxTokenTTL value '%s' (should be between %s and %s)",
			a.MaxTokenTTL.String(), minTTL.String(), maxTTL.String()))
	}

	return mErr.ErrorOrNil()
}

// ACLAuthMethodConfig is used to store configuration of an auth method
type ACLAuthMethodConfig struct {
	OIDCDiscoveryURL    string
	OIDCClientID        string
	OIDCClientSecret    string
	BoundAudiences      []string
	AllowedRedirectURIs []string
	DiscoveryCaPem      []string
	SigningAlgs         []string
	ClaimMappings       map[string]string
	ListClaimMappings   map[string]string
}

func (a *ACLAuthMethodConfig) Copy() *ACLAuthMethodConfig {
	if a == nil {
		return nil
	}

	c := new(ACLAuthMethodConfig)
	*c = *a

	c.BoundAudiences = slices.Clone(a.BoundAudiences)
	c.AllowedRedirectURIs = slices.Clone(a.AllowedRedirectURIs)
	c.DiscoveryCaPem = slices.Clone(a.DiscoveryCaPem)
	c.SigningAlgs = slices.Clone(a.SigningAlgs)

	return c
}

// ACLAuthMethodStub is used for listing ACL auth methods
type ACLAuthMethodStub struct {
	Name    string
	Type    string
	Default bool

	// Hash is the hashed value of the auth-method and is generated using all
	// fields from the full object except the create and modify times and
	// indexes.
	Hash []byte

	CreateIndex uint64
	ModifyIndex uint64
}

// ACLAuthMethodListRequest is used to list auth methods
type ACLAuthMethodListRequest struct {
	QueryOptions
}

// ACLAuthMethodListResponse is used to list auth methods
type ACLAuthMethodListResponse struct {
	AuthMethods []*ACLAuthMethodStub
	QueryMeta
}

// ACLAuthMethodGetRequest is used to query a specific auth method
type ACLAuthMethodGetRequest struct {
	MethodName string
	QueryOptions
}

// ACLAuthMethodGetResponse is used to return a single auth method
type ACLAuthMethodGetResponse struct {
	AuthMethod *ACLAuthMethod
	QueryMeta
}

// ACLAuthMethodsGetRequest is used to query a set of auth methods
type ACLAuthMethodsGetRequest struct {
	Names []string
	QueryOptions
}

// ACLAuthMethodsGetResponse is used to return a set of auth methods
type ACLAuthMethodsGetResponse struct {
	AuthMethods map[string]*ACLAuthMethod
	QueryMeta
}

// ACLAuthMethodUpsertRequest is used to upsert a set of auth methods
type ACLAuthMethodUpsertRequest struct {
	AuthMethods []*ACLAuthMethod
	WriteRequest
}

// ACLAuthMethodUpsertResponse is a response of the upsert ACL auth methods
// operation
type ACLAuthMethodUpsertResponse struct {
	AuthMethods []*ACLAuthMethod
	WriteMeta
}

// ACLAuthMethodDeleteRequest is used to delete a set of auth methods by their
// name
type ACLAuthMethodDeleteRequest struct {
	Names []string
	WriteRequest
}

// ACLAuthMethodDeleteResponse is a response of the delete ACL auth methods
// operation
type ACLAuthMethodDeleteResponse struct {
	WriteMeta
}

type ACLWhoAmIResponse struct {
	Identity *AuthenticatedIdentity
	QueryMeta
}

// ACLBindingRule contains a direct relation to an ACLAuthMethod and represents
// a rule to apply when logging in via the named AuthMethod. This allows the
// transformation of OIDC provider claims, to Nomad based ACL concepts such as
// ACL Roles and Policies.
type ACLBindingRule struct {

	// ID is an internally generated UUID for this role and is controlled by
	// Nomad.
	ID string

	// Description is a human-readable, operator set description that can
	// provide additional context about the binding role. This is an
	// operational field.
	Description string

	// AuthMethod is the name of the auth method for which this rule applies
	// to. This is required and the method must exist within state before the
	// cluster administrator can create the rule.
	AuthMethod string

	// Selector is an expression that matches against verified identity
	// attributes returned from the auth method during login. This is optional
	// and when not set, provides a catch-all rule.
	Selector string

	// BindType adjusts how this binding rule is applied at login time. The
	// valid values are ACLBindingRuleBindTypeRole and
	// ACLBindingRuleBindTypePolicy.
	BindType string

	// BindName is the target of the binding. Can be lightly templated using
	// HIL ${foo} syntax from available field names. How it is used depends
	// upon the BindType.
	BindName string

	// Hash is the hashed value of the binding rule and is generated using all
	// fields from the full object except the create and modify times and
	// indexes.
	Hash []byte

	CreateTime  time.Time
	ModifyTime  time.Time
	CreateIndex uint64
	ModifyIndex uint64
}

const (
	// ACLBindingRuleBindTypeRole is the ACL binding rule bind type that only
	// allows the binding rule to function if a role exists at login-time. The
	// role will be specified within the ACLBindingRule.BindName parameter, and
	// will identify whether this is an ID or Name.
	ACLBindingRuleBindTypeRole = "role"

	// ACLBindingRuleBindTypePolicy is the ACL binding rule bind type that
	// assigns a policy to the generate ACL token. The role will be specified
	// within the ACLBindingRule.BindName parameter, and will be the policy
	// name.
	ACLBindingRuleBindTypePolicy = "policy"
)

// Canonicalize performs basic canonicalization on the ACL token object. It is
// important for callers to understand certain fields such as ID are set if it
// is empty, so copies should be taken if needed before calling this function.
func (a *ACLBindingRule) Canonicalize() {

	now := time.Now().UTC()

	// If the ID is empty, it means this is creation of a new binding rule,
	// therefore we need to generate base information.
	if a.ID == "" {
		a.ID = uuid.Generate()
		a.CreateTime = now
	}

	// The fact this function is being called indicates we are attempting an
	// upsert into state. Therefore, update the modify time.
	a.ModifyTime = now
}

// Validate ensures the ACL binding rule contains valid information which meets
// Nomad's internal requirements.
func (a *ACLBindingRule) Validate() error {

	var mErr multierror.Error

	if a.AuthMethod == "" {
		mErr.Errors = append(mErr.Errors, errors.New("auth method is missing"))
	}
	if a.BindName == "" {
		mErr.Errors = append(mErr.Errors, errors.New("bind name is missing"))
	}
	if len(a.Description) > maxACLBindingRuleDescriptionLength {
		mErr.Errors = append(mErr.Errors, fmt.Errorf("description longer than %d", maxACLRoleDescriptionLength))
	}

	// Be specific about the error as returning an error that includes an empty
	// quote ("") can be a little confusing.
	if a.BindType == "" {
		mErr.Errors = append(mErr.Errors, errors.New("bind type is missing"))
	} else {
		switch a.BindType {
		case ACLBindingRuleBindTypeRole, ACLBindingRuleBindTypePolicy: // fall-through.
		default:
			mErr.Errors = append(mErr.Errors, fmt.Errorf("unsupported bind type: %q", a.BindType))
		}
	}

	return mErr.ErrorOrNil()
}

// SetHash is used to compute and set the hash of the ACL binding rule. This
// should be called every and each time a user specified field on the method is
// changed before updating the Nomad state store.
func (a *ACLBindingRule) SetHash() []byte {

	// Initialize a 256bit Blake2 hash (32 bytes).
	hash, err := blake2b.New256(nil)
	if err != nil {
		panic(err)
	}

	_, _ = hash.Write([]byte(a.ID))
	_, _ = hash.Write([]byte(a.Description))
	_, _ = hash.Write([]byte(a.AuthMethod))
	_, _ = hash.Write([]byte(a.Selector))
	_, _ = hash.Write([]byte(a.BindType))
	_, _ = hash.Write([]byte(a.BindName))

	// Finalize the hash.
	hashVal := hash.Sum(nil)

	// Set and return the hash.
	a.Hash = hashVal
	return hashVal
}

// Equal performs an equality check on the two ACL binding rules. It handles
// nil objects.
func (a *ACLBindingRule) Equal(other *ACLBindingRule) bool {
	if a == nil || other == nil {
		return a == other
	}
	if len(a.Hash) == 0 {
		a.SetHash()
	}
	if len(other.Hash) == 0 {
		other.SetHash()
	}
	return bytes.Equal(a.Hash, other.Hash)
}

// Copy creates a deep copy of the ACL binding rule. This copy can then be
// safely modified. It handles nil objects.
func (a *ACLBindingRule) Copy() *ACLBindingRule {
	if a == nil {
		return nil
	}

	c := new(ACLBindingRule)
	*c = *a
	c.Hash = slices.Clone(a.Hash)

	return c
}

// Stub converts the ACLBindingRule object into a ACLBindingRuleListStub
// object.
func (a *ACLBindingRule) Stub() *ACLBindingRuleListStub {
	return &ACLBindingRuleListStub{
		ID:          a.ID,
		Description: a.Description,
		AuthMethod:  a.AuthMethod,
		Hash:        a.Hash,
		CreateIndex: a.CreateIndex,
		ModifyIndex: a.ModifyIndex,
	}
}

// ACLBindingRuleListStub is the stub object returned when performing a listing
// of ACL binding rules.
type ACLBindingRuleListStub struct {

	// ID is an internally generated UUID for this role and is controlled by
	// Nomad.
	ID string

	// Description is a human-readable, operator set description that can
	// provide additional context about the binding role. This is an
	// operational field.
	Description string

	// AuthMethod is the name of the auth method for which this rule applies
	// to. This is required and the method must exist within state before the
	// cluster administrator can create the rule.
	AuthMethod string

	// Hash is the hashed value of the binding rule and is generated using all
	// fields from the full object except the create and modify times and
	// indexes.
	Hash []byte

	CreateIndex uint64
	ModifyIndex uint64
}

// ACLBindingRulesUpsertRequest is used to upsert a set of ACL binding rules.
type ACLBindingRulesUpsertRequest struct {
	ACLBindingRules []*ACLBindingRule
	WriteRequest
}

// ACLBindingRulesUpsertResponse is a response of the upsert ACL binding rules
// operation.
type ACLBindingRulesUpsertResponse struct {
	ACLBindingRules []*ACLBindingRule
	WriteMeta
}

// ACLBindingRulesDeleteRequest is used to delete a set of ACL binding rules by
// their IDs.
type ACLBindingRulesDeleteRequest struct {
	ACLBindingRuleIDs []string
	WriteRequest
}

// ACLBindingRulesDeleteResponse is a response of the delete ACL binding rules
// operation.
type ACLBindingRulesDeleteResponse struct {
	WriteMeta
}

// ACLBindingRulesListRequest  is the request object when performing ACL
// binding rules listings.
type ACLBindingRulesListRequest struct {
	QueryOptions
}

// ACLBindingRulesListResponse is the response object when performing ACL
// binding rule listings.
type ACLBindingRulesListResponse struct {
	ACLBindingRules []*ACLBindingRuleListStub
	QueryMeta
}

// ACLBindingRulesRequest is the request object when performing a lookup of
// multiple binding rules by the ID.
type ACLBindingRulesRequest struct {
	ACLBindingRuleIDs []string
	QueryOptions
}

// ACLBindingRulesResponse is the response object when performing a lookup of
// multiple binding rules by their IDs.
type ACLBindingRulesResponse struct {
	ACLBindingRules map[string]*ACLBindingRule
	QueryMeta
}

// ACLBindingRuleRequest is the request object to perform a lookup of an ACL
// binding rule using a specific ID.
type ACLBindingRuleRequest struct {
	ACLBindingRuleID string
	QueryOptions
}

// ACLBindingRuleResponse is the response object when performing a lookup of an
// ACL binding rule matching a specific ID.
type ACLBindingRuleResponse struct {
	ACLBindingRule *ACLBindingRule
	QueryMeta
}<|MERGE_RESOLUTION|>--- conflicted
+++ resolved
@@ -118,13 +118,8 @@
 	// ACLUpsertBindingRulesRPCMethod is the RPC method for batch creating or
 	// modifying binding rules.
 	//
-<<<<<<< HEAD
-	// Args: ACLAuthMethodsUpsertRequest
-	// Reply: ACLAuthMethodUpsertResponse
-=======
 	// Args: ACLBindingRulesUpsertRequest
 	// Reply: ACLBindingRulesUpsertResponse
->>>>>>> 7dbbf6bc
 	ACLUpsertBindingRulesRPCMethod = "ACL.UpsertBindingRules"
 
 	// ACLDeleteBindingRulesRPCMethod is the RPC method for batch deleting
