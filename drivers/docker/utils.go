package docker

import (
	"encoding/json"
	"fmt"
	"os"
	"os/exec"
	"path/filepath"
	"strings"

	"github.com/docker/cli/cli/config/configfile"
	"github.com/docker/distribution/reference"
	"github.com/docker/docker/registry"
	docker "github.com/fsouza/go-dockerclient"
)

func parseDockerImage(image string) (repo, tag string) {
	repo, tag = docker.ParseRepositoryTag(image)
	if tag != "" {
		return repo, tag
	}
	if i := strings.IndexRune(image, '@'); i > -1 { // Has digest (@sha256:...)
		// when pulling images with a digest, the repository contains the sha hash, and the tag is empty
		// see: https://github.com/fsouza/go-dockerclient/blob/master/image_test.go#L471
		repo = image
	} else {
		tag = "latest"
	}
	return repo, tag
}

func dockerImageRef(repo string, tag string) string {
	if tag == "" {
		return repo
	}
	return fmt.Sprintf("%s:%s", repo, tag)
}

// loadDockerConfig loads the docker config at the specified path, returning an
// error if it couldn't be read.
func loadDockerConfig(file string) (*configfile.ConfigFile, error) {
	f, err := os.Open(file)
	if err != nil {
		return nil, fmt.Errorf("Failed to open auth config file: %v, error: %v", file, err)
	}
	defer f.Close()

	cfile := new(configfile.ConfigFile)
	if err = cfile.LoadFromReader(f); err != nil {
		return nil, fmt.Errorf("Failed to parse auth config file: %v", err)
	}
	return cfile, nil
}

// parseRepositoryInfo takes a repo and returns the Docker RepositoryInfo. This
// is useful for interacting with a Docker config object.
func parseRepositoryInfo(repo string) (*registry.RepositoryInfo, error) {
	name, err := reference.ParseNormalizedNamed(repo)
	if err != nil {
		return nil, fmt.Errorf("Failed to parse named repo %q: %v", repo, err)
	}

	repoInfo, err := registry.ParseRepositoryInfo(name)
	if err != nil {
		return nil, fmt.Errorf("Failed to parse repository: %v", err)
	}

	return repoInfo, nil
}

// firstValidAuth tries a list of auth backends, returning first error or AuthConfiguration
func firstValidAuth(repo string, backends []authBackend) (*docker.AuthConfiguration, error) {
	for _, backend := range backends {
		auth, err := backend(repo)
		if auth != nil || err != nil {
			return auth, err
		}
	}
	return nil, nil
}

// authFromTaskConfig generates an authBackend for any auth given in the task-configuration
func authFromTaskConfig(driverConfig *TaskConfig) authBackend {
	return func(string) (*docker.AuthConfiguration, error) {
		// If all auth fields are empty, return
		if len(driverConfig.Auth.Username) == 0 && len(driverConfig.Auth.Password) == 0 && len(driverConfig.Auth.Email) == 0 && len(driverConfig.Auth.ServerAddr) == 0 {
			return nil, nil
		}
		return &docker.AuthConfiguration{
			Username:      driverConfig.Auth.Username,
			Password:      driverConfig.Auth.Password,
			Email:         driverConfig.Auth.Email,
			ServerAddress: driverConfig.Auth.ServerAddr,
		}, nil
	}
}

// authFromDockerConfig generate an authBackend for a dockercfg-compatible file.
// The authBacken can either be from explicit auth definitions or via credential
// helpers
func authFromDockerConfig(file string) authBackend {
	return func(repo string) (*docker.AuthConfiguration, error) {
		if file == "" {
			return nil, nil
		}
		repoInfo, err := parseRepositoryInfo(repo)
		if err != nil {
			return nil, err
		}

		cfile, err := loadDockerConfig(file)
		if err != nil {
			return nil, err
		}

		return firstValidAuth(repo, []authBackend{
			func(string) (*docker.AuthConfiguration, error) {
				dockerAuthConfig := registry.ResolveAuthConfig(cfile.AuthConfigs, repoInfo.Index)
				auth := &docker.AuthConfiguration{
					Username:      dockerAuthConfig.Username,
					Password:      dockerAuthConfig.Password,
					Email:         dockerAuthConfig.Email,
					ServerAddress: dockerAuthConfig.ServerAddress,
				}
				if authIsEmpty(auth) {
					return nil, nil
				}
				return auth, nil
			},
			authFromHelper(cfile.CredentialHelpers[registry.GetAuthConfigKey(repoInfo.Index)]),
			authFromHelper(cfile.CredentialsStore),
		})
	}
}

// authFromHelper generates an authBackend for a docker-credentials-helper;
// A script taking the requested domain on input, outputting JSON with
// "Username" and "Secret"
func authFromHelper(helperName string) authBackend {
	return func(repo string) (*docker.AuthConfiguration, error) {
		if helperName == "" {
			return nil, nil
		}
		helper := dockerAuthHelperPrefix + helperName
		cmd := exec.Command(helper, "get")

		repoInfo, err := parseRepositoryInfo(repo)
		if err != nil {
			return nil, err
		}

		// Ensure that the HTTPs prefix exists
		repoAddr := fmt.Sprintf("https://%s", repoInfo.Index.Name)

		cmd.Stdin = strings.NewReader(repoAddr)
		output, err := cmd.Output()
		if err != nil {
			switch err.(type) {
			default:
				return nil, err
			case *exec.ExitError:
				return nil, fmt.Errorf("%s with input %q failed with stderr: %s", helper, repo, output)
			}
		}

		var response map[string]string
		if err := json.Unmarshal(output, &response); err != nil {
			return nil, err
		}

		auth := &docker.AuthConfiguration{
			Username: response["Username"],
			Password: response["Secret"],
		}

		if authIsEmpty(auth) {
			return nil, nil
		}
		return auth, nil
	}
}

// authIsEmpty returns if auth is nil or an empty structure
func authIsEmpty(auth *docker.AuthConfiguration) bool {
	if auth == nil {
		return false
	}
	return auth.Username == "" &&
		auth.Password == "" &&
		auth.Email == "" &&
		auth.ServerAddress == ""
}

func validateCgroupPermission(s string) bool {
	for _, c := range s {
		switch c {
		case 'r', 'w', 'm':
		default:
			return false
		}
	}

	return true
}

// expandPath returns the absolute path of dir, relative to base if dir is relative path.
// base is expected to be an absolute path
func expandPath(base, dir string) string {
	if filepath.IsAbs(dir) {
		return filepath.Clean(dir)
	}

	return filepath.Clean(filepath.Join(base, dir))
}

// isParentPath returns true if path is a child or a descendant of parent path.
// Both inputs need to be absolute paths.
func isParentPath(parent, path string) bool {
	rel, err := filepath.Rel(parent, path)
	return err == nil && !strings.HasPrefix(rel, "..")
}

func parseVolumeSpec(volBind, os string) (hostPath string, containerPath string, mode string, err error) {
	if os == "windows" {
		return parseVolumeSpecWindows(volBind)
	}
	return parseVolumeSpecLinux(volBind)
}

func parseVolumeSpecWindows(volBind string) (hostPath string, containerPath string, mode string, err error) {
	parts, err := windowsSplitRawSpec(volBind, rxDestination)
	if err != nil {
		return "", "", "", fmt.Errorf("not <src>:<destination> format")
	}

	if len(parts) < 2 {
		return "", "", "", fmt.Errorf("not <src>:<destination> format")
	}

<<<<<<< HEAD
=======
	// Convert host mount path separators to match the host OS's separator
	// so that relative paths are supported cross-platform regardless of
	// what slash is used in the jobspec.
>>>>>>> 490ad924
	hostPath = filepath.FromSlash(parts[0])
	containerPath = parts[1]

	if len(parts) > 2 {
		mode = parts[2]
	}

	return
}

func parseVolumeSpecLinux(volBind string) (hostPath string, containerPath string, mode string, err error) {
	// using internal parser to preserve old parsing behavior.  Docker
	// parser has additional validators (e.g. mode validity) and accepts invalid output (per Nomad),
	// e.g. single path entry to be treated as a container path entry with an auto-generated host-path.
	//
	// Reconsider updating to use Docker parser when ready to make incompatible changes.
	parts := strings.Split(volBind, ":")
	if len(parts) < 2 {
		return "", "", "", fmt.Errorf("not <src>:<destination> format")
	}

	m := ""
	if len(parts) > 2 {
		m = parts[2]
	}

	return parts[0], parts[1], m, nil
}<|MERGE_RESOLUTION|>--- conflicted
+++ resolved
@@ -237,12 +237,9 @@
 		return "", "", "", fmt.Errorf("not <src>:<destination> format")
 	}
 
-<<<<<<< HEAD
-=======
 	// Convert host mount path separators to match the host OS's separator
 	// so that relative paths are supported cross-platform regardless of
 	// what slash is used in the jobspec.
->>>>>>> 490ad924
 	hostPath = filepath.FromSlash(parts[0])
 	containerPath = parts[1]
 
