// Copyright (c) HashiCorp, Inc.
// SPDX-License-Identifier: BUSL-1.1

package allocrunner

import (
	"fmt"

	consulapi "github.com/hashicorp/consul/api"
	log "github.com/hashicorp/go-hclog"
	"github.com/hashicorp/go-multierror"
	"github.com/hashicorp/nomad/client/allocdir"
	"github.com/hashicorp/nomad/client/consul"
	cstructs "github.com/hashicorp/nomad/client/structs"
	"github.com/hashicorp/nomad/client/widmgr"
	"github.com/hashicorp/nomad/nomad/structs"
	structsc "github.com/hashicorp/nomad/nomad/structs/config"
)

type consulHook struct {
	alloc                   *structs.Allocation
	allocdir                *allocdir.AllocDir
	widmgr                  widmgr.IdentityManager
	consulConfigs           map[string]*structsc.ConsulConfig
	consulClientConstructor func(*structsc.ConsulConfig, log.Logger) (consul.Client, error)
	hookResources           *cstructs.AllocHookResources

	logger log.Logger
}

type consulHookConfig struct {
	alloc    *structs.Allocation
	allocdir *allocdir.AllocDir
	widmgr   widmgr.IdentityManager

	// consulConfigs is a map of cluster names to Consul configs
	consulConfigs map[string]*structsc.ConsulConfig
	// consulClientConstructor injects the function that will return a consul
	// client (eases testing)
	consulClientConstructor func(*structsc.ConsulConfig, log.Logger) (consul.Client, error)

	// hookResources is used for storing and retrieving Consul tokens
	hookResources *cstructs.AllocHookResources

	logger log.Logger
}

func newConsulHook(cfg consulHookConfig) *consulHook {
	h := &consulHook{
		alloc:                   cfg.alloc,
		allocdir:                cfg.allocdir,
		widmgr:                  cfg.widmgr,
		consulConfigs:           cfg.consulConfigs,
		consulClientConstructor: cfg.consulClientConstructor,
		hookResources:           cfg.hookResources,
	}
	h.logger = cfg.logger.Named(h.Name())
	return h
}

func (*consulHook) Name() string {
	return "consul"
}

func (h *consulHook) Prerun() error {
	job := h.alloc.Job

	if job == nil {
		// this is always a programming error
		err := fmt.Errorf("alloc %v does not have a job", h.alloc.Name)
		h.logger.Error(err.Error())
		return err
	}

	var mErr *multierror.Error

	// tokens are a map of Consul cluster to service identity name to Consul
	// ACL token
	tokens := map[string]map[string]*consulapi.ACLToken{}

	tg := job.LookupTaskGroup(h.alloc.TaskGroup)
	if tg == nil { // this is always a programming error
		return fmt.Errorf("alloc %v does not have a valid task group", h.alloc.Name)
	}

	if err := h.prepareConsulTokensForServices(tg.Services, tg, tokens); err != nil {
<<<<<<< HEAD
		mErr.Errors = append(mErr.Errors, err.Errors...)
	}
	for _, task := range tg.Tasks {
		if err := h.prepareConsulTokensForServices(task.Services, tg, tokens); err != nil {
			mErr.Errors = append(mErr.Errors, err.Errors...)
		}
		if err := h.prepareConsulTokensForTask(task, tg, tokens); err != nil {
			mErr.Errors = append(mErr.Errors, err.Errors...)
=======
		mErr = multierror.Append(mErr, err)
	}
	for _, task := range tg.Tasks {
		if err := h.prepareConsulTokensForServices(task.Services, tg, tokens); err != nil {
			mErr = multierror.Append(mErr, err)
		}
		if err := h.prepareConsulTokensForTask(task, tg, tokens); err != nil {
			mErr = multierror.Append(mErr, err)
>>>>>>> 16d6cfaa
		}
	}

	err := mErr.ErrorOrNil()
	if err != nil {
		revokeErr := h.revokeTokens(tokens)
		mErr = multierror.Append(mErr, revokeErr)
		return mErr.ErrorOrNil()
	}

	// write the tokens to hookResources
	h.hookResources.SetConsulTokens(tokens)

	return nil
}

func (h *consulHook) prepareConsulTokensForTask(task *structs.Task, tg *structs.TaskGroup, tokens map[string]map[string]*consulapi.ACLToken) *multierror.Error {
	if task == nil {
		// programming error
		return &multierror.Error{Errors: []error{fmt.Errorf("cannot prepare consul tokens, no task specified")}}
	}

	clusterName := task.GetConsulClusterName(tg)
	consulConfig, ok := h.consulConfigs[clusterName]
	if !ok {
		return &multierror.Error{Errors: []error{fmt.Errorf("no such consul cluster: %s", clusterName)}}
	}

	// get tokens for alt identities for Consul
<<<<<<< HEAD
	mErr := &multierror.Error{}
=======
	var mErr *multierror.Error
>>>>>>> 16d6cfaa
	for _, i := range task.Identities {
		if i.Name != fmt.Sprintf("%s_%s", structs.ConsulTaskIdentityNamePrefix, consulConfig.Name) {
			continue
		}

		ti := *task.IdentityHandle(i)
		jwt, err := h.widmgr.Get(ti)
		if err != nil {
			mErr = multierror.Append(mErr, fmt.Errorf(
				"error getting signed identity for task %s: %v",
				task.Name, err,
			))
			continue
		}

		req := map[string]consul.JWTLoginRequest{}
		req[ti.IdentityName] = consul.JWTLoginRequest{
			JWT:            jwt.JWT,
			AuthMethodName: consulConfig.TaskIdentityAuthMethod,
		}

		if merr := h.getConsulTokens(consulConfig.Name, ti.IdentityName, tokens, req); merr != nil {
			return merr
		}
	}

	return mErr
}

func (h *consulHook) prepareConsulTokensForServices(services []*structs.Service, tg *structs.TaskGroup, tokens map[string]map[string]*consulapi.ACLToken) *multierror.Error {
	if len(services) == 0 {
		return nil
	}

<<<<<<< HEAD
	mErr := &multierror.Error{}
=======
	var mErr *multierror.Error
>>>>>>> 16d6cfaa
	for _, service := range services {
		// see if maybe we can quit early
		if service == nil || !service.IsConsul() {
			continue
		}
		if service.Identity == nil {
			continue
		}

		clusterName := service.GetConsulClusterName(tg)
		consulConfig, ok := h.consulConfigs[clusterName]
		if !ok {
			return &multierror.Error{Errors: []error{fmt.Errorf("no such consul cluster: %s", clusterName)}}
		}

		req := map[string]consul.JWTLoginRequest{}
		identity := *service.IdentityHandle()
		jwt, err := h.widmgr.Get(identity)
		if err != nil {
			mErr = multierror.Append(mErr, fmt.Errorf(
				"error getting signed identity for service %s: %v",
				service.Name, err,
			))
			continue
		}

		req[identity.IdentityName] = consul.JWTLoginRequest{
			JWT:            jwt.JWT,
			AuthMethodName: consulConfig.ServiceIdentityAuthMethod,
		}
		if err != nil {
			mErr = multierror.Append(mErr, err)
			continue
		}

		// in case no service needs a consul token
		if len(req) == 0 {
			continue
		}

<<<<<<< HEAD
		if merr := h.getConsulTokens(clusterName, service.Identity.Name, tokens, req); merr != nil {
			mErr.Errors = append(mErr.Errors, merr.Errors...)
=======
		if err := h.getConsulTokens(clusterName, service.Identity.Name, tokens, req); err != nil {
			mErr = multierror.Append(mErr, err)
>>>>>>> 16d6cfaa
			continue
		}
	}

	return mErr
}

func (h *consulHook) getConsulTokens(cluster, identityName string, tokens map[string]map[string]*consulapi.ACLToken, req map[string]consul.JWTLoginRequest) *multierror.Error {
	client, err := h.clientForCluster(cluster)
	if err != nil {
		return &multierror.Error{Errors: []error{err}}
	}

	// get consul acl tokens
	t, err := client.DeriveTokenWithJWT(req)
	if err != nil {
		// DeriveTokenWithJWT actually returns a multierror, so we assert the
		// type to make error formatting from the hook level more readable.
		return err.(*multierror.Error)
	}
	if tokens[cluster] == nil {
		tokens[cluster] = map[string]*consulapi.ACLToken{}
	}
	tokens[cluster][identityName] = t[identityName]

	return nil
}

func (h *consulHook) clientForCluster(cluster string) (consul.Client, error) {
	consulConf, ok := h.consulConfigs[cluster]
	if !ok {
		return nil, fmt.Errorf("unable to find configuration for consul cluster %v", cluster)
	}

	return h.consulClientConstructor(consulConf, h.logger)
}

// Postrun cleans up the Consul tokens after the tasks have exited.
func (h *consulHook) Postrun() error {
	tokens := h.hookResources.GetConsulTokens()
	err := h.revokeTokens(tokens)
	if err != nil {
		return err
	}
	h.hookResources.SetConsulTokens(tokens)
	return nil
}

// Destroy cleans up any remaining Consul tokens if the alloc is GC'd or fails
// to restore after a client restart.
func (h *consulHook) Destroy() error {
	tokens := h.hookResources.GetConsulTokens()
	err := h.revokeTokens(tokens)
	if err != nil {
		return err
	}
	h.hookResources.SetConsulTokens(tokens)
	return nil
}

func (h *consulHook) revokeTokens(tokens map[string]map[string]*consulapi.ACLToken) error {
	var mErr *multierror.Error

	for cluster, tokensForCluster := range tokens {
		if tokensForCluster == nil {
			// if called by Destroy, may have been removed by Postrun
			continue
		}
		client, err := h.clientForCluster(cluster)
		if err != nil {
			mErr = multierror.Append(mErr, err)
			continue
		}
		toRevoke := []*consulapi.ACLToken{}
		for _, token := range tokensForCluster {
			toRevoke = append(toRevoke, token)
		}
		err = client.RevokeTokens(toRevoke)
		if err != nil {
			mErr = multierror.Append(mErr, err)
			continue
		}
		tokens[cluster] = nil
	}

	return mErr.ErrorOrNil()
}<|MERGE_RESOLUTION|>--- conflicted
+++ resolved
@@ -84,25 +84,14 @@
 	}
 
 	if err := h.prepareConsulTokensForServices(tg.Services, tg, tokens); err != nil {
-<<<<<<< HEAD
-		mErr.Errors = append(mErr.Errors, err.Errors...)
+		mErr = multierror.Append(mErr, err)
 	}
 	for _, task := range tg.Tasks {
 		if err := h.prepareConsulTokensForServices(task.Services, tg, tokens); err != nil {
-			mErr.Errors = append(mErr.Errors, err.Errors...)
+			mErr = multierror.Append(mErr, err)
 		}
 		if err := h.prepareConsulTokensForTask(task, tg, tokens); err != nil {
-			mErr.Errors = append(mErr.Errors, err.Errors...)
-=======
-		mErr = multierror.Append(mErr, err)
-	}
-	for _, task := range tg.Tasks {
-		if err := h.prepareConsulTokensForServices(task.Services, tg, tokens); err != nil {
-			mErr = multierror.Append(mErr, err)
-		}
-		if err := h.prepareConsulTokensForTask(task, tg, tokens); err != nil {
-			mErr = multierror.Append(mErr, err)
->>>>>>> 16d6cfaa
+			mErr = multierror.Append(mErr, err)
 		}
 	}
 
@@ -132,11 +121,7 @@
 	}
 
 	// get tokens for alt identities for Consul
-<<<<<<< HEAD
-	mErr := &multierror.Error{}
-=======
-	var mErr *multierror.Error
->>>>>>> 16d6cfaa
+	var mErr *multierror.Error
 	for _, i := range task.Identities {
 		if i.Name != fmt.Sprintf("%s_%s", structs.ConsulTaskIdentityNamePrefix, consulConfig.Name) {
 			continue
@@ -171,11 +156,7 @@
 		return nil
 	}
 
-<<<<<<< HEAD
-	mErr := &multierror.Error{}
-=======
-	var mErr *multierror.Error
->>>>>>> 16d6cfaa
+	var mErr *multierror.Error
 	for _, service := range services {
 		// see if maybe we can quit early
 		if service == nil || !service.IsConsul() {
@@ -216,13 +197,8 @@
 			continue
 		}
 
-<<<<<<< HEAD
-		if merr := h.getConsulTokens(clusterName, service.Identity.Name, tokens, req); merr != nil {
-			mErr.Errors = append(mErr.Errors, merr.Errors...)
-=======
 		if err := h.getConsulTokens(clusterName, service.Identity.Name, tokens, req); err != nil {
 			mErr = multierror.Append(mErr, err)
->>>>>>> 16d6cfaa
 			continue
 		}
 	}
