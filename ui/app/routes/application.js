import { inject as service } from '@ember/service';
import { next } from '@ember/runloop';
import Route from '@ember/routing/route';
import { AbortError } from '@ember-data/adapter/error';
import RSVP from 'rsvp';

export default Route.extend({
  config: service(),
  system: service(),
  store: service(),
  token: service(),

  queryParams: {
    region: {
      refreshModel: true,
    },
  },

  resetController(controller, isExiting) {
    if (isExiting) {
      controller.set('error', null);
    }
  },

  beforeModel(transition) {
    const fetchSelfTokenAndPolicies = this.get('token.fetchSelfTokenAndPolicies')
      .perform()
      .catch();

    return RSVP.all([
      this.get('system.regions'),
      this.get('system.defaultRegion'),
      fetchSelfTokenAndPolicies,
    ]).then(promises => {
      if (!this.get('system.shouldShowRegions')) return promises;

<<<<<<< HEAD
      const queryParam = transition.queryParams.region;
=======
      const queryParam = transition.to.queryParams.region;
>>>>>>> 2e21d594
      const defaultRegion = this.get('system.defaultRegion.region');
      const currentRegion = this.get('system.activeRegion') || defaultRegion;

      // Only reset the store if the region actually changed
      if (
        (queryParam && queryParam !== currentRegion) ||
        (!queryParam && currentRegion !== defaultRegion)
      ) {
        this.system.reset();
        this.store.unloadAll();
      }

      this.set('system.activeRegion', queryParam || defaultRegion);

      return promises;
    });
  },

  // Model is being used as a way to transfer the provided region
  // query param to update the controller state.
  model(params) {
    return params.region;
  },

  setupController(controller, model) {
    const queryParam = model;

    if (queryParam === this.get('system.defaultRegion.region')) {
      next(() => {
        controller.set('region', null);
      });
    }

    return this._super(...arguments);
  },

  actions: {
    didTransition() {
      if (!this.get('config.isTest')) {
        window.scrollTo(0, 0);
      }
    },

    willTransition() {
      this.controllerFor('application').set('error', null);
    },

    error(error) {
      if (!(error instanceof AbortError)) {
        this.controllerFor('application').set('error', error);
      }
    },
  },
});<|MERGE_RESOLUTION|>--- conflicted
+++ resolved
@@ -34,11 +34,7 @@
     ]).then(promises => {
       if (!this.get('system.shouldShowRegions')) return promises;
 
-<<<<<<< HEAD
-      const queryParam = transition.queryParams.region;
-=======
       const queryParam = transition.to.queryParams.region;
->>>>>>> 2e21d594
       const defaultRegion = this.get('system.defaultRegion.region');
       const currentRegion = this.get('system.activeRegion') || defaultRegion;
 
