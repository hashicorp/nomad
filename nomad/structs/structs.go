package structs

import (
	"bytes"
	"container/heap"
	"crypto/md5"
	"crypto/sha1"
	"crypto/sha256"
	"crypto/sha512"
	"encoding/base32"
	"encoding/base64"
	"encoding/hex"
	"errors"
	"fmt"
	"hash"
	"hash/crc32"
	"math"
	"net"
	"os"
	"path/filepath"
	"reflect"
	"regexp"
	"sort"
	"strconv"
	"strings"
	"time"

	"github.com/hashicorp/cronexpr"
	"github.com/hashicorp/go-msgpack/codec"
	"github.com/hashicorp/go-multierror"
	"github.com/hashicorp/go-version"
	"github.com/mitchellh/copystructure"
	"golang.org/x/crypto/blake2b"

	"github.com/hashicorp/nomad/acl"
	"github.com/hashicorp/nomad/command/agent/host"
	"github.com/hashicorp/nomad/command/agent/pprof"
	"github.com/hashicorp/nomad/helper"
	"github.com/hashicorp/nomad/helper/args"
	"github.com/hashicorp/nomad/helper/constraints/semver"
	"github.com/hashicorp/nomad/helper/uuid"
	"github.com/hashicorp/nomad/lib/kheap"
	psstructs "github.com/hashicorp/nomad/plugins/shared/structs"
)

var (
	// validPolicyName is used to validate a policy name
	validPolicyName = regexp.MustCompile("^[a-zA-Z0-9-]{1,128}$")

	// b32 is a lowercase base32 encoding for use in URL friendly service hashes
	b32 = base32.NewEncoding(strings.ToLower("abcdefghijklmnopqrstuvwxyz234567"))
)

type MessageType uint8

// note: new raft message types need to be added to the end of this
// list of contents
const (
	NodeRegisterRequestType                      MessageType = 0
	NodeDeregisterRequestType                    MessageType = 1
	NodeUpdateStatusRequestType                  MessageType = 2
	NodeUpdateDrainRequestType                   MessageType = 3
	JobRegisterRequestType                       MessageType = 4
	JobDeregisterRequestType                     MessageType = 5
	EvalUpdateRequestType                        MessageType = 6
	EvalDeleteRequestType                        MessageType = 7
	AllocUpdateRequestType                       MessageType = 8
	AllocClientUpdateRequestType                 MessageType = 9
	ReconcileJobSummariesRequestType             MessageType = 10
	VaultAccessorRegisterRequestType             MessageType = 11
	VaultAccessorDeregisterRequestType           MessageType = 12
	ApplyPlanResultsRequestType                  MessageType = 13
	DeploymentStatusUpdateRequestType            MessageType = 14
	DeploymentPromoteRequestType                 MessageType = 15
	DeploymentAllocHealthRequestType             MessageType = 16
	DeploymentDeleteRequestType                  MessageType = 17
	JobStabilityRequestType                      MessageType = 18
	ACLPolicyUpsertRequestType                   MessageType = 19
	ACLPolicyDeleteRequestType                   MessageType = 20
	ACLTokenUpsertRequestType                    MessageType = 21
	ACLTokenDeleteRequestType                    MessageType = 22
	ACLTokenBootstrapRequestType                 MessageType = 23
	AutopilotRequestType                         MessageType = 24
	UpsertNodeEventsType                         MessageType = 25
	JobBatchDeregisterRequestType                MessageType = 26
	AllocUpdateDesiredTransitionRequestType      MessageType = 27
	NodeUpdateEligibilityRequestType             MessageType = 28
	BatchNodeUpdateDrainRequestType              MessageType = 29
	SchedulerConfigRequestType                   MessageType = 30
	NodeBatchDeregisterRequestType               MessageType = 31
	ClusterMetadataRequestType                   MessageType = 32
	ServiceIdentityAccessorRegisterRequestType   MessageType = 33
	ServiceIdentityAccessorDeregisterRequestType MessageType = 34
	CSIVolumeRegisterRequestType                 MessageType = 35
	CSIVolumeDeregisterRequestType               MessageType = 36
	CSIVolumeClaimRequestType                    MessageType = 37
	ScalingEventRegisterRequestType              MessageType = 38
	CSIVolumeClaimBatchRequestType               MessageType = 39
	CSIPluginDeleteRequestType                   MessageType = 40
	EventSinkUpsertRequestType                   MessageType = 41
	EventSinkDeleteRequestType                   MessageType = 42
	BatchEventSinkUpdateProgressType             MessageType = 43

	// Namespace types were moved from enterprise and therefore start at 64
	NamespaceUpsertRequestType MessageType = 64
	NamespaceDeleteRequestType MessageType = 65
)

const (
	// IgnoreUnknownTypeFlag is set along with a MessageType
	// to indicate that the message type can be safely ignored
	// if it is not recognized. This is for future proofing, so
	// that new commands can be added in a way that won't cause
	// old servers to crash when the FSM attempts to process them.
	IgnoreUnknownTypeFlag MessageType = 128

	// MsgTypeTestSetup is used during testing when calling state store
	// methods directly that require an FSM MessageType
	MsgTypeTestSetup MessageType = IgnoreUnknownTypeFlag

	// ApiMajorVersion is returned as part of the Status.Version request.
	// It should be incremented anytime the APIs are changed in a way
	// that would break clients for sane client versioning.
	ApiMajorVersion = 1

	// ApiMinorVersion is returned as part of the Status.Version request.
	// It should be incremented anytime the APIs are changed to allow
	// for sane client versioning. Minor changes should be compatible
	// within the major version.
	ApiMinorVersion = 1

	ProtocolVersion = "protocol"
	APIMajorVersion = "api.major"
	APIMinorVersion = "api.minor"

	GetterModeAny  = "any"
	GetterModeFile = "file"
	GetterModeDir  = "dir"

	// maxPolicyDescriptionLength limits a policy description length
	maxPolicyDescriptionLength = 256

	// maxTokenNameLength limits a ACL token name length
	maxTokenNameLength = 256

	// ACLClientToken and ACLManagementToken are the only types of tokens
	ACLClientToken     = "client"
	ACLManagementToken = "management"

	// DefaultNamespace is the default namespace.
	DefaultNamespace            = "default"
	DefaultNamespaceDescription = "Default shared namespace"

	// AllNamespacesSentinel is the value used as a namespace RPC value
	// to indicate that endpoints must search in all namespaces
	AllNamespacesSentinel = "*"

	// maxNamespaceDescriptionLength limits a namespace description length
	maxNamespaceDescriptionLength = 256

	// JitterFraction is a the limit to the amount of jitter we apply
	// to a user specified MaxQueryTime. We divide the specified time by
	// the fraction. So 16 == 6.25% limit of jitter. This jitter is also
	// applied to RPCHoldTimeout.
	JitterFraction = 16

	// MaxRetainedNodeEvents is the maximum number of node events that will be
	// retained for a single node
	MaxRetainedNodeEvents = 10

	// MaxRetainedNodeScores is the number of top scoring nodes for which we
	// retain scoring metadata
	MaxRetainedNodeScores = 5

	// Normalized scorer name
	NormScorerName = "normalized-score"

	// MaxBlockingRPCQueryTime is used to bound the limit of a blocking query
	MaxBlockingRPCQueryTime = 300 * time.Second

	// DefaultBlockingRPCQueryTime is the amount of time we block waiting for a change
	// if no time is specified. Previously we would wait the MaxBlockingRPCQueryTime.
	DefaultBlockingRPCQueryTime = 300 * time.Second
)

var (
	// validNamespaceName is used to validate a namespace name
	validNamespaceName = regexp.MustCompile("^[a-zA-Z0-9-]{1,128}$")
)

// Context defines the scope in which a search for Nomad object operates, and
// is also used to query the matching index value for this context
type Context string

const (
	Allocs          Context = "allocs"
	Deployments     Context = "deployment"
	Evals           Context = "evals"
	Jobs            Context = "jobs"
	Nodes           Context = "nodes"
	Namespaces      Context = "namespaces"
	Quotas          Context = "quotas"
	Recommendations Context = "recommendations"
	ScalingPolicies Context = "scaling_policy"
	All             Context = "all"
	Plugins         Context = "plugins"
	Volumes         Context = "volumes"
)

// NamespacedID is a tuple of an ID and a namespace
type NamespacedID struct {
	ID        string
	Namespace string
}

// NewNamespacedID returns a new namespaced ID given the ID and namespace
func NewNamespacedID(id, ns string) NamespacedID {
	return NamespacedID{
		ID:        id,
		Namespace: ns,
	}
}

func (n NamespacedID) String() string {
	return fmt.Sprintf("<ns: %q, id: %q>", n.Namespace, n.ID)
}

// RPCInfo is used to describe common information about query
type RPCInfo interface {
	RequestRegion() string
	IsRead() bool
	AllowStaleRead() bool
	IsForwarded() bool
	SetForwarded()
	TimeToBlock() time.Duration
	// TimeToBlock sets how long this request can block. The requested time may not be possible,
	// so Callers should readback TimeToBlock. E.g. you cannot set time to block at all on WriteRequests
	// and it cannot exceed MaxBlockingRPCQueryTime
	SetTimeToBlock(t time.Duration)
}

// InternalRpcInfo allows adding internal RPC metadata to an RPC. This struct
// should NOT be replicated in the API package as it is internal only.
type InternalRpcInfo struct {
	// Forwarded marks whether the RPC has been forwarded.
	Forwarded bool
}

// IsForwarded returns whether the RPC is forwarded from another server.
func (i *InternalRpcInfo) IsForwarded() bool {
	return i.Forwarded
}

// SetForwarded marks that the RPC is being forwarded from another server.
func (i *InternalRpcInfo) SetForwarded() {
	i.Forwarded = true
}

// QueryOptions is used to specify various flags for read queries
type QueryOptions struct {
	// The target region for this query
	Region string

	// Namespace is the target namespace for the query.
	//
	// Since handlers do not have a default value set they should access
	// the Namespace via the RequestNamespace method.
	//
	// Requests accessing specific namespaced objects must check ACLs
	// against the namespace of the object, not the namespace in the
	// request.
	Namespace string

	// If set, wait until query exceeds given index. Must be provided
	// with MaxQueryTime.
	MinQueryIndex uint64

	// Provided with MinQueryIndex to wait for change.
	MaxQueryTime time.Duration

	// If set, any follower can service the request. Results
	// may be arbitrarily stale.
	AllowStale bool

	// If set, used as prefix for resource list searches
	Prefix string

	// AuthToken is secret portion of the ACL token used for the request
	AuthToken string

	InternalRpcInfo
}

// TimeToBlock returns MaxQueryTime adjusted for maximums and defaults
// it will return 0 if this is not a blocking query
func (q QueryOptions) TimeToBlock() time.Duration {
	if q.MinQueryIndex == 0 {
		return 0
	}
	if q.MaxQueryTime > MaxBlockingRPCQueryTime {
		return MaxBlockingRPCQueryTime
	} else if q.MaxQueryTime <= 0 {
		return DefaultBlockingRPCQueryTime
	}
	return q.MaxQueryTime
}

func (q QueryOptions) SetTimeToBlock(t time.Duration) {
	q.MaxQueryTime = t
}

func (q QueryOptions) RequestRegion() string {
	return q.Region
}

// RequestNamespace returns the request's namespace or the default namespace if
// no explicit namespace was sent.
//
// Requests accessing specific namespaced objects must check ACLs against the
// namespace of the object, not the namespace in the request.
func (q QueryOptions) RequestNamespace() string {
	if q.Namespace == "" {
		return DefaultNamespace
	}
	return q.Namespace
}

// QueryOption only applies to reads, so always true
func (q QueryOptions) IsRead() bool {
	return true
}

func (q QueryOptions) AllowStaleRead() bool {
	return q.AllowStale
}

<<<<<<< HEAD
func (q QueryOptions) HasTimedOut(start time.Time, rpcHoldTimeout time.Duration) bool {
	if q.MinQueryIndex > 0 {
		// Restrict the max query time, and ensure there is always one
		if q.MaxQueryTime > MaxBlockingRPCQueryTime {
			q.MaxQueryTime = MaxBlockingRPCQueryTime
		} else if q.MaxQueryTime <= 0 {
			q.MaxQueryTime = DefaultBlockingRPCQueryTime
		}
		q.MaxQueryTime += helper.RandomStagger(q.MaxQueryTime / JitterFraction)

		return time.Since(start) > (q.MaxQueryTime + rpcHoldTimeout)
	}
	return time.Since(start) > rpcHoldTimeout
}

=======
>>>>>>> 0078854e
// AgentPprofRequest is used to request a pprof report for a given node.
type AgentPprofRequest struct {
	// ReqType specifies the profile to use
	ReqType pprof.ReqType

	// Profile specifies the runtime/pprof profile to lookup and generate.
	Profile string

	// Seconds is the number of seconds to capture a profile
	Seconds int

	// Debug specifies if pprof profile should inclue debug output
	Debug int

	// GC specifies if the profile should call runtime.GC() before
	// running its profile. This is only used for "heap" profiles
	GC int

	// NodeID is the node we want to track the logs of
	NodeID string

	// ServerID is the server we want to track the logs of
	ServerID string

	QueryOptions
}

// AgentPprofResponse is used to return a generated pprof profile
type AgentPprofResponse struct {
	// ID of the agent that fulfilled the request
	AgentID string

	// Payload is the generated pprof profile
	Payload []byte

	// HTTPHeaders are a set of key value pairs to be applied as
	// HTTP headers for a specific runtime profile
	HTTPHeaders map[string]string
}

type WriteRequest struct {
	// The target region for this write
	Region string

	// Namespace is the target namespace for the write.
	//
	// Since RPC handlers do not have a default value set they should
	// access the Namespace via the RequestNamespace method.
	//
	// Requests accessing specific namespaced objects must check ACLs
	// against the namespace of the object, not the namespace in the
	// request.
	Namespace string

	// AuthToken is secret portion of the ACL token used for the request
	AuthToken string

	InternalRpcInfo
}

func (w WriteRequest) TimeToBlock() time.Duration {
	return 0
}

func (w WriteRequest) SetTimeToBlock(_ time.Duration) {
}

func (w WriteRequest) RequestRegion() string {
	// The target region for this request
	return w.Region
}

// RequestNamespace returns the request's namespace or the default namespace if
// no explicit namespace was sent.
//
// Requests accessing specific namespaced objects must check ACLs against the
// namespace of the object, not the namespace in the request.
func (w WriteRequest) RequestNamespace() string {
	if w.Namespace == "" {
		return DefaultNamespace
	}
	return w.Namespace
}

// WriteRequest only applies to writes, always false
func (w WriteRequest) IsRead() bool {
	return false
}

func (w WriteRequest) AllowStaleRead() bool {
	return false
}

// QueryMeta allows a query response to include potentially
// useful metadata about a query
type QueryMeta struct {
	// This is the index associated with the read
	Index uint64

	// If AllowStale is used, this is time elapsed since
	// last contact between the follower and leader. This
	// can be used to gauge staleness.
	LastContact time.Duration

	// Used to indicate if there is a known leader node
	KnownLeader bool
}

// WriteMeta allows a write response to include potentially
// useful metadata about the write
type WriteMeta struct {
	// This is the index associated with the write
	Index uint64
}

// NodeRegisterRequest is used for Node.Register endpoint
// to register a node as being a schedulable entity.
type NodeRegisterRequest struct {
	Node      *Node
	NodeEvent *NodeEvent
	WriteRequest
}

// NodeDeregisterRequest is used for Node.Deregister endpoint
// to deregister a node as being a schedulable entity.
type NodeDeregisterRequest struct {
	NodeID string
	WriteRequest
}

// NodeBatchDeregisterRequest is used for Node.BatchDeregister endpoint
// to deregister a batch of nodes from being schedulable entities.
type NodeBatchDeregisterRequest struct {
	NodeIDs []string
	WriteRequest
}

// NodeServerInfo is used to in NodeUpdateResponse to return Nomad server
// information used in RPC server lists.
type NodeServerInfo struct {
	// RPCAdvertiseAddr is the IP endpoint that a Nomad Server wishes to
	// be contacted at for RPCs.
	RPCAdvertiseAddr string

	// RpcMajorVersion is the major version number the Nomad Server
	// supports
	RPCMajorVersion int32

	// RpcMinorVersion is the minor version number the Nomad Server
	// supports
	RPCMinorVersion int32

	// Datacenter is the datacenter that a Nomad server belongs to
	Datacenter string
}

// NodeUpdateStatusRequest is used for Node.UpdateStatus endpoint
// to update the status of a node.
type NodeUpdateStatusRequest struct {
	NodeID    string
	Status    string
	NodeEvent *NodeEvent
	UpdatedAt int64
	WriteRequest
}

// NodeUpdateDrainRequest is used for updating the drain strategy
type NodeUpdateDrainRequest struct {
	NodeID        string
	DrainStrategy *DrainStrategy

	// COMPAT Remove in version 0.10
	// As part of Nomad 0.8 we have deprecated the drain boolean in favor of a
	// drain strategy but we need to handle the upgrade path where the Raft log
	// contains drain updates with just the drain boolean being manipulated.
	Drain bool

	// MarkEligible marks the node as eligible if removing the drain strategy.
	MarkEligible bool

	// NodeEvent is the event added to the node
	NodeEvent *NodeEvent

	// UpdatedAt represents server time of receiving request
	UpdatedAt int64

	WriteRequest
}

// BatchNodeUpdateDrainRequest is used for updating the drain strategy for a
// batch of nodes
type BatchNodeUpdateDrainRequest struct {
	// Updates is a mapping of nodes to their updated drain strategy
	Updates map[string]*DrainUpdate

	// NodeEvents is a mapping of the node to the event to add to the node
	NodeEvents map[string]*NodeEvent

	// UpdatedAt represents server time of receiving request
	UpdatedAt int64

	WriteRequest
}

// DrainUpdate is used to update the drain of a node
type DrainUpdate struct {
	// DrainStrategy is the new strategy for the node
	DrainStrategy *DrainStrategy

	// MarkEligible marks the node as eligible if removing the drain strategy.
	MarkEligible bool
}

// NodeUpdateEligibilityRequest is used for updating the scheduling	eligibility
type NodeUpdateEligibilityRequest struct {
	NodeID      string
	Eligibility string

	// NodeEvent is the event added to the node
	NodeEvent *NodeEvent

	// UpdatedAt represents server time of receiving request
	UpdatedAt int64

	WriteRequest
}

// NodeEvaluateRequest is used to re-evaluate the node
type NodeEvaluateRequest struct {
	NodeID string
	WriteRequest
}

// NodeSpecificRequest is used when we just need to specify a target node
type NodeSpecificRequest struct {
	NodeID   string
	SecretID string
	QueryOptions
}

// SearchResponse is used to return matches and information about whether
// the match list is truncated specific to each type of context.
type SearchResponse struct {
	// Map of context types to ids which match a specified prefix
	Matches map[Context][]string

	// Truncations indicates whether the matches for a particular context have
	// been truncated
	Truncations map[Context]bool

	QueryMeta
}

// SearchRequest is used to parameterize a request, and returns a
// list of matches made up of jobs, allocations, evaluations, and/or nodes,
// along with whether or not the information returned is truncated.
type SearchRequest struct {
	// Prefix is what ids are matched to. I.e, if the given prefix were
	// "a", potential matches might be "abcd" or "aabb"
	Prefix string

	// Context is the type that can be matched against. A context can be a job,
	// node, evaluation, allocation, or empty (indicated every context should be
	// matched)
	Context Context

	QueryOptions
}

// JobRegisterRequest is used for Job.Register endpoint
// to register a job as being a schedulable entity.
type JobRegisterRequest struct {
	Job *Job

	// If EnforceIndex is set then the job will only be registered if the passed
	// JobModifyIndex matches the current Jobs index. If the index is zero, the
	// register only occurs if the job is new.
	EnforceIndex   bool
	JobModifyIndex uint64

	// PreserveCounts indicates that during job update, existing task group
	// counts should be preserved, over those specified in the new job spec
	// PreserveCounts is ignored for newly created jobs.
	PreserveCounts bool

	// PolicyOverride is set when the user is attempting to override any policies
	PolicyOverride bool

	// Eval is the evaluation that is associated with the job registration
	Eval *Evaluation

	WriteRequest
}

// JobDeregisterRequest is used for Job.Deregister endpoint
// to deregister a job as being a schedulable entity.
type JobDeregisterRequest struct {
	JobID string

	// Purge controls whether the deregister purges the job from the system or
	// whether the job is just marked as stopped and will be removed by the
	// garbage collector
	Purge bool

	// Global controls whether all regions of a multi-region job are
	// deregistered. It is ignored for single-region jobs.
	Global bool

	// Eval is the evaluation to create that's associated with job deregister
	Eval *Evaluation

	WriteRequest
}

// JobBatchDeregisterRequest is used to batch deregister jobs and upsert
// evaluations.
type JobBatchDeregisterRequest struct {
	// Jobs is the set of jobs to deregister
	Jobs map[NamespacedID]*JobDeregisterOptions

	// Evals is the set of evaluations to create.
	Evals []*Evaluation

	WriteRequest
}

// JobDeregisterOptions configures how a job is deregistered.
type JobDeregisterOptions struct {
	// Purge controls whether the deregister purges the job from the system or
	// whether the job is just marked as stopped and will be removed by the
	// garbage collector
	Purge bool
}

// JobEvaluateRequest is used when we just need to re-evaluate a target job
type JobEvaluateRequest struct {
	JobID       string
	EvalOptions EvalOptions
	WriteRequest
}

// EvalOptions is used to encapsulate options when forcing a job evaluation
type EvalOptions struct {
	ForceReschedule bool
}

// JobSpecificRequest is used when we just need to specify a target job
type JobSpecificRequest struct {
	JobID string
	All   bool
	QueryOptions
}

// JobListRequest is used to parameterize a list request
type JobListRequest struct {
	QueryOptions
}

// JobPlanRequest is used for the Job.Plan endpoint to trigger a dry-run
// evaluation of the Job.
type JobPlanRequest struct {
	Job  *Job
	Diff bool // Toggles an annotated diff
	// PolicyOverride is set when the user is attempting to override any policies
	PolicyOverride bool
	WriteRequest
}

// JobScaleRequest is used for the Job.Scale endpoint to scale one of the
// scaling targets in a job
type JobScaleRequest struct {
	JobID   string
	Target  map[string]string
	Count   *int64
	Message string
	Error   bool
	Meta    map[string]interface{}
	// PolicyOverride is set when the user is attempting to override any policies
	PolicyOverride bool
	WriteRequest
}

// Validate is used to validate the arguments in the request
func (r *JobScaleRequest) Validate() error {
	namespace := r.Target[ScalingTargetNamespace]
	if namespace != "" && namespace != r.RequestNamespace() {
		return NewErrRPCCoded(400, "namespace in payload did not match header")
	}

	jobID := r.Target[ScalingTargetJob]
	if jobID != "" && jobID != r.JobID {
		return fmt.Errorf("job ID in payload did not match URL")
	}

	groupName := r.Target[ScalingTargetGroup]
	if groupName == "" {
		return NewErrRPCCoded(400, "missing task group name for scaling action")
	}

	if r.Count != nil {
		if *r.Count < 0 {
			return NewErrRPCCoded(400, "scaling action count can't be negative")
		}

		if r.Error {
			return NewErrRPCCoded(400, "scaling action should not contain count if error is true")
		}

		truncCount := int(*r.Count)
		if int64(truncCount) != *r.Count {
			return NewErrRPCCoded(400,
				fmt.Sprintf("new scaling count is too large for TaskGroup.Count (int): %v", r.Count))
		}
	}

	return nil
}

// JobSummaryRequest is used when we just need to get a specific job summary
type JobSummaryRequest struct {
	JobID string
	QueryOptions
}

// JobScaleStatusRequest is used to get the scale status for a job
type JobScaleStatusRequest struct {
	JobID string
	QueryOptions
}

// JobDispatchRequest is used to dispatch a job based on a parameterized job
type JobDispatchRequest struct {
	JobID   string
	Payload []byte
	Meta    map[string]string
	WriteRequest
}

// JobValidateRequest is used to validate a job
type JobValidateRequest struct {
	Job *Job
	WriteRequest
}

// JobRevertRequest is used to revert a job to a prior version.
type JobRevertRequest struct {
	// JobID is the ID of the job  being reverted
	JobID string

	// JobVersion the version to revert to.
	JobVersion uint64

	// EnforcePriorVersion if set will enforce that the job is at the given
	// version before reverting.
	EnforcePriorVersion *uint64

	// ConsulToken is the Consul token that proves the submitter of the job revert
	// has access to the Service Identity policies associated with the job's
	// Consul Connect enabled services. This field is only used to transfer the
	// token and is not stored after the Job revert.
	ConsulToken string

	// VaultToken is the Vault token that proves the submitter of the job revert
	// has access to any Vault policies specified in the targeted job version. This
	// field is only used to transfer the token and is not stored after the Job
	// revert.
	VaultToken string

	WriteRequest
}

// JobStabilityRequest is used to marked a job as stable.
type JobStabilityRequest struct {
	// Job to set the stability on
	JobID      string
	JobVersion uint64

	// Set the stability
	Stable bool
	WriteRequest
}

// JobStabilityResponse is the response when marking a job as stable.
type JobStabilityResponse struct {
	WriteMeta
}

// NodeListRequest is used to parameterize a list request
type NodeListRequest struct {
	QueryOptions

	Fields *NodeStubFields
}

// EvalUpdateRequest is used for upserting evaluations.
type EvalUpdateRequest struct {
	Evals     []*Evaluation
	EvalToken string
	WriteRequest
}

// EvalDeleteRequest is used for deleting an evaluation.
type EvalDeleteRequest struct {
	Evals  []string
	Allocs []string
	WriteRequest
}

// EvalSpecificRequest is used when we just need to specify a target evaluation
type EvalSpecificRequest struct {
	EvalID string
	QueryOptions
}

// EvalAckRequest is used to Ack/Nack a specific evaluation
type EvalAckRequest struct {
	EvalID string
	Token  string
	WriteRequest
}

// EvalDequeueRequest is used when we want to dequeue an evaluation
type EvalDequeueRequest struct {
	Schedulers       []string
	Timeout          time.Duration
	SchedulerVersion uint16
	WriteRequest
}

// EvalListRequest is used to list the evaluations
type EvalListRequest struct {
	QueryOptions
}

// PlanRequest is used to submit an allocation plan to the leader
type PlanRequest struct {
	Plan *Plan
	WriteRequest
}

// ApplyPlanResultsRequest is used by the planner to apply a Raft transaction
// committing the result of a plan.
type ApplyPlanResultsRequest struct {
	// AllocUpdateRequest holds the allocation updates to be made by the
	// scheduler.
	AllocUpdateRequest

	// Deployment is the deployment created or updated as a result of a
	// scheduling event.
	Deployment *Deployment

	// DeploymentUpdates is a set of status updates to apply to the given
	// deployments. This allows the scheduler to cancel any unneeded deployment
	// because the job is stopped or the update block is removed.
	DeploymentUpdates []*DeploymentStatusUpdate

	// EvalID is the eval ID of the plan being applied. The modify index of the
	// evaluation is updated as part of applying the plan to ensure that subsequent
	// scheduling events for the same job will wait for the index that last produced
	// state changes. This is necessary for blocked evaluations since they can be
	// processed many times, potentially making state updates, without the state of
	// the evaluation itself being updated.
	EvalID string

	// COMPAT 0.11
	// NodePreemptions is a slice of allocations from other lower priority jobs
	// that are preempted. Preempted allocations are marked as evicted.
	// Deprecated: Replaced with AllocsPreempted which contains only the diff
	NodePreemptions []*Allocation

	// AllocsPreempted is a slice of allocation diffs from other lower priority jobs
	// that are preempted. Preempted allocations are marked as evicted.
	AllocsPreempted []*AllocationDiff

	// PreemptionEvals is a slice of follow up evals for jobs whose allocations
	// have been preempted to place allocs in this plan
	PreemptionEvals []*Evaluation
}

// AllocUpdateRequest is used to submit changes to allocations, either
// to cause evictions or to assign new allocations. Both can be done
// within a single transaction
type AllocUpdateRequest struct {
	// COMPAT 0.11
	// Alloc is the list of new allocations to assign
	// Deprecated: Replaced with two separate slices, one containing stopped allocations
	// and another containing updated allocations
	Alloc []*Allocation

	// Allocations to stop. Contains only the diff, not the entire allocation
	AllocsStopped []*AllocationDiff

	// New or updated allocations
	AllocsUpdated []*Allocation

	// Evals is the list of new evaluations to create
	// Evals are valid only when used in the Raft RPC
	Evals []*Evaluation

	// Job is the shared parent job of the allocations.
	// It is pulled out since it is common to reduce payload size.
	Job *Job

	WriteRequest
}

// AllocUpdateDesiredTransitionRequest is used to submit changes to allocations
// desired transition state.
type AllocUpdateDesiredTransitionRequest struct {
	// Allocs is the mapping of allocation ids to their desired state
	// transition
	Allocs map[string]*DesiredTransition

	// Evals is the set of evaluations to create
	Evals []*Evaluation

	WriteRequest
}

// AllocStopRequest is used to stop and reschedule a running Allocation.
type AllocStopRequest struct {
	AllocID string

	WriteRequest
}

// AllocStopResponse is the response to an `AllocStopRequest`
type AllocStopResponse struct {
	// EvalID is the id of the follow up evalution for the rescheduled alloc.
	EvalID string

	WriteMeta
}

// AllocListRequest is used to request a list of allocations
type AllocListRequest struct {
	QueryOptions

	Fields *AllocStubFields
}

// AllocSpecificRequest is used to query a specific allocation
type AllocSpecificRequest struct {
	AllocID string
	QueryOptions
}

// AllocSignalRequest is used to signal a specific allocation
type AllocSignalRequest struct {
	AllocID string
	Task    string
	Signal  string
	QueryOptions
}

// AllocsGetRequest is used to query a set of allocations
type AllocsGetRequest struct {
	AllocIDs []string
	QueryOptions
}

// AllocRestartRequest is used to restart a specific allocations tasks.
type AllocRestartRequest struct {
	AllocID  string
	TaskName string

	QueryOptions
}

// PeriodicForceRequest is used to force a specific periodic job.
type PeriodicForceRequest struct {
	JobID string
	WriteRequest
}

// ServerMembersResponse has the list of servers in a cluster
type ServerMembersResponse struct {
	ServerName   string
	ServerRegion string
	ServerDC     string
	Members      []*ServerMember
}

// ServerMember holds information about a Nomad server agent in a cluster
type ServerMember struct {
	Name        string
	Addr        net.IP
	Port        uint16
	Tags        map[string]string
	Status      string
	ProtocolMin uint8
	ProtocolMax uint8
	ProtocolCur uint8
	DelegateMin uint8
	DelegateMax uint8
	DelegateCur uint8
}

// ClusterMetadata is used to store per-cluster metadata.
type ClusterMetadata struct {
	ClusterID  string
	CreateTime int64
}

// DeriveVaultTokenRequest is used to request wrapped Vault tokens for the
// following tasks in the given allocation
type DeriveVaultTokenRequest struct {
	NodeID   string
	SecretID string
	AllocID  string
	Tasks    []string
	QueryOptions
}

// VaultAccessorsRequest is used to operate on a set of Vault accessors
type VaultAccessorsRequest struct {
	Accessors []*VaultAccessor
}

// VaultAccessor is a reference to a created Vault token on behalf of
// an allocation's task.
type VaultAccessor struct {
	AllocID     string
	Task        string
	NodeID      string
	Accessor    string
	CreationTTL int

	// Raft Indexes
	CreateIndex uint64
}

// DeriveVaultTokenResponse returns the wrapped tokens for each requested task
type DeriveVaultTokenResponse struct {
	// Tasks is a mapping between the task name and the wrapped token
	Tasks map[string]string

	// Error stores any error that occurred. Errors are stored here so we can
	// communicate whether it is retryable
	Error *RecoverableError

	QueryMeta
}

// GenericRequest is used to request where no
// specific information is needed.
type GenericRequest struct {
	QueryOptions
}

// DeploymentListRequest is used to list the deployments
type DeploymentListRequest struct {
	QueryOptions
}

// DeploymentDeleteRequest is used for deleting deployments.
type DeploymentDeleteRequest struct {
	Deployments []string
	WriteRequest
}

// DeploymentStatusUpdateRequest is used to update the status of a deployment as
// well as optionally creating an evaluation atomically.
type DeploymentStatusUpdateRequest struct {
	// Eval, if set, is used to create an evaluation at the same time as
	// updating the status of a deployment.
	Eval *Evaluation

	// DeploymentUpdate is a status update to apply to the given
	// deployment.
	DeploymentUpdate *DeploymentStatusUpdate

	// Job is used to optionally upsert a job. This is used when setting the
	// allocation health results in a deployment failure and the deployment
	// auto-reverts to the latest stable job.
	Job *Job
}

// DeploymentAllocHealthRequest is used to set the health of a set of
// allocations as part of a deployment.
type DeploymentAllocHealthRequest struct {
	DeploymentID string

	// Marks these allocations as healthy, allow further allocations
	// to be rolled.
	HealthyAllocationIDs []string

	// Any unhealthy allocations fail the deployment
	UnhealthyAllocationIDs []string

	WriteRequest
}

// ApplyDeploymentAllocHealthRequest is used to apply an alloc health request via Raft
type ApplyDeploymentAllocHealthRequest struct {
	DeploymentAllocHealthRequest

	// Timestamp is the timestamp to use when setting the allocations health.
	Timestamp time.Time

	// An optional field to update the status of a deployment
	DeploymentUpdate *DeploymentStatusUpdate

	// Job is used to optionally upsert a job. This is used when setting the
	// allocation health results in a deployment failure and the deployment
	// auto-reverts to the latest stable job.
	Job *Job

	// An optional evaluation to create after promoting the canaries
	Eval *Evaluation
}

// DeploymentPromoteRequest is used to promote task groups in a deployment
type DeploymentPromoteRequest struct {
	DeploymentID string

	// All is to promote all task groups
	All bool

	// Groups is used to set the promotion status per task group
	Groups []string

	WriteRequest
}

// ApplyDeploymentPromoteRequest is used to apply a promotion request via Raft
type ApplyDeploymentPromoteRequest struct {
	DeploymentPromoteRequest

	// An optional evaluation to create after promoting the canaries
	Eval *Evaluation
}

// DeploymentPauseRequest is used to pause a deployment
type DeploymentPauseRequest struct {
	DeploymentID string

	// Pause sets the pause status
	Pause bool

	WriteRequest
}

// DeploymentRunRequest is used to remotely start a pending deployment.
// Used only for multiregion deployments.
type DeploymentRunRequest struct {
	DeploymentID string

	WriteRequest
}

// DeploymentUnblockRequest is used to remotely unblock a deployment.
// Used only for multiregion deployments.
type DeploymentUnblockRequest struct {
	DeploymentID string

	WriteRequest
}

// DeploymentCancelRequest is used to remotely cancel a deployment.
// Used only for multiregion deployments.
type DeploymentCancelRequest struct {
	DeploymentID string

	WriteRequest
}

// DeploymentSpecificRequest is used to make a request specific to a particular
// deployment
type DeploymentSpecificRequest struct {
	DeploymentID string
	QueryOptions
}

// DeploymentFailRequest is used to fail a particular deployment
type DeploymentFailRequest struct {
	DeploymentID string
	WriteRequest
}

// ScalingPolicySpecificRequest is used when we just need to specify a target scaling policy
type ScalingPolicySpecificRequest struct {
	ID string
	QueryOptions
}

// SingleScalingPolicyResponse is used to return a single job
type SingleScalingPolicyResponse struct {
	Policy *ScalingPolicy
	QueryMeta
}

// ScalingPolicyListRequest is used to parameterize a scaling policy list request
type ScalingPolicyListRequest struct {
	Job  string
	Type string
	QueryOptions
}

// ScalingPolicyListResponse is used for a list request
type ScalingPolicyListResponse struct {
	Policies []*ScalingPolicyListStub
	QueryMeta
}

// SingleDeploymentResponse is used to respond with a single deployment
type SingleDeploymentResponse struct {
	Deployment *Deployment
	QueryMeta
}

// GenericResponse is used to respond to a request where no
// specific response information is needed.
type GenericResponse struct {
	WriteMeta
}

// VersionResponse is used for the Status.Version response
type VersionResponse struct {
	Build    string
	Versions map[string]int
	QueryMeta
}

// JobRegisterResponse is used to respond to a job registration
type JobRegisterResponse struct {
	EvalID          string
	EvalCreateIndex uint64
	JobModifyIndex  uint64

	// Warnings contains any warnings about the given job. These may include
	// deprecation warnings.
	Warnings string

	QueryMeta
}

// JobDeregisterResponse is used to respond to a job deregistration
type JobDeregisterResponse struct {
	EvalID          string
	EvalCreateIndex uint64
	JobModifyIndex  uint64
	VolumeEvalID    string
	VolumeEvalIndex uint64
	QueryMeta
}

// JobBatchDeregisterResponse is used to respond to a batch job deregistration
type JobBatchDeregisterResponse struct {
	// JobEvals maps the job to its created evaluation
	JobEvals map[NamespacedID]string
	QueryMeta
}

// JobValidateResponse is the response from validate request
type JobValidateResponse struct {
	// DriverConfigValidated indicates whether the agent validated the driver
	// config
	DriverConfigValidated bool

	// ValidationErrors is a list of validation errors
	ValidationErrors []string

	// Error is a string version of any error that may have occurred
	Error string

	// Warnings contains any warnings about the given job. These may include
	// deprecation warnings.
	Warnings string
}

// NodeUpdateResponse is used to respond to a node update
type NodeUpdateResponse struct {
	HeartbeatTTL    time.Duration
	EvalIDs         []string
	EvalCreateIndex uint64
	NodeModifyIndex uint64

	// Features informs clients what enterprise features are allowed
	Features uint64

	// LeaderRPCAddr is the RPC address of the current Raft Leader.  If
	// empty, the current Nomad Server is in the minority of a partition.
	LeaderRPCAddr string

	// NumNodes is the number of Nomad nodes attached to this quorum of
	// Nomad Servers at the time of the response.  This value can
	// fluctuate based on the health of the cluster between heartbeats.
	NumNodes int32

	// Servers is the full list of known Nomad servers in the local
	// region.
	Servers []*NodeServerInfo

	QueryMeta
}

// NodeDrainUpdateResponse is used to respond to a node drain update
type NodeDrainUpdateResponse struct {
	NodeModifyIndex uint64
	EvalIDs         []string
	EvalCreateIndex uint64
	WriteMeta
}

// NodeEligibilityUpdateResponse is used to respond to a node eligibility update
type NodeEligibilityUpdateResponse struct {
	NodeModifyIndex uint64
	EvalIDs         []string
	EvalCreateIndex uint64
	WriteMeta
}

// NodeAllocsResponse is used to return allocs for a single node
type NodeAllocsResponse struct {
	Allocs []*Allocation
	QueryMeta
}

// NodeClientAllocsResponse is used to return allocs meta data for a single node
type NodeClientAllocsResponse struct {
	Allocs map[string]uint64

	// MigrateTokens are used when ACLs are enabled to allow cross node,
	// authenticated access to sticky volumes
	MigrateTokens map[string]string

	QueryMeta
}

// SingleNodeResponse is used to return a single node
type SingleNodeResponse struct {
	Node *Node
	QueryMeta
}

// NodeListResponse is used for a list request
type NodeListResponse struct {
	Nodes []*NodeListStub
	QueryMeta
}

// SingleJobResponse is used to return a single job
type SingleJobResponse struct {
	Job *Job
	QueryMeta
}

// JobSummaryResponse is used to return a single job summary
type JobSummaryResponse struct {
	JobSummary *JobSummary
	QueryMeta
}

// JobScaleStatusResponse is used to return the scale status for a job
type JobScaleStatusResponse struct {
	JobScaleStatus *JobScaleStatus
	QueryMeta
}

type JobScaleStatus struct {
	JobID          string
	Namespace      string
	JobCreateIndex uint64
	JobModifyIndex uint64
	JobStopped     bool
	TaskGroups     map[string]*TaskGroupScaleStatus
}

// TaskGroupScaleStatus is used to return the scale status for a given task group
type TaskGroupScaleStatus struct {
	Desired   int
	Placed    int
	Running   int
	Healthy   int
	Unhealthy int
	Events    []*ScalingEvent
}

type JobDispatchResponse struct {
	DispatchedJobID string
	EvalID          string
	EvalCreateIndex uint64
	JobCreateIndex  uint64
	WriteMeta
}

// JobListResponse is used for a list request
type JobListResponse struct {
	Jobs []*JobListStub
	QueryMeta
}

// JobVersionsRequest is used to get a jobs versions
type JobVersionsRequest struct {
	JobID string
	Diffs bool
	QueryOptions
}

// JobVersionsResponse is used for a job get versions request
type JobVersionsResponse struct {
	Versions []*Job
	Diffs    []*JobDiff
	QueryMeta
}

// JobPlanResponse is used to respond to a job plan request
type JobPlanResponse struct {
	// Annotations stores annotations explaining decisions the scheduler made.
	Annotations *PlanAnnotations

	// FailedTGAllocs is the placement failures per task group.
	FailedTGAllocs map[string]*AllocMetric

	// JobModifyIndex is the modification index of the job. The value can be
	// used when running `nomad run` to ensure that the Job wasn’t modified
	// since the last plan. If the job is being created, the value is zero.
	JobModifyIndex uint64

	// CreatedEvals is the set of evaluations created by the scheduler. The
	// reasons for this can be rolling-updates or blocked evals.
	CreatedEvals []*Evaluation

	// Diff contains the diff of the job and annotations on whether the change
	// causes an in-place update or create/destroy
	Diff *JobDiff

	// NextPeriodicLaunch is the time duration till the job would be launched if
	// submitted.
	NextPeriodicLaunch time.Time

	// Warnings contains any warnings about the given job. These may include
	// deprecation warnings.
	Warnings string

	WriteMeta
}

// SingleAllocResponse is used to return a single allocation
type SingleAllocResponse struct {
	Alloc *Allocation
	QueryMeta
}

// AllocsGetResponse is used to return a set of allocations
type AllocsGetResponse struct {
	Allocs []*Allocation
	QueryMeta
}

// JobAllocationsResponse is used to return the allocations for a job
type JobAllocationsResponse struct {
	Allocations []*AllocListStub
	QueryMeta
}

// JobEvaluationsResponse is used to return the evaluations for a job
type JobEvaluationsResponse struct {
	Evaluations []*Evaluation
	QueryMeta
}

// SingleEvalResponse is used to return a single evaluation
type SingleEvalResponse struct {
	Eval *Evaluation
	QueryMeta
}

// EvalDequeueResponse is used to return from a dequeue
type EvalDequeueResponse struct {
	Eval  *Evaluation
	Token string

	// WaitIndex is the Raft index the worker should wait until invoking the
	// scheduler.
	WaitIndex uint64

	QueryMeta
}

// GetWaitIndex is used to retrieve the Raft index in which state should be at
// or beyond before invoking the scheduler.
func (e *EvalDequeueResponse) GetWaitIndex() uint64 {
	// Prefer the wait index sent. This will be populated on all responses from
	// 0.7.0 and above
	if e.WaitIndex != 0 {
		return e.WaitIndex
	} else if e.Eval != nil {
		return e.Eval.ModifyIndex
	}

	// This should never happen
	return 1
}

// PlanResponse is used to return from a PlanRequest
type PlanResponse struct {
	Result *PlanResult
	WriteMeta
}

// AllocListResponse is used for a list request
type AllocListResponse struct {
	Allocations []*AllocListStub
	QueryMeta
}

// DeploymentListResponse is used for a list request
type DeploymentListResponse struct {
	Deployments []*Deployment
	QueryMeta
}

// EvalListResponse is used for a list request
type EvalListResponse struct {
	Evaluations []*Evaluation
	QueryMeta
}

// EvalAllocationsResponse is used to return the allocations for an evaluation
type EvalAllocationsResponse struct {
	Allocations []*AllocListStub
	QueryMeta
}

// PeriodicForceResponse is used to respond to a periodic job force launch
type PeriodicForceResponse struct {
	EvalID          string
	EvalCreateIndex uint64
	WriteMeta
}

// DeploymentUpdateResponse is used to respond to a deployment change. The
// response will include the modify index of the deployment as well as details
// of any triggered evaluation.
type DeploymentUpdateResponse struct {
	EvalID                string
	EvalCreateIndex       uint64
	DeploymentModifyIndex uint64

	// RevertedJobVersion is the version the job was reverted to. If unset, the
	// job wasn't reverted
	RevertedJobVersion *uint64

	WriteMeta
}

// NodeConnQueryResponse is used to respond to a query of whether a server has
// a connection to a specific Node
type NodeConnQueryResponse struct {
	// Connected indicates whether a connection to the Client exists
	Connected bool

	// Established marks the time at which the connection was established
	Established time.Time

	QueryMeta
}

// HostDataRequest is used by /agent/host to retrieve data about the agent's host system. If
// ServerID or NodeID is specified, the request is forwarded to the remote agent
type HostDataRequest struct {
	ServerID string
	NodeID   string
	QueryOptions
}

// HostDataResponse contains the HostData content
type HostDataResponse struct {
	AgentID  string
	HostData *host.HostData
}

// EmitNodeEventsRequest is a request to update the node events source
// with a new client-side event
type EmitNodeEventsRequest struct {
	// NodeEvents are a map where the key is a node id, and value is a list of
	// events for that node
	NodeEvents map[string][]*NodeEvent

	WriteRequest
}

// EmitNodeEventsResponse is a response to the client about the status of
// the node event source update.
type EmitNodeEventsResponse struct {
	WriteMeta
}

const (
	NodeEventSubsystemDrain     = "Drain"
	NodeEventSubsystemDriver    = "Driver"
	NodeEventSubsystemHeartbeat = "Heartbeat"
	NodeEventSubsystemCluster   = "Cluster"
	NodeEventSubsystemStorage   = "Storage"
)

// NodeEvent is a single unit representing a node’s state change
type NodeEvent struct {
	Message     string
	Subsystem   string
	Details     map[string]string
	Timestamp   time.Time
	CreateIndex uint64
}

func (ne *NodeEvent) String() string {
	var details []string
	for k, v := range ne.Details {
		details = append(details, fmt.Sprintf("%s: %s", k, v))
	}

	return fmt.Sprintf("Message: %s, Subsystem: %s, Details: %s, Timestamp: %s", ne.Message, ne.Subsystem, strings.Join(details, ","), ne.Timestamp.String())
}

func (ne *NodeEvent) Copy() *NodeEvent {
	c := new(NodeEvent)
	*c = *ne
	c.Details = helper.CopyMapStringString(ne.Details)
	return c
}

// NewNodeEvent generates a new node event storing the current time as the
// timestamp
func NewNodeEvent() *NodeEvent {
	return &NodeEvent{Timestamp: time.Now()}
}

// SetMessage is used to set the message on the node event
func (ne *NodeEvent) SetMessage(msg string) *NodeEvent {
	ne.Message = msg
	return ne
}

// SetSubsystem is used to set the subsystem on the node event
func (ne *NodeEvent) SetSubsystem(sys string) *NodeEvent {
	ne.Subsystem = sys
	return ne
}

// SetTimestamp is used to set the timestamp on the node event
func (ne *NodeEvent) SetTimestamp(ts time.Time) *NodeEvent {
	ne.Timestamp = ts
	return ne
}

// AddDetail is used to add a detail to the node event
func (ne *NodeEvent) AddDetail(k, v string) *NodeEvent {
	if ne.Details == nil {
		ne.Details = make(map[string]string, 1)
	}
	ne.Details[k] = v
	return ne
}

const (
	NodeStatusInit  = "initializing"
	NodeStatusReady = "ready"
	NodeStatusDown  = "down"
)

// ShouldDrainNode checks if a given node status should trigger an
// evaluation. Some states don't require any further action.
func ShouldDrainNode(status string) bool {
	switch status {
	case NodeStatusInit, NodeStatusReady:
		return false
	case NodeStatusDown:
		return true
	default:
		panic(fmt.Sprintf("unhandled node status %s", status))
	}
}

// ValidNodeStatus is used to check if a node status is valid
func ValidNodeStatus(status string) bool {
	switch status {
	case NodeStatusInit, NodeStatusReady, NodeStatusDown:
		return true
	default:
		return false
	}
}

const (
	// NodeSchedulingEligible and Ineligible marks the node as eligible or not,
	// respectively, for receiving allocations. This is orthoginal to the node
	// status being ready.
	NodeSchedulingEligible   = "eligible"
	NodeSchedulingIneligible = "ineligible"
)

// DrainSpec describes a Node's desired drain behavior.
type DrainSpec struct {
	// Deadline is the duration after StartTime when the remaining
	// allocations on a draining Node should be told to stop.
	Deadline time.Duration

	// IgnoreSystemJobs allows systems jobs to remain on the node even though it
	// has been marked for draining.
	IgnoreSystemJobs bool
}

// DrainStrategy describes a Node's drain behavior.
type DrainStrategy struct {
	// DrainSpec is the user declared drain specification
	DrainSpec

	// ForceDeadline is the deadline time for the drain after which drains will
	// be forced
	ForceDeadline time.Time

	// StartedAt is the time the drain process started
	StartedAt time.Time
}

func (d *DrainStrategy) Copy() *DrainStrategy {
	if d == nil {
		return nil
	}

	nd := new(DrainStrategy)
	*nd = *d
	return nd
}

// DeadlineTime returns a boolean whether the drain strategy allows an infinite
// duration or otherwise the deadline time. The force drain is captured by the
// deadline time being in the past.
func (d *DrainStrategy) DeadlineTime() (infinite bool, deadline time.Time) {
	// Treat the nil case as a force drain so during an upgrade where a node may
	// not have a drain strategy but has Drain set to true, it is treated as a
	// force to mimick old behavior.
	if d == nil {
		return false, time.Time{}
	}

	ns := d.Deadline.Nanoseconds()
	switch {
	case ns < 0: // Force
		return false, time.Time{}
	case ns == 0: // Infinite
		return true, time.Time{}
	default:
		return false, d.ForceDeadline
	}
}

func (d *DrainStrategy) Equal(o *DrainStrategy) bool {
	if d == nil && o == nil {
		return true
	} else if o != nil && d == nil {
		return false
	} else if d != nil && o == nil {
		return false
	}

	// Compare values
	if d.ForceDeadline != o.ForceDeadline {
		return false
	} else if d.Deadline != o.Deadline {
		return false
	} else if d.IgnoreSystemJobs != o.IgnoreSystemJobs {
		return false
	}

	return true
}

// Node is a representation of a schedulable client node
type Node struct {
	// ID is a unique identifier for the node. It can be constructed
	// by doing a concatenation of the Name and Datacenter as a simple
	// approach. Alternatively a UUID may be used.
	ID string

	// SecretID is an ID that is only known by the Node and the set of Servers.
	// It is not accessible via the API and is used to authenticate nodes
	// conducting privileged activities.
	SecretID string

	// Datacenter for this node
	Datacenter string

	// Node name
	Name string

	// HTTPAddr is the address on which the Nomad client is listening for http
	// requests
	HTTPAddr string

	// TLSEnabled indicates if the Agent has TLS enabled for the HTTP API
	TLSEnabled bool

	// Attributes is an arbitrary set of key/value
	// data that can be used for constraints. Examples
	// include "kernel.name=linux", "arch=386", "driver.docker=1",
	// "docker.runtime=1.8.3"
	Attributes map[string]string

	// NodeResources captures the available resources on the client.
	NodeResources *NodeResources

	// ReservedResources captures the set resources on the client that are
	// reserved from scheduling.
	ReservedResources *NodeReservedResources

	// Resources is the available resources on the client.
	// For example 'cpu=2' 'memory=2048'
	// COMPAT(0.10): Remove after 0.10
	Resources *Resources

	// Reserved is the set of resources that are reserved,
	// and should be subtracted from the total resources for
	// the purposes of scheduling. This may be provide certain
	// high-watermark tolerances or because of external schedulers
	// consuming resources.
	// COMPAT(0.10): Remove after 0.10
	Reserved *Resources

	// Links are used to 'link' this client to external
	// systems. For example 'consul=foo.dc1' 'aws=i-83212'
	// 'ami=ami-123'
	Links map[string]string

	// Meta is used to associate arbitrary metadata with this
	// client. This is opaque to Nomad.
	Meta map[string]string

	// NodeClass is an opaque identifier used to group nodes
	// together for the purpose of determining scheduling pressure.
	NodeClass string

	// ComputedClass is a unique id that identifies nodes with a common set of
	// attributes and capabilities.
	ComputedClass string

	// COMPAT: Remove in Nomad 0.9
	// Drain is controlled by the servers, and not the client.
	// If true, no jobs will be scheduled to this node, and existing
	// allocations will be drained. Superseded by DrainStrategy in Nomad
	// 0.8 but kept for backward compat.
	Drain bool

	// DrainStrategy determines the node's draining behavior. Will be nil
	// when Drain=false.
	DrainStrategy *DrainStrategy

	// SchedulingEligibility determines whether this node will receive new
	// placements.
	SchedulingEligibility string

	// Status of this node
	Status string

	// StatusDescription is meant to provide more human useful information
	StatusDescription string

	// StatusUpdatedAt is the time stamp at which the state of the node was
	// updated
	StatusUpdatedAt int64

	// Events is the most recent set of events generated for the node,
	// retaining only MaxRetainedNodeEvents number at a time
	Events []*NodeEvent

	// Drivers is a map of driver names to current driver information
	Drivers map[string]*DriverInfo

	// CSIControllerPlugins is a map of plugin names to current CSI Plugin info
	CSIControllerPlugins map[string]*CSIInfo
	// CSINodePlugins is a map of plugin names to current CSI Plugin info
	CSINodePlugins map[string]*CSIInfo

	// HostVolumes is a map of host volume names to their configuration
	HostVolumes map[string]*ClientHostVolumeConfig

	// Raft Indexes
	CreateIndex uint64
	ModifyIndex uint64
}

// Ready returns true if the node is ready for running allocations
func (n *Node) Ready() bool {
	// Drain is checked directly to support pre-0.8 Node data
	return n.Status == NodeStatusReady && !n.Drain && n.SchedulingEligibility == NodeSchedulingEligible
}

func (n *Node) Canonicalize() {
	if n == nil {
		return
	}

	// COMPAT Remove in 0.10
	// In v0.8.0 we introduced scheduling eligibility, so we need to set it for
	// upgrading nodes
	if n.SchedulingEligibility == "" {
		if n.Drain {
			n.SchedulingEligibility = NodeSchedulingIneligible
		} else {
			n.SchedulingEligibility = NodeSchedulingEligible
		}
	}

	// COMPAT remove in 1.0
	// In v0.12.0 we introduced a separate node specific network resource struct
	// so we need to covert any pre 0.12 clients to the correct struct
	if n.NodeResources != nil && n.NodeResources.NodeNetworks == nil {
		if n.NodeResources.Networks != nil {
			for _, nr := range n.NodeResources.Networks {
				nnr := &NodeNetworkResource{
					Mode:   nr.Mode,
					Speed:  nr.MBits,
					Device: nr.Device,
				}
				if nr.IP != "" {
					nnr.Addresses = []NodeNetworkAddress{
						{
							Alias:   "default",
							Address: nr.IP,
						},
					}
				}
				n.NodeResources.NodeNetworks = append(n.NodeResources.NodeNetworks, nnr)
			}
		}
	}
}

func (n *Node) Copy() *Node {
	if n == nil {
		return nil
	}
	nn := new(Node)
	*nn = *n
	nn.Attributes = helper.CopyMapStringString(nn.Attributes)
	nn.Resources = nn.Resources.Copy()
	nn.Reserved = nn.Reserved.Copy()
	nn.NodeResources = nn.NodeResources.Copy()
	nn.ReservedResources = nn.ReservedResources.Copy()
	nn.Links = helper.CopyMapStringString(nn.Links)
	nn.Meta = helper.CopyMapStringString(nn.Meta)
	nn.Events = copyNodeEvents(n.Events)
	nn.DrainStrategy = nn.DrainStrategy.Copy()
	nn.CSIControllerPlugins = copyNodeCSI(nn.CSIControllerPlugins)
	nn.CSINodePlugins = copyNodeCSI(nn.CSINodePlugins)
	nn.Drivers = copyNodeDrivers(n.Drivers)
	nn.HostVolumes = copyNodeHostVolumes(n.HostVolumes)
	return nn
}

// copyNodeEvents is a helper to copy a list of NodeEvent's
func copyNodeEvents(events []*NodeEvent) []*NodeEvent {
	l := len(events)
	if l == 0 {
		return nil
	}

	c := make([]*NodeEvent, l)
	for i, event := range events {
		c[i] = event.Copy()
	}
	return c
}

// copyNodeCSI is a helper to copy a map of CSIInfo
func copyNodeCSI(plugins map[string]*CSIInfo) map[string]*CSIInfo {
	l := len(plugins)
	if l == 0 {
		return nil
	}

	c := make(map[string]*CSIInfo, l)
	for plugin, info := range plugins {
		c[plugin] = info.Copy()
	}

	return c
}

// copyNodeDrivers is a helper to copy a map of DriverInfo
func copyNodeDrivers(drivers map[string]*DriverInfo) map[string]*DriverInfo {
	l := len(drivers)
	if l == 0 {
		return nil
	}

	c := make(map[string]*DriverInfo, l)
	for driver, info := range drivers {
		c[driver] = info.Copy()
	}
	return c
}

// copyNodeHostVolumes is a helper to copy a map of string to Volume
func copyNodeHostVolumes(volumes map[string]*ClientHostVolumeConfig) map[string]*ClientHostVolumeConfig {
	l := len(volumes)
	if l == 0 {
		return nil
	}

	c := make(map[string]*ClientHostVolumeConfig, l)
	for volume, v := range volumes {
		c[volume] = v.Copy()
	}

	return c
}

// TerminalStatus returns if the current status is terminal and
// will no longer transition.
func (n *Node) TerminalStatus() bool {
	switch n.Status {
	case NodeStatusDown:
		return true
	default:
		return false
	}
}

// COMPAT(0.11): Remove in 0.11
// ComparableReservedResources returns the reserved resouces on the node
// handling upgrade paths. Reserved networks must be handled separately. After
// 0.11 calls to this should be replaced with:
// node.ReservedResources.Comparable()
func (n *Node) ComparableReservedResources() *ComparableResources {
	// See if we can no-op
	if n.Reserved == nil && n.ReservedResources == nil {
		return nil
	}

	// Node already has 0.9+ behavior
	if n.ReservedResources != nil {
		return n.ReservedResources.Comparable()
	}

	// Upgrade path
	return &ComparableResources{
		Flattened: AllocatedTaskResources{
			Cpu: AllocatedCpuResources{
				CpuShares: int64(n.Reserved.CPU),
			},
			Memory: AllocatedMemoryResources{
				MemoryMB: int64(n.Reserved.MemoryMB),
			},
		},
		Shared: AllocatedSharedResources{
			DiskMB: int64(n.Reserved.DiskMB),
		},
	}
}

// COMPAT(0.11): Remove in 0.11
// ComparableResources returns the resouces on the node
// handling upgrade paths. Networking must be handled separately. After 0.11
// calls to this should be replaced with: node.NodeResources.Comparable()
func (n *Node) ComparableResources() *ComparableResources {
	// Node already has 0.9+ behavior
	if n.NodeResources != nil {
		return n.NodeResources.Comparable()
	}

	// Upgrade path
	return &ComparableResources{
		Flattened: AllocatedTaskResources{
			Cpu: AllocatedCpuResources{
				CpuShares: int64(n.Resources.CPU),
			},
			Memory: AllocatedMemoryResources{
				MemoryMB: int64(n.Resources.MemoryMB),
			},
		},
		Shared: AllocatedSharedResources{
			DiskMB: int64(n.Resources.DiskMB),
		},
	}
}

// Stub returns a summarized version of the node
func (n *Node) Stub(fields *NodeStubFields) *NodeListStub {

	addr, _, _ := net.SplitHostPort(n.HTTPAddr)

	s := &NodeListStub{
		Address:               addr,
		ID:                    n.ID,
		Datacenter:            n.Datacenter,
		Name:                  n.Name,
		NodeClass:             n.NodeClass,
		Version:               n.Attributes["nomad.version"],
		Drain:                 n.Drain,
		SchedulingEligibility: n.SchedulingEligibility,
		Status:                n.Status,
		StatusDescription:     n.StatusDescription,
		Drivers:               n.Drivers,
		HostVolumes:           n.HostVolumes,
		CreateIndex:           n.CreateIndex,
		ModifyIndex:           n.ModifyIndex,
	}

	if fields != nil {
		if fields.Resources {
			s.NodeResources = n.NodeResources
			s.ReservedResources = n.ReservedResources
		}
	}

	return s
}

// NodeListStub is used to return a subset of job information
// for the job list
type NodeListStub struct {
	Address               string
	ID                    string
	Datacenter            string
	Name                  string
	NodeClass             string
	Version               string
	Drain                 bool
	SchedulingEligibility string
	Status                string
	StatusDescription     string
	Drivers               map[string]*DriverInfo
	HostVolumes           map[string]*ClientHostVolumeConfig
	NodeResources         *NodeResources         `json:",omitempty"`
	ReservedResources     *NodeReservedResources `json:",omitempty"`
	CreateIndex           uint64
	ModifyIndex           uint64
}

// NodeStubFields defines which fields are included in the NodeListStub.
type NodeStubFields struct {
	Resources bool
}

// Resources is used to define the resources available
// on a client
type Resources struct {
	CPU      int
	MemoryMB int
	DiskMB   int
	IOPS     int // COMPAT(0.10): Only being used to issue warnings
	Networks Networks
	Devices  ResourceDevices
}

const (
	BytesInMegabyte = 1024 * 1024
)

// DefaultResources is a small resources object that contains the
// default resources requests that we will provide to an object.
// ---  THIS FUNCTION IS REPLICATED IN api/resources.go and should
// be kept in sync.
func DefaultResources() *Resources {
	return &Resources{
		CPU:      100,
		MemoryMB: 300,
	}
}

// MinResources is a small resources object that contains the
// absolute minimum resources that we will provide to an object.
// This should not be confused with the defaults which are
// provided in Canonicalize() ---  THIS FUNCTION IS REPLICATED IN
// api/resources.go and should be kept in sync.
func MinResources() *Resources {
	return &Resources{
		CPU:      1,
		MemoryMB: 10,
	}
}

// DiskInBytes returns the amount of disk resources in bytes.
func (r *Resources) DiskInBytes() int64 {
	return int64(r.DiskMB * BytesInMegabyte)
}

func (r *Resources) Validate() error {
	var mErr multierror.Error
	if err := r.MeetsMinResources(); err != nil {
		mErr.Errors = append(mErr.Errors, err)
	}

	// Ensure the task isn't asking for disk resources
	if r.DiskMB > 0 {
		mErr.Errors = append(mErr.Errors, errors.New("Task can't ask for disk resources, they have to be specified at the task group level."))
	}

	for i, d := range r.Devices {
		if err := d.Validate(); err != nil {
			mErr.Errors = append(mErr.Errors, fmt.Errorf("device %d failed validation: %v", i+1, err))
		}
	}

	return mErr.ErrorOrNil()
}

// Merge merges this resource with another resource.
// COMPAT(0.10): Remove in 0.10
func (r *Resources) Merge(other *Resources) {
	if other.CPU != 0 {
		r.CPU = other.CPU
	}
	if other.MemoryMB != 0 {
		r.MemoryMB = other.MemoryMB
	}
	if other.DiskMB != 0 {
		r.DiskMB = other.DiskMB
	}
	if len(other.Networks) != 0 {
		r.Networks = other.Networks
	}
	if len(other.Devices) != 0 {
		r.Devices = other.Devices
	}
}

// COMPAT(0.10): Remove in 0.10
func (r *Resources) Equals(o *Resources) bool {
	if r == o {
		return true
	}
	if r == nil || o == nil {
		return false
	}
	return r.CPU == o.CPU &&
		r.MemoryMB == o.MemoryMB &&
		r.DiskMB == o.DiskMB &&
		r.IOPS == o.IOPS &&
		r.Networks.Equals(&o.Networks) &&
		r.Devices.Equals(&o.Devices)
}

// COMPAT(0.10): Remove in 0.10
// ResourceDevices are part of Resources
type ResourceDevices []*RequestedDevice

// COMPAT(0.10): Remove in 0.10
// Equals ResourceDevices as set keyed by Name
func (d *ResourceDevices) Equals(o *ResourceDevices) bool {
	if d == o {
		return true
	}
	if d == nil || o == nil {
		return false
	}
	if len(*d) != len(*o) {
		return false
	}
	m := make(map[string]*RequestedDevice, len(*d))
	for _, e := range *d {
		m[e.Name] = e
	}
	for _, oe := range *o {
		de, ok := m[oe.Name]
		if !ok || !de.Equals(oe) {
			return false
		}
	}
	return true
}

// COMPAT(0.10): Remove in 0.10
func (r *Resources) Canonicalize() {
	// Ensure that an empty and nil slices are treated the same to avoid scheduling
	// problems since we use reflect DeepEquals.
	if len(r.Networks) == 0 {
		r.Networks = nil
	}
	if len(r.Devices) == 0 {
		r.Devices = nil
	}

	for _, n := range r.Networks {
		n.Canonicalize()
	}
}

// MeetsMinResources returns an error if the resources specified are less than
// the minimum allowed.
// This is based on the minimums defined in the Resources type
// COMPAT(0.10): Remove in 0.10
func (r *Resources) MeetsMinResources() error {
	var mErr multierror.Error
	minResources := MinResources()
	if r.CPU < minResources.CPU {
		mErr.Errors = append(mErr.Errors, fmt.Errorf("minimum CPU value is %d; got %d", minResources.CPU, r.CPU))
	}
	if r.MemoryMB < minResources.MemoryMB {
		mErr.Errors = append(mErr.Errors, fmt.Errorf("minimum MemoryMB value is %d; got %d", minResources.MemoryMB, r.MemoryMB))
	}
	return mErr.ErrorOrNil()
}

// Copy returns a deep copy of the resources
func (r *Resources) Copy() *Resources {
	if r == nil {
		return nil
	}
	newR := new(Resources)
	*newR = *r

	// Copy the network objects
	newR.Networks = r.Networks.Copy()

	// Copy the devices
	if r.Devices != nil {
		n := len(r.Devices)
		newR.Devices = make([]*RequestedDevice, n)
		for i := 0; i < n; i++ {
			newR.Devices[i] = r.Devices[i].Copy()
		}
	}

	return newR
}

// NetIndex finds the matching net index using device name
// COMPAT(0.10): Remove in 0.10
func (r *Resources) NetIndex(n *NetworkResource) int {
	return r.Networks.NetIndex(n)
}

// Superset checks if one set of resources is a superset
// of another. This ignores network resources, and the NetworkIndex
// should be used for that.
// COMPAT(0.10): Remove in 0.10
func (r *Resources) Superset(other *Resources) (bool, string) {
	if r.CPU < other.CPU {
		return false, "cpu"
	}
	if r.MemoryMB < other.MemoryMB {
		return false, "memory"
	}
	if r.DiskMB < other.DiskMB {
		return false, "disk"
	}
	return true, ""
}

// Add adds the resources of the delta to this, potentially
// returning an error if not possible.
// COMPAT(0.10): Remove in 0.10
func (r *Resources) Add(delta *Resources) {
	if delta == nil {
		return
	}

	r.CPU += delta.CPU
	r.MemoryMB += delta.MemoryMB
	r.DiskMB += delta.DiskMB

	for _, n := range delta.Networks {
		// Find the matching interface by IP or CIDR
		idx := r.NetIndex(n)
		if idx == -1 {
			r.Networks = append(r.Networks, n.Copy())
		} else {
			r.Networks[idx].Add(n)
		}
	}
}

// COMPAT(0.10): Remove in 0.10
func (r *Resources) GoString() string {
	return fmt.Sprintf("*%#v", *r)
}

// NodeNetworkResource is used to describe a fingerprinted network of a node
type NodeNetworkResource struct {
	Mode string // host for physical networks, cni/<name> for cni networks

	// The following apply only to host networks
	Device     string // interface name
	MacAddress string
	Speed      int

	Addresses []NodeNetworkAddress // not valid for cni, for bridge there will only be 1 ip
}

func (n *NodeNetworkResource) Equals(o *NodeNetworkResource) bool {
	return reflect.DeepEqual(n, o)
}

func (n *NodeNetworkResource) HasAlias(alias string) bool {
	for _, addr := range n.Addresses {
		if addr.Alias == alias {
			return true
		}
	}
	return false
}

type NodeNetworkAF string

const (
	NodeNetworkAF_IPv4 NodeNetworkAF = "ipv4"
	NodeNetworkAF_IPv6 NodeNetworkAF = "ipv6"
)

type NodeNetworkAddress struct {
	Family        NodeNetworkAF
	Alias         string
	Address       string
	ReservedPorts string
	Gateway       string // default route for this address
}

type AllocatedPortMapping struct {
	Label  string
	Value  int
	To     int
	HostIP string
}

type AllocatedPorts []AllocatedPortMapping

func (p AllocatedPorts) Get(label string) (AllocatedPortMapping, bool) {
	for _, port := range p {
		if port.Label == label {
			return port, true
		}
	}

	return AllocatedPortMapping{}, false
}

type Port struct {
	// Label is the key for HCL port stanzas: port "foo" {}
	Label string

	// Value is the static or dynamic port value. For dynamic ports this
	// will be 0 in the jobspec and set by the scheduler.
	Value int

	// To is the port inside a network namespace where this port is
	// forwarded. -1 is an internal sentinel value used by Consul Connect
	// to mean "same as the host port."
	To int

	// HostNetwork is the name of the network this port should be assigned
	// to. Jobs with a HostNetwork set can only be placed on nodes with
	// that host network available.
	HostNetwork string
}

type DNSConfig struct {
	Servers  []string
	Searches []string
	Options  []string
}

func (d *DNSConfig) Copy() *DNSConfig {
	if d == nil {
		return nil
	}
	newD := new(DNSConfig)
	newD.Servers = make([]string, len(d.Servers))
	copy(newD.Servers, d.Servers)
	newD.Searches = make([]string, len(d.Searches))
	copy(newD.Searches, d.Searches)
	newD.Options = make([]string, len(d.Options))
	copy(newD.Options, d.Options)
	return newD
}

// NetworkResource is used to represent available network
// resources
type NetworkResource struct {
	Mode          string     // Mode of the network
	Device        string     // Name of the device
	CIDR          string     // CIDR block of addresses
	IP            string     // Host IP address
	MBits         int        // Throughput
	DNS           *DNSConfig // DNS Configuration
	ReservedPorts []Port     // Host Reserved ports
	DynamicPorts  []Port     // Host Dynamically assigned ports
}

func (nr *NetworkResource) Hash() uint32 {
	var data []byte
	data = append(data, []byte(fmt.Sprintf("%s%s%s%s%d", nr.Mode, nr.Device, nr.CIDR, nr.IP, nr.MBits))...)

	for i, port := range nr.ReservedPorts {
		data = append(data, []byte(fmt.Sprintf("r%d%s%d%d", i, port.Label, port.Value, port.To))...)
	}

	for i, port := range nr.DynamicPorts {
		data = append(data, []byte(fmt.Sprintf("d%d%s%d%d", i, port.Label, port.Value, port.To))...)
	}

	return crc32.ChecksumIEEE(data)
}

func (nr *NetworkResource) Equals(other *NetworkResource) bool {
	return nr.Hash() == other.Hash()
}

func (n *NetworkResource) Canonicalize() {
	// Ensure that an empty and nil slices are treated the same to avoid scheduling
	// problems since we use reflect DeepEquals.
	if len(n.ReservedPorts) == 0 {
		n.ReservedPorts = nil
	}
	if len(n.DynamicPorts) == 0 {
		n.DynamicPorts = nil
	}

	for i, p := range n.DynamicPorts {
		if p.HostNetwork == "" {
			n.DynamicPorts[i].HostNetwork = "default"
		}
	}
	for i, p := range n.ReservedPorts {
		if p.HostNetwork == "" {
			n.ReservedPorts[i].HostNetwork = "default"
		}
	}
}

// Copy returns a deep copy of the network resource
func (n *NetworkResource) Copy() *NetworkResource {
	if n == nil {
		return nil
	}
	newR := new(NetworkResource)
	*newR = *n
	if n.ReservedPorts != nil {
		newR.ReservedPorts = make([]Port, len(n.ReservedPorts))
		copy(newR.ReservedPorts, n.ReservedPorts)
	}
	if n.DynamicPorts != nil {
		newR.DynamicPorts = make([]Port, len(n.DynamicPorts))
		copy(newR.DynamicPorts, n.DynamicPorts)
	}
	return newR
}

// Add adds the resources of the delta to this, potentially
// returning an error if not possible.
func (n *NetworkResource) Add(delta *NetworkResource) {
	if len(delta.ReservedPorts) > 0 {
		n.ReservedPorts = append(n.ReservedPorts, delta.ReservedPorts...)
	}
	n.MBits += delta.MBits
	n.DynamicPorts = append(n.DynamicPorts, delta.DynamicPorts...)
}

func (n *NetworkResource) GoString() string {
	return fmt.Sprintf("*%#v", *n)
}

// PortLabels returns a map of port labels to their assigned host ports.
func (n *NetworkResource) PortLabels() map[string]int {
	num := len(n.ReservedPorts) + len(n.DynamicPorts)
	labelValues := make(map[string]int, num)
	for _, port := range n.ReservedPorts {
		labelValues[port.Label] = port.Value
	}
	for _, port := range n.DynamicPorts {
		labelValues[port.Label] = port.Value
	}
	return labelValues
}

// ConnectPort returns the Connect port for the given service. Returns false if
// no port was found for a service with that name.
func (n *NetworkResource) PortForService(serviceName string) (Port, bool) {
	label := fmt.Sprintf("%s-%s", ConnectProxyPrefix, serviceName)
	for _, port := range n.ReservedPorts {
		if port.Label == label {
			return port, true
		}
	}
	for _, port := range n.DynamicPorts {
		if port.Label == label {
			return port, true
		}
	}

	return Port{}, false
}

// Networks defined for a task on the Resources struct.
type Networks []*NetworkResource

func (ns Networks) Copy() Networks {
	if len(ns) == 0 {
		return nil
	}

	out := make([]*NetworkResource, len(ns))
	for i := range ns {
		out[i] = ns[i].Copy()
	}
	return out
}

// Port assignment and IP for the given label or empty values.
func (ns Networks) Port(label string) (string, int) {
	for _, n := range ns {
		for _, p := range n.ReservedPorts {
			if p.Label == label {
				return n.IP, p.Value
			}
		}
		for _, p := range n.DynamicPorts {
			if p.Label == label {
				return n.IP, p.Value
			}
		}
	}
	return "", 0
}

func (ns Networks) NetIndex(n *NetworkResource) int {
	for idx, net := range ns {
		if net.Device == n.Device {
			return idx
		}
	}
	return -1
}

// RequestedDevice is used to request a device for a task.
type RequestedDevice struct {
	// Name is the request name. The possible values are as follows:
	// * <type>: A single value only specifies the type of request.
	// * <vendor>/<type>: A single slash delimiter assumes the vendor and type of device is specified.
	// * <vendor>/<type>/<name>: Two slash delimiters assume vendor, type and specific model are specified.
	//
	// Examples are as follows:
	// * "gpu"
	// * "nvidia/gpu"
	// * "nvidia/gpu/GTX2080Ti"
	Name string

	// Count is the number of requested devices
	Count uint64

	// Constraints are a set of constraints to apply when selecting the device
	// to use.
	Constraints Constraints

	// Affinities are a set of affinities to apply when selecting the device
	// to use.
	Affinities Affinities
}

func (r *RequestedDevice) Equals(o *RequestedDevice) bool {
	if r == o {
		return true
	}
	if r == nil || o == nil {
		return false
	}
	return r.Name == o.Name &&
		r.Count == o.Count &&
		r.Constraints.Equals(&o.Constraints) &&
		r.Affinities.Equals(&o.Affinities)
}

func (r *RequestedDevice) Copy() *RequestedDevice {
	if r == nil {
		return nil
	}

	nr := *r
	nr.Constraints = CopySliceConstraints(nr.Constraints)
	nr.Affinities = CopySliceAffinities(nr.Affinities)

	return &nr
}

func (r *RequestedDevice) ID() *DeviceIdTuple {
	if r == nil || r.Name == "" {
		return nil
	}

	parts := strings.SplitN(r.Name, "/", 3)
	switch len(parts) {
	case 1:
		return &DeviceIdTuple{
			Type: parts[0],
		}
	case 2:
		return &DeviceIdTuple{
			Vendor: parts[0],
			Type:   parts[1],
		}
	default:
		return &DeviceIdTuple{
			Vendor: parts[0],
			Type:   parts[1],
			Name:   parts[2],
		}
	}
}

func (r *RequestedDevice) Validate() error {
	if r == nil {
		return nil
	}

	var mErr multierror.Error
	if r.Name == "" {
		_ = multierror.Append(&mErr, errors.New("device name must be given as one of the following: type, vendor/type, or vendor/type/name"))
	}

	for idx, constr := range r.Constraints {
		// Ensure that the constraint doesn't use an operand we do not allow
		switch constr.Operand {
		case ConstraintDistinctHosts, ConstraintDistinctProperty:
			outer := fmt.Errorf("Constraint %d validation failed: using unsupported operand %q", idx+1, constr.Operand)
			_ = multierror.Append(&mErr, outer)
		default:
			if err := constr.Validate(); err != nil {
				outer := fmt.Errorf("Constraint %d validation failed: %s", idx+1, err)
				_ = multierror.Append(&mErr, outer)
			}
		}
	}
	for idx, affinity := range r.Affinities {
		if err := affinity.Validate(); err != nil {
			outer := fmt.Errorf("Affinity %d validation failed: %s", idx+1, err)
			_ = multierror.Append(&mErr, outer)
		}
	}

	return mErr.ErrorOrNil()
}

// NodeResources is used to define the resources available on a client node.
type NodeResources struct {
	Cpu          NodeCpuResources
	Memory       NodeMemoryResources
	Disk         NodeDiskResources
	Networks     Networks
	NodeNetworks []*NodeNetworkResource
	Devices      []*NodeDeviceResource
}

func (n *NodeResources) Copy() *NodeResources {
	if n == nil {
		return nil
	}

	newN := new(NodeResources)
	*newN = *n

	// Copy the networks
	newN.Networks = n.Networks.Copy()

	// Copy the devices
	if n.Devices != nil {
		devices := len(n.Devices)
		newN.Devices = make([]*NodeDeviceResource, devices)
		for i := 0; i < devices; i++ {
			newN.Devices[i] = n.Devices[i].Copy()
		}
	}

	return newN
}

// Comparable returns a comparable version of the nodes resources. This
// conversion can be lossy so care must be taken when using it.
func (n *NodeResources) Comparable() *ComparableResources {
	if n == nil {
		return nil
	}

	c := &ComparableResources{
		Flattened: AllocatedTaskResources{
			Cpu: AllocatedCpuResources{
				CpuShares: n.Cpu.CpuShares,
			},
			Memory: AllocatedMemoryResources{
				MemoryMB: n.Memory.MemoryMB,
			},
			Networks: n.Networks,
		},
		Shared: AllocatedSharedResources{
			DiskMB: n.Disk.DiskMB,
		},
	}
	return c
}

func (n *NodeResources) Merge(o *NodeResources) {
	if o == nil {
		return
	}

	n.Cpu.Merge(&o.Cpu)
	n.Memory.Merge(&o.Memory)
	n.Disk.Merge(&o.Disk)

	if len(o.Networks) != 0 {
		n.Networks = append(n.Networks, o.Networks...)
	}

	if len(o.Devices) != 0 {
		n.Devices = o.Devices
	}

	if len(o.NodeNetworks) != 0 {
		lookupNetwork := func(nets []*NodeNetworkResource, name string) (int, *NodeNetworkResource) {
			for i, nw := range nets {
				if nw.Device == name {
					return i, nw
				}
			}
			return 0, nil
		}

		for _, nw := range o.NodeNetworks {
			if i, nnw := lookupNetwork(n.NodeNetworks, nw.Device); nnw != nil {
				n.NodeNetworks[i] = nw
			} else {
				n.NodeNetworks = append(n.NodeNetworks, nw)
			}
		}
	}
}

func (n *NodeResources) Equals(o *NodeResources) bool {
	if o == nil && n == nil {
		return true
	} else if o == nil {
		return false
	} else if n == nil {
		return false
	}

	if !n.Cpu.Equals(&o.Cpu) {
		return false
	}
	if !n.Memory.Equals(&o.Memory) {
		return false
	}
	if !n.Disk.Equals(&o.Disk) {
		return false
	}
	if !n.Networks.Equals(&o.Networks) {
		return false
	}

	// Check the devices
	if !DevicesEquals(n.Devices, o.Devices) {
		return false
	}

	if !NodeNetworksEquals(n.NodeNetworks, o.NodeNetworks) {
		return false
	}

	return true
}

// Equals equates Networks as a set
func (ns *Networks) Equals(o *Networks) bool {
	if ns == o {
		return true
	}
	if ns == nil || o == nil {
		return false
	}
	if len(*ns) != len(*o) {
		return false
	}
SETEQUALS:
	for _, ne := range *ns {
		for _, oe := range *o {
			if ne.Equals(oe) {
				continue SETEQUALS
			}
		}
		return false
	}
	return true
}

// DevicesEquals returns true if the two device arrays are set equal
func DevicesEquals(d1, d2 []*NodeDeviceResource) bool {
	if len(d1) != len(d2) {
		return false
	}
	idMap := make(map[DeviceIdTuple]*NodeDeviceResource, len(d1))
	for _, d := range d1 {
		idMap[*d.ID()] = d
	}
	for _, otherD := range d2 {
		if d, ok := idMap[*otherD.ID()]; !ok || !d.Equals(otherD) {
			return false
		}
	}

	return true
}

func NodeNetworksEquals(n1, n2 []*NodeNetworkResource) bool {
	if len(n1) != len(n2) {
		return false
	}

	netMap := make(map[string]*NodeNetworkResource, len(n1))
	for _, n := range n1 {
		netMap[n.Device] = n
	}
	for _, otherN := range n2 {
		if n, ok := netMap[otherN.Device]; !ok || !n.Equals(otherN) {
			return false
		}
	}

	return true

}

// NodeCpuResources captures the CPU resources of the node.
type NodeCpuResources struct {
	// CpuShares is the CPU shares available. This is calculated by number of
	// cores multiplied by the core frequency.
	CpuShares int64
}

func (n *NodeCpuResources) Merge(o *NodeCpuResources) {
	if o == nil {
		return
	}

	if o.CpuShares != 0 {
		n.CpuShares = o.CpuShares
	}
}

func (n *NodeCpuResources) Equals(o *NodeCpuResources) bool {
	if o == nil && n == nil {
		return true
	} else if o == nil {
		return false
	} else if n == nil {
		return false
	}

	if n.CpuShares != o.CpuShares {
		return false
	}

	return true
}

// NodeMemoryResources captures the memory resources of the node
type NodeMemoryResources struct {
	// MemoryMB is the total available memory on the node
	MemoryMB int64
}

func (n *NodeMemoryResources) Merge(o *NodeMemoryResources) {
	if o == nil {
		return
	}

	if o.MemoryMB != 0 {
		n.MemoryMB = o.MemoryMB
	}
}

func (n *NodeMemoryResources) Equals(o *NodeMemoryResources) bool {
	if o == nil && n == nil {
		return true
	} else if o == nil {
		return false
	} else if n == nil {
		return false
	}

	if n.MemoryMB != o.MemoryMB {
		return false
	}

	return true
}

// NodeDiskResources captures the disk resources of the node
type NodeDiskResources struct {
	// DiskMB is the total available disk space on the node
	DiskMB int64
}

func (n *NodeDiskResources) Merge(o *NodeDiskResources) {
	if o == nil {
		return
	}
	if o.DiskMB != 0 {
		n.DiskMB = o.DiskMB
	}
}

func (n *NodeDiskResources) Equals(o *NodeDiskResources) bool {
	if o == nil && n == nil {
		return true
	} else if o == nil {
		return false
	} else if n == nil {
		return false
	}

	if n.DiskMB != o.DiskMB {
		return false
	}

	return true
}

// DeviceIdTuple is the tuple that identifies a device
type DeviceIdTuple struct {
	Vendor string
	Type   string
	Name   string
}

func (d *DeviceIdTuple) String() string {
	if d == nil {
		return ""
	}

	return fmt.Sprintf("%s/%s/%s", d.Vendor, d.Type, d.Name)
}

// Matches returns if this Device ID is a superset of the passed ID.
func (id *DeviceIdTuple) Matches(other *DeviceIdTuple) bool {
	if other == nil {
		return false
	}

	if other.Name != "" && other.Name != id.Name {
		return false
	}

	if other.Vendor != "" && other.Vendor != id.Vendor {
		return false
	}

	if other.Type != "" && other.Type != id.Type {
		return false
	}

	return true
}

// Equals returns if this Device ID is the same as the passed ID.
func (id *DeviceIdTuple) Equals(o *DeviceIdTuple) bool {
	if id == nil && o == nil {
		return true
	} else if id == nil || o == nil {
		return false
	}

	return o.Vendor == id.Vendor && o.Type == id.Type && o.Name == id.Name
}

// NodeDeviceResource captures a set of devices sharing a common
// vendor/type/device_name tuple.
type NodeDeviceResource struct {
	Vendor     string
	Type       string
	Name       string
	Instances  []*NodeDevice
	Attributes map[string]*psstructs.Attribute
}

func (n *NodeDeviceResource) ID() *DeviceIdTuple {
	if n == nil {
		return nil
	}

	return &DeviceIdTuple{
		Vendor: n.Vendor,
		Type:   n.Type,
		Name:   n.Name,
	}
}

func (n *NodeDeviceResource) Copy() *NodeDeviceResource {
	if n == nil {
		return nil
	}

	// Copy the primitives
	nn := *n

	// Copy the device instances
	if l := len(nn.Instances); l != 0 {
		nn.Instances = make([]*NodeDevice, 0, l)
		for _, d := range n.Instances {
			nn.Instances = append(nn.Instances, d.Copy())
		}
	}

	// Copy the Attributes
	nn.Attributes = psstructs.CopyMapStringAttribute(nn.Attributes)

	return &nn
}

func (n *NodeDeviceResource) Equals(o *NodeDeviceResource) bool {
	if o == nil && n == nil {
		return true
	} else if o == nil {
		return false
	} else if n == nil {
		return false
	}

	if n.Vendor != o.Vendor {
		return false
	} else if n.Type != o.Type {
		return false
	} else if n.Name != o.Name {
		return false
	}

	// Check the attributes
	if len(n.Attributes) != len(o.Attributes) {
		return false
	}
	for k, v := range n.Attributes {
		if otherV, ok := o.Attributes[k]; !ok || v != otherV {
			return false
		}
	}

	// Check the instances
	if len(n.Instances) != len(o.Instances) {
		return false
	}
	idMap := make(map[string]*NodeDevice, len(n.Instances))
	for _, d := range n.Instances {
		idMap[d.ID] = d
	}
	for _, otherD := range o.Instances {
		if d, ok := idMap[otherD.ID]; !ok || !d.Equals(otherD) {
			return false
		}
	}

	return true
}

// NodeDevice is an instance of a particular device.
type NodeDevice struct {
	// ID is the ID of the device.
	ID string

	// Healthy captures whether the device is healthy.
	Healthy bool

	// HealthDescription is used to provide a human readable description of why
	// the device may be unhealthy.
	HealthDescription string

	// Locality stores HW locality information for the node to optionally be
	// used when making placement decisions.
	Locality *NodeDeviceLocality
}

func (n *NodeDevice) Equals(o *NodeDevice) bool {
	if o == nil && n == nil {
		return true
	} else if o == nil {
		return false
	} else if n == nil {
		return false
	}

	if n.ID != o.ID {
		return false
	} else if n.Healthy != o.Healthy {
		return false
	} else if n.HealthDescription != o.HealthDescription {
		return false
	} else if !n.Locality.Equals(o.Locality) {
		return false
	}

	return false
}

func (n *NodeDevice) Copy() *NodeDevice {
	if n == nil {
		return nil
	}

	// Copy the primitives
	nn := *n

	// Copy the locality
	nn.Locality = nn.Locality.Copy()

	return &nn
}

// NodeDeviceLocality stores information about the devices hardware locality on
// the node.
type NodeDeviceLocality struct {
	// PciBusID is the PCI Bus ID for the device.
	PciBusID string
}

func (n *NodeDeviceLocality) Equals(o *NodeDeviceLocality) bool {
	if o == nil && n == nil {
		return true
	} else if o == nil {
		return false
	} else if n == nil {
		return false
	}

	if n.PciBusID != o.PciBusID {
		return false
	}

	return true
}

func (n *NodeDeviceLocality) Copy() *NodeDeviceLocality {
	if n == nil {
		return nil
	}

	// Copy the primitives
	nn := *n
	return &nn
}

// NodeReservedResources is used to capture the resources on a client node that
// should be reserved and not made available to jobs.
type NodeReservedResources struct {
	Cpu      NodeReservedCpuResources
	Memory   NodeReservedMemoryResources
	Disk     NodeReservedDiskResources
	Networks NodeReservedNetworkResources
}

func (n *NodeReservedResources) Copy() *NodeReservedResources {
	if n == nil {
		return nil
	}
	newN := new(NodeReservedResources)
	*newN = *n
	return newN
}

// Comparable returns a comparable version of the node's reserved resources. The
// returned resources doesn't contain any network information. This conversion
// can be lossy so care must be taken when using it.
func (n *NodeReservedResources) Comparable() *ComparableResources {
	if n == nil {
		return nil
	}

	c := &ComparableResources{
		Flattened: AllocatedTaskResources{
			Cpu: AllocatedCpuResources{
				CpuShares: n.Cpu.CpuShares,
			},
			Memory: AllocatedMemoryResources{
				MemoryMB: n.Memory.MemoryMB,
			},
		},
		Shared: AllocatedSharedResources{
			DiskMB: n.Disk.DiskMB,
		},
	}
	return c
}

// NodeReservedCpuResources captures the reserved CPU resources of the node.
type NodeReservedCpuResources struct {
	CpuShares int64
}

// NodeReservedMemoryResources captures the reserved memory resources of the node.
type NodeReservedMemoryResources struct {
	MemoryMB int64
}

// NodeReservedDiskResources captures the reserved disk resources of the node.
type NodeReservedDiskResources struct {
	DiskMB int64
}

// NodeReservedNetworkResources captures the reserved network resources of the node.
type NodeReservedNetworkResources struct {
	// ReservedHostPorts is the set of ports reserved on all host network
	// interfaces. Its format is a comma separate list of integers or integer
	// ranges. (80,443,1000-2000,2005)
	ReservedHostPorts string
}

// ParsePortHostPorts returns the reserved host ports.
func (n *NodeReservedNetworkResources) ParseReservedHostPorts() ([]uint64, error) {
	return ParsePortRanges(n.ReservedHostPorts)
}

// AllocatedResources is the set of resources to be used by an allocation.
type AllocatedResources struct {
	// Tasks is a mapping of task name to the resources for the task.
	Tasks          map[string]*AllocatedTaskResources
	TaskLifecycles map[string]*TaskLifecycleConfig

	// Shared is the set of resource that are shared by all tasks in the group.
	Shared AllocatedSharedResources
}

func (a *AllocatedResources) Copy() *AllocatedResources {
	if a == nil {
		return nil
	}

	out := AllocatedResources{
		Shared: a.Shared.Copy(),
	}

	if a.Tasks != nil {
		out.Tasks = make(map[string]*AllocatedTaskResources, len(out.Tasks))
		for task, resource := range a.Tasks {
			out.Tasks[task] = resource.Copy()
		}
	}
	if a.TaskLifecycles != nil {
		out.TaskLifecycles = make(map[string]*TaskLifecycleConfig, len(out.TaskLifecycles))
		for task, lifecycle := range a.TaskLifecycles {
			out.TaskLifecycles[task] = lifecycle.Copy()
		}

	}

	return &out
}

// Comparable returns a comparable version of the allocations allocated
// resources. This conversion can be lossy so care must be taken when using it.
func (a *AllocatedResources) Comparable() *ComparableResources {
	if a == nil {
		return nil
	}

	c := &ComparableResources{
		Shared: a.Shared,
	}

	prestartSidecarTasks := &AllocatedTaskResources{}
	prestartEphemeralTasks := &AllocatedTaskResources{}
	main := &AllocatedTaskResources{}
	poststopTasks := &AllocatedTaskResources{}

	for taskName, r := range a.Tasks {
		lc := a.TaskLifecycles[taskName]
		if lc == nil {
			main.Add(r)
		} else if lc.Hook == TaskLifecycleHookPrestart {
			if lc.Sidecar {
				prestartSidecarTasks.Add(r)
			} else {
				prestartEphemeralTasks.Add(r)
			}
		} else if lc.Hook == TaskLifecycleHookPoststop {
			poststopTasks.Add(r)
		}
	}

	// update this loop to account for lifecycle hook
	prestartEphemeralTasks.Max(main)
	prestartEphemeralTasks.Max(poststopTasks)
	prestartSidecarTasks.Add(prestartEphemeralTasks)
	c.Flattened.Add(prestartSidecarTasks)

	// Add network resources that are at the task group level
	for _, network := range a.Shared.Networks {
		c.Flattened.Add(&AllocatedTaskResources{
			Networks: []*NetworkResource{network},
		})
	}

	return c
}

// OldTaskResources returns the pre-0.9.0 map of task resources
func (a *AllocatedResources) OldTaskResources() map[string]*Resources {
	m := make(map[string]*Resources, len(a.Tasks))
	for name, res := range a.Tasks {
		m[name] = &Resources{
			CPU:      int(res.Cpu.CpuShares),
			MemoryMB: int(res.Memory.MemoryMB),
			Networks: res.Networks,
		}
	}

	return m
}

func (a *AllocatedResources) Canonicalize() {
	a.Shared.Canonicalize()

	for _, r := range a.Tasks {
		for _, nw := range r.Networks {
			for _, port := range append(nw.DynamicPorts, nw.ReservedPorts...) {
				a.Shared.Ports = append(a.Shared.Ports, AllocatedPortMapping{
					Label:  port.Label,
					Value:  port.Value,
					To:     port.To,
					HostIP: nw.IP,
				})
			}
		}
	}
}

// AllocatedTaskResources are the set of resources allocated to a task.
type AllocatedTaskResources struct {
	Cpu      AllocatedCpuResources
	Memory   AllocatedMemoryResources
	Networks Networks
	Devices  []*AllocatedDeviceResource
}

func (a *AllocatedTaskResources) Copy() *AllocatedTaskResources {
	if a == nil {
		return nil
	}
	newA := new(AllocatedTaskResources)
	*newA = *a

	// Copy the networks
	newA.Networks = a.Networks.Copy()

	// Copy the devices
	if newA.Devices != nil {
		n := len(a.Devices)
		newA.Devices = make([]*AllocatedDeviceResource, n)
		for i := 0; i < n; i++ {
			newA.Devices[i] = a.Devices[i].Copy()
		}
	}

	return newA
}

// NetIndex finds the matching net index using device name
func (a *AllocatedTaskResources) NetIndex(n *NetworkResource) int {
	return a.Networks.NetIndex(n)
}

func (a *AllocatedTaskResources) Add(delta *AllocatedTaskResources) {
	if delta == nil {
		return
	}

	a.Cpu.Add(&delta.Cpu)
	a.Memory.Add(&delta.Memory)

	for _, n := range delta.Networks {
		// Find the matching interface by IP or CIDR
		idx := a.NetIndex(n)
		if idx == -1 {
			a.Networks = append(a.Networks, n.Copy())
		} else {
			a.Networks[idx].Add(n)
		}
	}

	for _, d := range delta.Devices {
		// Find the matching device
		idx := AllocatedDevices(a.Devices).Index(d)
		if idx == -1 {
			a.Devices = append(a.Devices, d.Copy())
		} else {
			a.Devices[idx].Add(d)
		}
	}
}

func (a *AllocatedTaskResources) Max(other *AllocatedTaskResources) {
	if other == nil {
		return
	}

	a.Cpu.Max(&other.Cpu)
	a.Memory.Max(&other.Memory)

	for _, n := range other.Networks {
		// Find the matching interface by IP or CIDR
		idx := a.NetIndex(n)
		if idx == -1 {
			a.Networks = append(a.Networks, n.Copy())
		} else {
			a.Networks[idx].Add(n)
		}
	}

	for _, d := range other.Devices {
		// Find the matching device
		idx := AllocatedDevices(a.Devices).Index(d)
		if idx == -1 {
			a.Devices = append(a.Devices, d.Copy())
		} else {
			a.Devices[idx].Add(d)
		}
	}
}

// Comparable turns AllocatedTaskResources into ComparableResources
// as a helper step in preemption
func (a *AllocatedTaskResources) Comparable() *ComparableResources {
	ret := &ComparableResources{
		Flattened: AllocatedTaskResources{
			Cpu: AllocatedCpuResources{
				CpuShares: a.Cpu.CpuShares,
			},
			Memory: AllocatedMemoryResources{
				MemoryMB: a.Memory.MemoryMB,
			},
		},
	}
	ret.Flattened.Networks = append(ret.Flattened.Networks, a.Networks...)
	return ret
}

// Subtract only subtracts CPU and Memory resources. Network utilization
// is managed separately in NetworkIndex
func (a *AllocatedTaskResources) Subtract(delta *AllocatedTaskResources) {
	if delta == nil {
		return
	}

	a.Cpu.Subtract(&delta.Cpu)
	a.Memory.Subtract(&delta.Memory)
}

// AllocatedSharedResources are the set of resources allocated to a task group.
type AllocatedSharedResources struct {
	Networks Networks
	DiskMB   int64
	Ports    AllocatedPorts
}

func (a AllocatedSharedResources) Copy() AllocatedSharedResources {
	return AllocatedSharedResources{
		Networks: a.Networks.Copy(),
		DiskMB:   a.DiskMB,
		Ports:    a.Ports,
	}
}

func (a *AllocatedSharedResources) Add(delta *AllocatedSharedResources) {
	if delta == nil {
		return
	}
	a.Networks = append(a.Networks, delta.Networks...)
	a.DiskMB += delta.DiskMB

}

func (a *AllocatedSharedResources) Subtract(delta *AllocatedSharedResources) {
	if delta == nil {
		return
	}

	diff := map[*NetworkResource]bool{}
	for _, n := range delta.Networks {
		diff[n] = true
	}
	var nets Networks
	for _, n := range a.Networks {
		if _, ok := diff[n]; !ok {
			nets = append(nets, n)
		}
	}
	a.Networks = nets
	a.DiskMB -= delta.DiskMB
}

func (a *AllocatedSharedResources) Canonicalize() {
	if len(a.Networks) > 0 {
		if len(a.Networks[0].DynamicPorts)+len(a.Networks[0].ReservedPorts) > 0 && len(a.Ports) == 0 {
			for _, ports := range [][]Port{a.Networks[0].DynamicPorts, a.Networks[0].ReservedPorts} {
				for _, p := range ports {
					a.Ports = append(a.Ports, AllocatedPortMapping{
						Label:  p.Label,
						Value:  p.Value,
						To:     p.To,
						HostIP: a.Networks[0].IP,
					})
				}
			}
		}
	}
}

// AllocatedCpuResources captures the allocated CPU resources.
type AllocatedCpuResources struct {
	CpuShares int64
}

func (a *AllocatedCpuResources) Add(delta *AllocatedCpuResources) {
	if delta == nil {
		return
	}

	a.CpuShares += delta.CpuShares
}

func (a *AllocatedCpuResources) Subtract(delta *AllocatedCpuResources) {
	if delta == nil {
		return
	}

	a.CpuShares -= delta.CpuShares
}

func (a *AllocatedCpuResources) Max(other *AllocatedCpuResources) {
	if other == nil {
		return
	}

	if other.CpuShares > a.CpuShares {
		a.CpuShares = other.CpuShares
	}
}

// AllocatedMemoryResources captures the allocated memory resources.
type AllocatedMemoryResources struct {
	MemoryMB int64
}

func (a *AllocatedMemoryResources) Add(delta *AllocatedMemoryResources) {
	if delta == nil {
		return
	}

	a.MemoryMB += delta.MemoryMB
}

func (a *AllocatedMemoryResources) Subtract(delta *AllocatedMemoryResources) {
	if delta == nil {
		return
	}

	a.MemoryMB -= delta.MemoryMB
}

func (a *AllocatedMemoryResources) Max(other *AllocatedMemoryResources) {
	if other == nil {
		return
	}

	if other.MemoryMB > a.MemoryMB {
		a.MemoryMB = other.MemoryMB
	}
}

type AllocatedDevices []*AllocatedDeviceResource

// Index finds the matching index using the passed device. If not found, -1 is
// returned.
func (a AllocatedDevices) Index(d *AllocatedDeviceResource) int {
	if d == nil {
		return -1
	}

	for i, o := range a {
		if o.ID().Equals(d.ID()) {
			return i
		}
	}

	return -1
}

// AllocatedDeviceResource captures a set of allocated devices.
type AllocatedDeviceResource struct {
	// Vendor, Type, and Name are used to select the plugin to request the
	// device IDs from.
	Vendor string
	Type   string
	Name   string

	// DeviceIDs is the set of allocated devices
	DeviceIDs []string
}

func (a *AllocatedDeviceResource) ID() *DeviceIdTuple {
	if a == nil {
		return nil
	}

	return &DeviceIdTuple{
		Vendor: a.Vendor,
		Type:   a.Type,
		Name:   a.Name,
	}
}

func (a *AllocatedDeviceResource) Add(delta *AllocatedDeviceResource) {
	if delta == nil {
		return
	}

	a.DeviceIDs = append(a.DeviceIDs, delta.DeviceIDs...)
}

func (a *AllocatedDeviceResource) Copy() *AllocatedDeviceResource {
	if a == nil {
		return a
	}

	na := *a

	// Copy the devices
	na.DeviceIDs = make([]string, len(a.DeviceIDs))
	for i, id := range a.DeviceIDs {
		na.DeviceIDs[i] = id
	}

	return &na
}

// ComparableResources is the set of resources allocated to a task group but
// not keyed by Task, making it easier to compare.
type ComparableResources struct {
	Flattened AllocatedTaskResources
	Shared    AllocatedSharedResources
}

func (c *ComparableResources) Add(delta *ComparableResources) {
	if delta == nil {
		return
	}

	c.Flattened.Add(&delta.Flattened)
	c.Shared.Add(&delta.Shared)
}

func (c *ComparableResources) Subtract(delta *ComparableResources) {
	if delta == nil {
		return
	}

	c.Flattened.Subtract(&delta.Flattened)
	c.Shared.Subtract(&delta.Shared)
}

func (c *ComparableResources) Copy() *ComparableResources {
	if c == nil {
		return nil
	}
	newR := new(ComparableResources)
	*newR = *c
	return newR
}

// Superset checks if one set of resources is a superset of another. This
// ignores network resources, and the NetworkIndex should be used for that.
func (c *ComparableResources) Superset(other *ComparableResources) (bool, string) {
	if c.Flattened.Cpu.CpuShares < other.Flattened.Cpu.CpuShares {
		return false, "cpu"
	}
	if c.Flattened.Memory.MemoryMB < other.Flattened.Memory.MemoryMB {
		return false, "memory"
	}
	if c.Shared.DiskMB < other.Shared.DiskMB {
		return false, "disk"
	}
	return true, ""
}

// allocated finds the matching net index using device name
func (c *ComparableResources) NetIndex(n *NetworkResource) int {
	return c.Flattened.Networks.NetIndex(n)
}

const (
	// JobTypeNomad is reserved for internal system tasks and is
	// always handled by the CoreScheduler.
	JobTypeCore    = "_core"
	JobTypeService = "service"
	JobTypeBatch   = "batch"
	JobTypeSystem  = "system"
)

const (
	JobStatusPending = "pending" // Pending means the job is waiting on scheduling
	JobStatusRunning = "running" // Running means the job has non-terminal allocations
	JobStatusDead    = "dead"    // Dead means all evaluation's and allocations are terminal
)

const (
	// JobMinPriority is the minimum allowed priority
	JobMinPriority = 1

	// JobDefaultPriority is the default priority if not
	// not specified.
	JobDefaultPriority = 50

	// JobMaxPriority is the maximum allowed priority
	JobMaxPriority = 100

	// Ensure CoreJobPriority is higher than any user
	// specified job so that it gets priority. This is important
	// for the system to remain healthy.
	CoreJobPriority = JobMaxPriority * 2

	// JobTrackedVersions is the number of historic job versions that are
	// kept.
	JobTrackedVersions = 6

	// JobTrackedScalingEvents is the number of scaling events that are
	// kept for a single task group.
	JobTrackedScalingEvents = 20
)

// Job is the scope of a scheduling request to Nomad. It is the largest
// scoped object, and is a named collection of task groups. Each task group
// is further composed of tasks. A task group (TG) is the unit of scheduling
// however.
type Job struct {
	// Stop marks whether the user has stopped the job. A stopped job will
	// have all created allocations stopped and acts as a way to stop a job
	// without purging it from the system. This allows existing allocs to be
	// queried and the job to be inspected as it is being killed.
	Stop bool

	// Region is the Nomad region that handles scheduling this job
	Region string

	// Namespace is the namespace the job is submitted into.
	Namespace string

	// ID is a unique identifier for the job per region. It can be
	// specified hierarchically like LineOfBiz/OrgName/Team/Project
	ID string

	// ParentID is the unique identifier of the job that spawned this job.
	ParentID string

	// Name is the logical name of the job used to refer to it. This is unique
	// per region, but not unique globally.
	Name string

	// Type is used to control various behaviors about the job. Most jobs
	// are service jobs, meaning they are expected to be long lived.
	// Some jobs are batch oriented meaning they run and then terminate.
	// This can be extended in the future to support custom schedulers.
	Type string

	// Priority is used to control scheduling importance and if this job
	// can preempt other jobs.
	Priority int

	// AllAtOnce is used to control if incremental scheduling of task groups
	// is allowed or if we must do a gang scheduling of the entire job. This
	// can slow down larger jobs if resources are not available.
	AllAtOnce bool

	// Datacenters contains all the datacenters this job is allowed to span
	Datacenters []string

	// Constraints can be specified at a job level and apply to
	// all the task groups and tasks.
	Constraints []*Constraint

	// Affinities can be specified at the job level to express
	// scheduling preferences that apply to all groups and tasks
	Affinities []*Affinity

	// Spread can be specified at the job level to express spreading
	// allocations across a desired attribute, such as datacenter
	Spreads []*Spread

	// TaskGroups are the collections of task groups that this job needs
	// to run. Each task group is an atomic unit of scheduling and placement.
	TaskGroups []*TaskGroup

	// See agent.ApiJobToStructJob
	// Update provides defaults for the TaskGroup Update stanzas
	Update UpdateStrategy

	Multiregion *Multiregion

	// Periodic is used to define the interval the job is run at.
	Periodic *PeriodicConfig

	// ParameterizedJob is used to specify the job as a parameterized job
	// for dispatching.
	ParameterizedJob *ParameterizedJobConfig

	// Dispatched is used to identify if the Job has been dispatched from a
	// parameterized job.
	Dispatched bool

	// Payload is the payload supplied when the job was dispatched.
	Payload []byte

	// Meta is used to associate arbitrary metadata with this
	// job. This is opaque to Nomad.
	Meta map[string]string

	// ConsulToken is the Consul token that proves the submitter of the job has
	// access to the Service Identity policies associated with the job's
	// Consul Connect enabled services. This field is only used to transfer the
	// token and is not stored after Job submission.
	ConsulToken string

	// VaultToken is the Vault token that proves the submitter of the job has
	// access to the specified Vault policies. This field is only used to
	// transfer the token and is not stored after Job submission.
	VaultToken string

	// VaultNamespace is the Vault namepace
	VaultNamespace string

	// NomadTokenID is the Accessor ID of the ACL token (if any)
	// used to register this version of the job. Used by deploymentwatcher.
	NomadTokenID string

	// Job status
	Status string

	// StatusDescription is meant to provide more human useful information
	StatusDescription string

	// Stable marks a job as stable. Stability is only defined on "service" and
	// "system" jobs. The stability of a job will be set automatically as part
	// of a deployment and can be manually set via APIs. This field is updated
	// when the status of a corresponding deployment transitions to Failed
	// or Successful. This field is not meaningful for jobs that don't have an
	// update stanza.
	Stable bool

	// Version is a monotonically increasing version number that is incremented
	// on each job register.
	Version uint64

	// SubmitTime is the time at which the job was submitted as a UnixNano in
	// UTC
	SubmitTime int64

	// Raft Indexes
	CreateIndex    uint64
	ModifyIndex    uint64
	JobModifyIndex uint64
}

// NamespacedID returns the namespaced id useful for logging
func (j *Job) NamespacedID() *NamespacedID {
	return &NamespacedID{
		ID:        j.ID,
		Namespace: j.Namespace,
	}
}

// Canonicalize is used to canonicalize fields in the Job. This should be
// called when registering a Job.
func (j *Job) Canonicalize() {
	if j == nil {
		return
	}

	// Ensure that an empty and nil map are treated the same to avoid scheduling
	// problems since we use reflect DeepEquals.
	if len(j.Meta) == 0 {
		j.Meta = nil
	}

	// Ensure the job is in a namespace.
	if j.Namespace == "" {
		j.Namespace = DefaultNamespace
	}

	for _, tg := range j.TaskGroups {
		tg.Canonicalize(j)
	}

	if j.ParameterizedJob != nil {
		j.ParameterizedJob.Canonicalize()
	}

	if j.Multiregion != nil {
		j.Multiregion.Canonicalize()
	}

	if j.Periodic != nil {
		j.Periodic.Canonicalize()
	}
}

// Copy returns a deep copy of the Job. It is expected that callers use recover.
// This job can panic if the deep copy failed as it uses reflection.
func (j *Job) Copy() *Job {
	if j == nil {
		return nil
	}
	nj := new(Job)
	*nj = *j
	nj.Datacenters = helper.CopySliceString(nj.Datacenters)
	nj.Constraints = CopySliceConstraints(nj.Constraints)
	nj.Affinities = CopySliceAffinities(nj.Affinities)
	nj.Multiregion = nj.Multiregion.Copy()

	if j.TaskGroups != nil {
		tgs := make([]*TaskGroup, len(nj.TaskGroups))
		for i, tg := range nj.TaskGroups {
			tgs[i] = tg.Copy()
		}
		nj.TaskGroups = tgs
	}

	nj.Periodic = nj.Periodic.Copy()
	nj.Meta = helper.CopyMapStringString(nj.Meta)
	nj.ParameterizedJob = nj.ParameterizedJob.Copy()
	return nj
}

// Validate is used to sanity check a job input
func (j *Job) Validate() error {
	var mErr multierror.Error

	if j.Region == "" && j.Multiregion == nil {
		mErr.Errors = append(mErr.Errors, errors.New("Missing job region"))
	}
	if j.ID == "" {
		mErr.Errors = append(mErr.Errors, errors.New("Missing job ID"))
	} else if strings.Contains(j.ID, " ") {
		mErr.Errors = append(mErr.Errors, errors.New("Job ID contains a space"))
	} else if strings.Contains(j.ID, "\000") {
		mErr.Errors = append(mErr.Errors, errors.New("Job ID contains a null character"))
	}
	if j.Name == "" {
		mErr.Errors = append(mErr.Errors, errors.New("Missing job name"))
	} else if strings.Contains(j.Name, "\000") {
		mErr.Errors = append(mErr.Errors, errors.New("Job Name contains a null character"))
	}
	if j.Namespace == "" {
		mErr.Errors = append(mErr.Errors, errors.New("Job must be in a namespace"))
	}
	switch j.Type {
	case JobTypeCore, JobTypeService, JobTypeBatch, JobTypeSystem:
	case "":
		mErr.Errors = append(mErr.Errors, errors.New("Missing job type"))
	default:
		mErr.Errors = append(mErr.Errors, fmt.Errorf("Invalid job type: %q", j.Type))
	}
	if j.Priority < JobMinPriority || j.Priority > JobMaxPriority {
		mErr.Errors = append(mErr.Errors, fmt.Errorf("Job priority must be between [%d, %d]", JobMinPriority, JobMaxPriority))
	}
	if len(j.Datacenters) == 0 && !j.IsMultiregion() {
		mErr.Errors = append(mErr.Errors, errors.New("Missing job datacenters"))
	} else {
		for _, v := range j.Datacenters {
			if v == "" {
				mErr.Errors = append(mErr.Errors, errors.New("Job datacenter must be non-empty string"))
			}
		}
	}
	if len(j.TaskGroups) == 0 {
		mErr.Errors = append(mErr.Errors, errors.New("Missing job task groups"))
	}
	for idx, constr := range j.Constraints {
		if err := constr.Validate(); err != nil {
			outer := fmt.Errorf("Constraint %d validation failed: %s", idx+1, err)
			mErr.Errors = append(mErr.Errors, outer)
		}
	}
	if j.Type == JobTypeSystem {
		if j.Affinities != nil {
			mErr.Errors = append(mErr.Errors, fmt.Errorf("System jobs may not have an affinity stanza"))
		}
	} else {
		for idx, affinity := range j.Affinities {
			if err := affinity.Validate(); err != nil {
				outer := fmt.Errorf("Affinity %d validation failed: %s", idx+1, err)
				mErr.Errors = append(mErr.Errors, outer)
			}
		}
	}

	if j.Type == JobTypeSystem {
		if j.Spreads != nil {
			mErr.Errors = append(mErr.Errors, fmt.Errorf("System jobs may not have a spread stanza"))
		}
	} else {
		for idx, spread := range j.Spreads {
			if err := spread.Validate(); err != nil {
				outer := fmt.Errorf("Spread %d validation failed: %s", idx+1, err)
				mErr.Errors = append(mErr.Errors, outer)
			}
		}
	}

	// Check for duplicate task groups
	taskGroups := make(map[string]int)
	for idx, tg := range j.TaskGroups {
		if tg.Name == "" {
			mErr.Errors = append(mErr.Errors, fmt.Errorf("Job task group %d missing name", idx+1))
		} else if existing, ok := taskGroups[tg.Name]; ok {
			mErr.Errors = append(mErr.Errors, fmt.Errorf("Job task group %d redefines '%s' from group %d", idx+1, tg.Name, existing+1))
		} else {
			taskGroups[tg.Name] = idx
		}

		if tg.ShutdownDelay != nil && *tg.ShutdownDelay < 0 {
			mErr.Errors = append(mErr.Errors, errors.New("ShutdownDelay must be a positive value"))
		}

		if tg.StopAfterClientDisconnect != nil && *tg.StopAfterClientDisconnect != 0 {
			if *tg.StopAfterClientDisconnect > 0 &&
				!(j.Type == JobTypeBatch || j.Type == JobTypeService) {
				mErr.Errors = append(mErr.Errors, errors.New("stop_after_client_disconnect can only be set in batch and service jobs"))
			} else if *tg.StopAfterClientDisconnect < 0 {
				mErr.Errors = append(mErr.Errors, errors.New("stop_after_client_disconnect must be a positive value"))
			}
		}

		if j.Type == "system" && tg.Count > 1 {
			mErr.Errors = append(mErr.Errors,
				fmt.Errorf("Job task group %s has count %d. Count cannot exceed 1 with system scheduler",
					tg.Name, tg.Count))
		}
	}

	// Validate the task group
	for _, tg := range j.TaskGroups {
		if err := tg.Validate(j); err != nil {
			outer := fmt.Errorf("Task group %s validation failed: %v", tg.Name, err)
			mErr.Errors = append(mErr.Errors, outer)
		}
	}

	// Validate periodic is only used with batch jobs.
	if j.IsPeriodic() && j.Periodic.Enabled {
		if j.Type != JobTypeBatch {
			mErr.Errors = append(mErr.Errors,
				fmt.Errorf("Periodic can only be used with %q scheduler", JobTypeBatch))
		}

		if err := j.Periodic.Validate(); err != nil {
			mErr.Errors = append(mErr.Errors, err)
		}
	}

	if j.IsParameterized() {
		if j.Type != JobTypeBatch {
			mErr.Errors = append(mErr.Errors,
				fmt.Errorf("Parameterized job can only be used with %q scheduler", JobTypeBatch))
		}

		if err := j.ParameterizedJob.Validate(); err != nil {
			mErr.Errors = append(mErr.Errors, err)
		}
	}

	if j.IsMultiregion() {
		if err := j.Multiregion.Validate(j.Type, j.Datacenters); err != nil {
			mErr.Errors = append(mErr.Errors, err)
		}
	}

	return mErr.ErrorOrNil()
}

// Warnings returns a list of warnings that may be from dubious settings or
// deprecation warnings.
func (j *Job) Warnings() error {
	var mErr multierror.Error

	// Check the groups
	ap := 0
	for _, tg := range j.TaskGroups {
		if err := tg.Warnings(j); err != nil {
			outer := fmt.Errorf("Group %q has warnings: %v", tg.Name, err)
			mErr.Errors = append(mErr.Errors, outer)
		}
		if tg.Update != nil && tg.Update.AutoPromote {
			ap += 1
		}
	}

	// Check AutoPromote, should be all or none
	if ap > 0 && ap < len(j.TaskGroups) {
		err := fmt.Errorf("auto_promote must be true for all groups to enable automatic promotion")
		mErr.Errors = append(mErr.Errors, err)
	}

	return mErr.ErrorOrNil()
}

// LookupTaskGroup finds a task group by name
func (j *Job) LookupTaskGroup(name string) *TaskGroup {
	for _, tg := range j.TaskGroups {
		if tg.Name == name {
			return tg
		}
	}
	return nil
}

// CombinedTaskMeta takes a TaskGroup and Task name and returns the combined
// meta data for the task. When joining Job, Group and Task Meta, the precedence
// is by deepest scope (Task > Group > Job).
func (j *Job) CombinedTaskMeta(groupName, taskName string) map[string]string {
	group := j.LookupTaskGroup(groupName)
	if group == nil {
		return j.Meta
	}

	var meta map[string]string

	task := group.LookupTask(taskName)
	if task != nil {
		meta = helper.CopyMapStringString(task.Meta)
	}

	if meta == nil {
		meta = make(map[string]string, len(group.Meta)+len(j.Meta))
	}

	// Add the group specific meta
	for k, v := range group.Meta {
		if _, ok := meta[k]; !ok {
			meta[k] = v
		}
	}

	// Add the job specific meta
	for k, v := range j.Meta {
		if _, ok := meta[k]; !ok {
			meta[k] = v
		}
	}

	return meta
}

// Stopped returns if a job is stopped.
func (j *Job) Stopped() bool {
	return j == nil || j.Stop
}

// HasUpdateStrategy returns if any task group in the job has an update strategy
func (j *Job) HasUpdateStrategy() bool {
	for _, tg := range j.TaskGroups {
		if !tg.Update.IsEmpty() {
			return true
		}
	}

	return false
}

// Stub is used to return a summary of the job
func (j *Job) Stub(summary *JobSummary) *JobListStub {
	return &JobListStub{
		ID:                j.ID,
		ParentID:          j.ParentID,
		Name:              j.Name,
		Datacenters:       j.Datacenters,
		Multiregion:       j.Multiregion,
		Type:              j.Type,
		Priority:          j.Priority,
		Periodic:          j.IsPeriodic(),
		ParameterizedJob:  j.IsParameterized(),
		Stop:              j.Stop,
		Status:            j.Status,
		StatusDescription: j.StatusDescription,
		CreateIndex:       j.CreateIndex,
		ModifyIndex:       j.ModifyIndex,
		JobModifyIndex:    j.JobModifyIndex,
		SubmitTime:        j.SubmitTime,
		JobSummary:        summary,
	}
}

// IsPeriodic returns whether a job is periodic.
func (j *Job) IsPeriodic() bool {
	return j.Periodic != nil
}

// IsPeriodicActive returns whether the job is an active periodic job that will
// create child jobs
func (j *Job) IsPeriodicActive() bool {
	return j.IsPeriodic() && j.Periodic.Enabled && !j.Stopped() && !j.IsParameterized()
}

// IsParameterized returns whether a job is parameterized job.
func (j *Job) IsParameterized() bool {
	return j.ParameterizedJob != nil && !j.Dispatched
}

// IsMultiregion returns whether a job is multiregion
func (j *Job) IsMultiregion() bool {
	return j.Multiregion != nil && j.Multiregion.Regions != nil && len(j.Multiregion.Regions) > 0
}

// VaultPolicies returns the set of Vault policies per task group, per task
func (j *Job) VaultPolicies() map[string]map[string]*Vault {
	policies := make(map[string]map[string]*Vault, len(j.TaskGroups))

	for _, tg := range j.TaskGroups {
		tgPolicies := make(map[string]*Vault, len(tg.Tasks))

		for _, task := range tg.Tasks {
			if task.Vault == nil {
				continue
			}

			tgPolicies[task.Name] = task.Vault
		}

		if len(tgPolicies) != 0 {
			policies[tg.Name] = tgPolicies
		}
	}

	return policies
}

// ConnectTasks returns the set of Consul Connect enabled tasks defined on the
// job that will require a Service Identity token in the case that Consul ACLs
// are enabled. The TaskKind.Value is the name of the Consul service.
//
// This method is meaningful only after the Job has passed through the job
// submission Mutator functions.
func (j *Job) ConnectTasks() []TaskKind {
	var kinds []TaskKind
	for _, tg := range j.TaskGroups {
		for _, task := range tg.Tasks {
			if task.Kind.IsConnectProxy() ||
				task.Kind.IsConnectNative() ||
				task.Kind.IsAnyConnectGateway() {
				kinds = append(kinds, task.Kind)
			}
		}
	}
	return kinds
}

// RequiredSignals returns a mapping of task groups to tasks to their required
// set of signals
func (j *Job) RequiredSignals() map[string]map[string][]string {
	signals := make(map[string]map[string][]string)

	for _, tg := range j.TaskGroups {
		for _, task := range tg.Tasks {
			// Use this local one as a set
			taskSignals := make(map[string]struct{})

			// Check if the Vault change mode uses signals
			if task.Vault != nil && task.Vault.ChangeMode == VaultChangeModeSignal {
				taskSignals[task.Vault.ChangeSignal] = struct{}{}
			}

			// If a user has specified a KillSignal, add it to required signals
			if task.KillSignal != "" {
				taskSignals[task.KillSignal] = struct{}{}
			}

			// Check if any template change mode uses signals
			for _, t := range task.Templates {
				if t.ChangeMode != TemplateChangeModeSignal {
					continue
				}

				taskSignals[t.ChangeSignal] = struct{}{}
			}

			// Flatten and sort the signals
			l := len(taskSignals)
			if l == 0 {
				continue
			}

			flat := make([]string, 0, l)
			for sig := range taskSignals {
				flat = append(flat, sig)
			}

			sort.Strings(flat)
			tgSignals, ok := signals[tg.Name]
			if !ok {
				tgSignals = make(map[string][]string)
				signals[tg.Name] = tgSignals
			}
			tgSignals[task.Name] = flat
		}

	}

	return signals
}

// SpecChanged determines if the functional specification has changed between
// two job versions.
func (j *Job) SpecChanged(new *Job) bool {
	if j == nil {
		return new != nil
	}

	// Create a copy of the new job
	c := new.Copy()

	// Update the new job so we can do a reflect
	c.Status = j.Status
	c.StatusDescription = j.StatusDescription
	c.Stable = j.Stable
	c.Version = j.Version
	c.CreateIndex = j.CreateIndex
	c.ModifyIndex = j.ModifyIndex
	c.JobModifyIndex = j.JobModifyIndex
	c.SubmitTime = j.SubmitTime

	// cgbaker: FINISH: probably need some consideration of scaling policy ID here

	// Deep equals the jobs
	return !reflect.DeepEqual(j, c)
}

func (j *Job) SetSubmitTime() {
	j.SubmitTime = time.Now().UTC().UnixNano()
}

// JobListStub is used to return a subset of job information
// for the job list
type JobListStub struct {
	ID                string
	ParentID          string
	Name              string
	Namespace         string `json:",omitempty"`
	Datacenters       []string
	Multiregion       *Multiregion
	Type              string
	Priority          int
	Periodic          bool
	ParameterizedJob  bool
	Stop              bool
	Status            string
	StatusDescription string
	JobSummary        *JobSummary
	CreateIndex       uint64
	ModifyIndex       uint64
	JobModifyIndex    uint64
	SubmitTime        int64
}

// JobSummary summarizes the state of the allocations of a job
type JobSummary struct {
	// JobID is the ID of the job the summary is for
	JobID string

	// Namespace is the namespace of the job and its summary
	Namespace string

	// Summary contains the summary per task group for the Job
	Summary map[string]TaskGroupSummary

	// Children contains a summary for the children of this job.
	Children *JobChildrenSummary

	// Raft Indexes
	CreateIndex uint64
	ModifyIndex uint64
}

// Copy returns a new copy of JobSummary
func (js *JobSummary) Copy() *JobSummary {
	newJobSummary := new(JobSummary)
	*newJobSummary = *js
	newTGSummary := make(map[string]TaskGroupSummary, len(js.Summary))
	for k, v := range js.Summary {
		newTGSummary[k] = v
	}
	newJobSummary.Summary = newTGSummary
	newJobSummary.Children = newJobSummary.Children.Copy()
	return newJobSummary
}

// JobChildrenSummary contains the summary of children job statuses
type JobChildrenSummary struct {
	Pending int64
	Running int64
	Dead    int64
}

// Copy returns a new copy of a JobChildrenSummary
func (jc *JobChildrenSummary) Copy() *JobChildrenSummary {
	if jc == nil {
		return nil
	}

	njc := new(JobChildrenSummary)
	*njc = *jc
	return njc
}

// TaskGroup summarizes the state of all the allocations of a particular
// TaskGroup
type TaskGroupSummary struct {
	Queued   int
	Complete int
	Failed   int
	Running  int
	Starting int
	Lost     int
}

const (
	// Checks uses any registered health check state in combination with task
	// states to determine if a allocation is healthy.
	UpdateStrategyHealthCheck_Checks = "checks"

	// TaskStates uses the task states of an allocation to determine if the
	// allocation is healthy.
	UpdateStrategyHealthCheck_TaskStates = "task_states"

	// Manual allows the operator to manually signal to Nomad when an
	// allocations is healthy. This allows more advanced health checking that is
	// outside of the scope of Nomad.
	UpdateStrategyHealthCheck_Manual = "manual"
)

var (
	// DefaultUpdateStrategy provides a baseline that can be used to upgrade
	// jobs with the old policy or for populating field defaults.
	DefaultUpdateStrategy = &UpdateStrategy{
		Stagger:          30 * time.Second,
		MaxParallel:      1,
		HealthCheck:      UpdateStrategyHealthCheck_Checks,
		MinHealthyTime:   10 * time.Second,
		HealthyDeadline:  5 * time.Minute,
		ProgressDeadline: 10 * time.Minute,
		AutoRevert:       false,
		AutoPromote:      false,
		Canary:           0,
	}
)

// UpdateStrategy is used to modify how updates are done
type UpdateStrategy struct {
	// Stagger is used to determine the rate at which allocations are migrated
	// due to down or draining nodes.
	Stagger time.Duration

	// MaxParallel is how many updates can be done in parallel
	MaxParallel int

	// HealthCheck specifies the mechanism in which allocations are marked
	// healthy or unhealthy as part of a deployment.
	HealthCheck string

	// MinHealthyTime is the minimum time an allocation must be in the healthy
	// state before it is marked as healthy, unblocking more allocations to be
	// rolled.
	MinHealthyTime time.Duration

	// HealthyDeadline is the time in which an allocation must be marked as
	// healthy before it is automatically transitioned to unhealthy. This time
	// period doesn't count against the MinHealthyTime.
	HealthyDeadline time.Duration

	// ProgressDeadline is the time in which an allocation as part of the
	// deployment must transition to healthy. If no allocation becomes healthy
	// after the deadline, the deployment is marked as failed. If the deadline
	// is zero, the first failure causes the deployment to fail.
	ProgressDeadline time.Duration

	// AutoRevert declares that if a deployment fails because of unhealthy
	// allocations, there should be an attempt to auto-revert the job to a
	// stable version.
	AutoRevert bool

	// AutoPromote declares that the deployment should be promoted when all canaries are
	// healthy
	AutoPromote bool

	// Canary is the number of canaries to deploy when a change to the task
	// group is detected.
	Canary int
}

func (u *UpdateStrategy) Copy() *UpdateStrategy {
	if u == nil {
		return nil
	}

	copy := new(UpdateStrategy)
	*copy = *u
	return copy
}

func (u *UpdateStrategy) Validate() error {
	if u == nil {
		return nil
	}

	var mErr multierror.Error
	switch u.HealthCheck {
	case UpdateStrategyHealthCheck_Checks, UpdateStrategyHealthCheck_TaskStates, UpdateStrategyHealthCheck_Manual:
	default:
		_ = multierror.Append(&mErr, fmt.Errorf("Invalid health check given: %q", u.HealthCheck))
	}

	if u.MaxParallel < 0 {
		_ = multierror.Append(&mErr, fmt.Errorf("Max parallel can not be less than zero: %d < 0", u.MaxParallel))
	}
	if u.Canary < 0 {
		_ = multierror.Append(&mErr, fmt.Errorf("Canary count can not be less than zero: %d < 0", u.Canary))
	}
	if u.Canary == 0 && u.AutoPromote {
		_ = multierror.Append(&mErr, fmt.Errorf("Auto Promote requires a Canary count greater than zero"))
	}
	if u.MinHealthyTime < 0 {
		_ = multierror.Append(&mErr, fmt.Errorf("Minimum healthy time may not be less than zero: %v", u.MinHealthyTime))
	}
	if u.HealthyDeadline <= 0 {
		_ = multierror.Append(&mErr, fmt.Errorf("Healthy deadline must be greater than zero: %v", u.HealthyDeadline))
	}
	if u.ProgressDeadline < 0 {
		_ = multierror.Append(&mErr, fmt.Errorf("Progress deadline must be zero or greater: %v", u.ProgressDeadline))
	}
	if u.MinHealthyTime >= u.HealthyDeadline {
		_ = multierror.Append(&mErr, fmt.Errorf("Minimum healthy time must be less than healthy deadline: %v > %v", u.MinHealthyTime, u.HealthyDeadline))
	}
	if u.ProgressDeadline != 0 && u.HealthyDeadline >= u.ProgressDeadline {
		_ = multierror.Append(&mErr, fmt.Errorf("Healthy deadline must be less than progress deadline: %v > %v", u.HealthyDeadline, u.ProgressDeadline))
	}
	if u.Stagger <= 0 {
		_ = multierror.Append(&mErr, fmt.Errorf("Stagger must be greater than zero: %v", u.Stagger))
	}

	return mErr.ErrorOrNil()
}

func (u *UpdateStrategy) IsEmpty() bool {
	if u == nil {
		return true
	}

	return u.MaxParallel == 0
}

// TODO(alexdadgar): Remove once no longer used by the scheduler.
// Rolling returns if a rolling strategy should be used
func (u *UpdateStrategy) Rolling() bool {
	return u.Stagger > 0 && u.MaxParallel > 0
}

type Multiregion struct {
	Strategy *MultiregionStrategy
	Regions  []*MultiregionRegion
}

func (m *Multiregion) Canonicalize() {
	if m.Strategy == nil {
		m.Strategy = &MultiregionStrategy{}
	}
	if m.Regions == nil {
		m.Regions = []*MultiregionRegion{}
	}
}

// Diff indicates whether the multiregion config has changed
func (m *Multiregion) Diff(m2 *Multiregion) bool {
	return !reflect.DeepEqual(m, m2)
}

func (m *Multiregion) Copy() *Multiregion {
	if m == nil {
		return nil
	}
	copy := new(Multiregion)
	if m.Strategy != nil {
		copy.Strategy = &MultiregionStrategy{
			MaxParallel: m.Strategy.MaxParallel,
			OnFailure:   m.Strategy.OnFailure,
		}
	}
	for _, region := range m.Regions {
		copyRegion := &MultiregionRegion{
			Name:        region.Name,
			Count:       region.Count,
			Datacenters: []string{},
			Meta:        map[string]string{},
		}
		copyRegion.Datacenters = append(copyRegion.Datacenters, region.Datacenters...)
		for k, v := range region.Meta {
			copyRegion.Meta[k] = v
		}
		copy.Regions = append(copy.Regions, copyRegion)
	}
	return copy
}

type MultiregionStrategy struct {
	MaxParallel int
	OnFailure   string
}

type MultiregionRegion struct {
	Name        string
	Count       int
	Datacenters []string
	Meta        map[string]string
}

// Namespace allows logically grouping jobs and their associated objects.
type Namespace struct {
	// Name is the name of the namespace
	Name string

	// Description is a human readable description of the namespace
	Description string

	// Quota is the quota specification that the namespace should account
	// against.
	Quota string

	// Hash is the hash of the namespace which is used to efficiently replicate
	// cross-regions.
	Hash []byte

	// Raft Indexes
	CreateIndex uint64
	ModifyIndex uint64
}

func (n *Namespace) Validate() error {
	var mErr multierror.Error

	// Validate the name and description
	if !validNamespaceName.MatchString(n.Name) {
		err := fmt.Errorf("invalid name %q. Must match regex %s", n.Name, validNamespaceName)
		mErr.Errors = append(mErr.Errors, err)
	}
	if len(n.Description) > maxNamespaceDescriptionLength {
		err := fmt.Errorf("description longer than %d", maxNamespaceDescriptionLength)
		mErr.Errors = append(mErr.Errors, err)
	}

	return mErr.ErrorOrNil()
}

// SetHash is used to compute and set the hash of the namespace
func (n *Namespace) SetHash() []byte {
	// Initialize a 256bit Blake2 hash (32 bytes)
	hash, err := blake2b.New256(nil)
	if err != nil {
		panic(err)
	}

	// Write all the user set fields
	_, _ = hash.Write([]byte(n.Name))
	_, _ = hash.Write([]byte(n.Description))
	_, _ = hash.Write([]byte(n.Quota))

	// Finalize the hash
	hashVal := hash.Sum(nil)

	// Set and return the hash
	n.Hash = hashVal
	return hashVal
}

func (n *Namespace) Copy() *Namespace {
	nc := new(Namespace)
	*nc = *n
	nc.Hash = make([]byte, len(n.Hash))
	copy(nc.Hash, n.Hash)
	return nc
}

// NamespaceListRequest is used to request a list of namespaces
type NamespaceListRequest struct {
	QueryOptions
}

// NamespaceListResponse is used for a list request
type NamespaceListResponse struct {
	Namespaces []*Namespace
	QueryMeta
}

// NamespaceSpecificRequest is used to query a specific namespace
type NamespaceSpecificRequest struct {
	Name string
	QueryOptions
}

// SingleNamespaceResponse is used to return a single namespace
type SingleNamespaceResponse struct {
	Namespace *Namespace
	QueryMeta
}

// NamespaceSetRequest is used to query a set of namespaces
type NamespaceSetRequest struct {
	Namespaces []string
	QueryOptions
}

// NamespaceSetResponse is used to return a set of namespaces
type NamespaceSetResponse struct {
	Namespaces map[string]*Namespace // Keyed by namespace Name
	QueryMeta
}

// NamespaceDeleteRequest is used to delete a set of namespaces
type NamespaceDeleteRequest struct {
	Namespaces []string
	WriteRequest
}

// NamespaceUpsertRequest is used to upsert a set of namespaces
type NamespaceUpsertRequest struct {
	Namespaces []*Namespace
	WriteRequest
}

const (
	// PeriodicSpecCron is used for a cron spec.
	PeriodicSpecCron = "cron"

	// PeriodicSpecTest is only used by unit tests. It is a sorted, comma
	// separated list of unix timestamps at which to launch.
	PeriodicSpecTest = "_internal_test"
)

// Periodic defines the interval a job should be run at.
type PeriodicConfig struct {
	// Enabled determines if the job should be run periodically.
	Enabled bool

	// Spec specifies the interval the job should be run as. It is parsed based
	// on the SpecType.
	Spec string

	// SpecType defines the format of the spec.
	SpecType string

	// ProhibitOverlap enforces that spawned jobs do not run in parallel.
	ProhibitOverlap bool

	// TimeZone is the user specified string that determines the time zone to
	// launch against. The time zones must be specified from IANA Time Zone
	// database, such as "America/New_York".
	// Reference: https://en.wikipedia.org/wiki/List_of_tz_database_time_zones
	// Reference: https://www.iana.org/time-zones
	TimeZone string

	// location is the time zone to evaluate the launch time against
	location *time.Location
}

func (p *PeriodicConfig) Copy() *PeriodicConfig {
	if p == nil {
		return nil
	}
	np := new(PeriodicConfig)
	*np = *p
	return np
}

func (p *PeriodicConfig) Validate() error {
	if !p.Enabled {
		return nil
	}

	var mErr multierror.Error
	if p.Spec == "" {
		_ = multierror.Append(&mErr, fmt.Errorf("Must specify a spec"))
	}

	// Check if we got a valid time zone
	if p.TimeZone != "" {
		if _, err := time.LoadLocation(p.TimeZone); err != nil {
			_ = multierror.Append(&mErr, fmt.Errorf("Invalid time zone %q: %v", p.TimeZone, err))
		}
	}

	switch p.SpecType {
	case PeriodicSpecCron:
		// Validate the cron spec
		if _, err := cronexpr.Parse(p.Spec); err != nil {
			_ = multierror.Append(&mErr, fmt.Errorf("Invalid cron spec %q: %v", p.Spec, err))
		}
	case PeriodicSpecTest:
		// No-op
	default:
		_ = multierror.Append(&mErr, fmt.Errorf("Unknown periodic specification type %q", p.SpecType))
	}

	return mErr.ErrorOrNil()
}

func (p *PeriodicConfig) Canonicalize() {
	// Load the location
	l, err := time.LoadLocation(p.TimeZone)
	if err != nil {
		p.location = time.UTC
	}

	p.location = l
}

// CronParseNext is a helper that parses the next time for the given expression
// but captures any panic that may occur in the underlying library.
func CronParseNext(e *cronexpr.Expression, fromTime time.Time, spec string) (t time.Time, err error) {
	defer func() {
		if recover() != nil {
			t = time.Time{}
			err = fmt.Errorf("failed parsing cron expression: %q", spec)
		}
	}()

	return e.Next(fromTime), nil
}

// Next returns the closest time instant matching the spec that is after the
// passed time. If no matching instance exists, the zero value of time.Time is
// returned. The `time.Location` of the returned value matches that of the
// passed time.
func (p *PeriodicConfig) Next(fromTime time.Time) (time.Time, error) {
	switch p.SpecType {
	case PeriodicSpecCron:
		e, err := cronexpr.Parse(p.Spec)
		if err != nil {
			return time.Time{}, fmt.Errorf("failed parsing cron expression: %q: %v", p.Spec, err)
		}
		return CronParseNext(e, fromTime, p.Spec)
	case PeriodicSpecTest:
		split := strings.Split(p.Spec, ",")
		if len(split) == 1 && split[0] == "" {
			return time.Time{}, nil
		}

		// Parse the times
		times := make([]time.Time, len(split))
		for i, s := range split {
			unix, err := strconv.Atoi(s)
			if err != nil {
				return time.Time{}, nil
			}

			times[i] = time.Unix(int64(unix), 0)
		}

		// Find the next match
		for _, next := range times {
			if fromTime.Before(next) {
				return next, nil
			}
		}
	}

	return time.Time{}, nil
}

// GetLocation returns the location to use for determining the time zone to run
// the periodic job against.
func (p *PeriodicConfig) GetLocation() *time.Location {
	// Jobs pre 0.5.5 will not have this
	if p.location != nil {
		return p.location
	}

	return time.UTC
}

const (
	// PeriodicLaunchSuffix is the string appended to the periodic jobs ID
	// when launching derived instances of it.
	PeriodicLaunchSuffix = "/periodic-"
)

// PeriodicLaunch tracks the last launch time of a periodic job.
type PeriodicLaunch struct {
	ID        string    // ID of the periodic job.
	Namespace string    // Namespace of the periodic job
	Launch    time.Time // The last launch time.

	// Raft Indexes
	CreateIndex uint64
	ModifyIndex uint64
}

const (
	DispatchPayloadForbidden = "forbidden"
	DispatchPayloadOptional  = "optional"
	DispatchPayloadRequired  = "required"

	// DispatchLaunchSuffix is the string appended to the parameterized job's ID
	// when dispatching instances of it.
	DispatchLaunchSuffix = "/dispatch-"
)

// ParameterizedJobConfig is used to configure the parameterized job
type ParameterizedJobConfig struct {
	// Payload configure the payload requirements
	Payload string

	// MetaRequired is metadata keys that must be specified by the dispatcher
	MetaRequired []string

	// MetaOptional is metadata keys that may be specified by the dispatcher
	MetaOptional []string
}

func (d *ParameterizedJobConfig) Validate() error {
	var mErr multierror.Error
	switch d.Payload {
	case DispatchPayloadOptional, DispatchPayloadRequired, DispatchPayloadForbidden:
	default:
		_ = multierror.Append(&mErr, fmt.Errorf("Unknown payload requirement: %q", d.Payload))
	}

	// Check that the meta configurations are disjoint sets
	disjoint, offending := helper.SliceSetDisjoint(d.MetaRequired, d.MetaOptional)
	if !disjoint {
		_ = multierror.Append(&mErr, fmt.Errorf("Required and optional meta keys should be disjoint. Following keys exist in both: %v", offending))
	}

	return mErr.ErrorOrNil()
}

func (d *ParameterizedJobConfig) Canonicalize() {
	if d.Payload == "" {
		d.Payload = DispatchPayloadOptional
	}
}

func (d *ParameterizedJobConfig) Copy() *ParameterizedJobConfig {
	if d == nil {
		return nil
	}
	nd := new(ParameterizedJobConfig)
	*nd = *d
	nd.MetaOptional = helper.CopySliceString(nd.MetaOptional)
	nd.MetaRequired = helper.CopySliceString(nd.MetaRequired)
	return nd
}

// DispatchedID returns an ID appropriate for a job dispatched against a
// particular parameterized job
func DispatchedID(templateID string, t time.Time) string {
	u := uuid.Generate()[:8]
	return fmt.Sprintf("%s%s%d-%s", templateID, DispatchLaunchSuffix, t.Unix(), u)
}

// DispatchPayloadConfig configures how a task gets its input from a job dispatch
type DispatchPayloadConfig struct {
	// File specifies a relative path to where the input data should be written
	File string
}

func (d *DispatchPayloadConfig) Copy() *DispatchPayloadConfig {
	if d == nil {
		return nil
	}
	nd := new(DispatchPayloadConfig)
	*nd = *d
	return nd
}

func (d *DispatchPayloadConfig) Validate() error {
	// Verify the destination doesn't escape
	escaped, err := PathEscapesAllocDir("task/local/", d.File)
	if err != nil {
		return fmt.Errorf("invalid destination path: %v", err)
	} else if escaped {
		return fmt.Errorf("destination escapes allocation directory")
	}

	return nil
}

const (
	TaskLifecycleHookPrestart  = "prestart"
	TaskLifecycleHookPoststart = "poststart"
	TaskLifecycleHookPoststop  = "poststop"
)

type TaskLifecycleConfig struct {
	Hook    string
	Sidecar bool
}

func (d *TaskLifecycleConfig) Copy() *TaskLifecycleConfig {
	if d == nil {
		return nil
	}
	nd := new(TaskLifecycleConfig)
	*nd = *d
	return nd
}

func (d *TaskLifecycleConfig) Validate() error {
	if d == nil {
		return nil
	}

	switch d.Hook {
	case TaskLifecycleHookPrestart:
	case TaskLifecycleHookPoststart:
	case TaskLifecycleHookPoststop:
	case "":
		return fmt.Errorf("no lifecycle hook provided")
	default:
		return fmt.Errorf("invalid hook: %v", d.Hook)
	}

	return nil
}

var (
	// These default restart policies needs to be in sync with
	// Canonicalize in api/tasks.go

	DefaultServiceJobRestartPolicy = RestartPolicy{
		Delay:    15 * time.Second,
		Attempts: 2,
		Interval: 30 * time.Minute,
		Mode:     RestartPolicyModeFail,
	}
	DefaultBatchJobRestartPolicy = RestartPolicy{
		Delay:    15 * time.Second,
		Attempts: 3,
		Interval: 24 * time.Hour,
		Mode:     RestartPolicyModeFail,
	}
)

var (
	// These default reschedule policies needs to be in sync with
	// NewDefaultReschedulePolicy in api/tasks.go

	DefaultServiceJobReschedulePolicy = ReschedulePolicy{
		Delay:         30 * time.Second,
		DelayFunction: "exponential",
		MaxDelay:      1 * time.Hour,
		Unlimited:     true,
	}
	DefaultBatchJobReschedulePolicy = ReschedulePolicy{
		Attempts:      1,
		Interval:      24 * time.Hour,
		Delay:         5 * time.Second,
		DelayFunction: "constant",
	}
)

const (
	// RestartPolicyModeDelay causes an artificial delay till the next interval is
	// reached when the specified attempts have been reached in the interval.
	RestartPolicyModeDelay = "delay"

	// RestartPolicyModeFail causes a job to fail if the specified number of
	// attempts are reached within an interval.
	RestartPolicyModeFail = "fail"

	// RestartPolicyMinInterval is the minimum interval that is accepted for a
	// restart policy.
	RestartPolicyMinInterval = 5 * time.Second

	// ReasonWithinPolicy describes restart events that are within policy
	ReasonWithinPolicy = "Restart within policy"
)

// JobScalingEvents contains the scaling events for a given job
type JobScalingEvents struct {
	Namespace string
	JobID     string

	// This map is indexed by target; currently, this is just task group
	// the indexed array is sorted from newest to oldest event
	// the array should have less than JobTrackedScalingEvents entries
	ScalingEvents map[string][]*ScalingEvent

	// Raft index
	ModifyIndex uint64
}

// Factory method for ScalingEvent objects
func NewScalingEvent(message string) *ScalingEvent {
	return &ScalingEvent{
		Time:    time.Now().Unix(),
		Message: message,
	}
}

// ScalingEvent describes a scaling event against a Job
type ScalingEvent struct {
	// Unix Nanosecond timestamp for the scaling event
	Time int64

	// Count is the new scaling count, if provided
	Count *int64

	// PreviousCount is the count at the time of the scaling event
	PreviousCount int64

	// Message is the message describing a scaling event
	Message string

	// Error indicates an error state for this scaling event
	Error bool

	// Meta is a map of metadata returned during a scaling event
	Meta map[string]interface{}

	// EvalID is the ID for an evaluation if one was created as part of a scaling event
	EvalID *string

	// Raft index
	CreateIndex uint64
}

func (e *ScalingEvent) SetError(error bool) *ScalingEvent {
	e.Error = error
	return e
}

func (e *ScalingEvent) SetMeta(meta map[string]interface{}) *ScalingEvent {
	e.Meta = meta
	return e
}

func (e *ScalingEvent) SetEvalID(evalID string) *ScalingEvent {
	e.EvalID = &evalID
	return e
}

// ScalingEventRequest is by for Job.Scale endpoint
// to register scaling events
type ScalingEventRequest struct {
	Namespace string
	JobID     string
	TaskGroup string

	ScalingEvent *ScalingEvent
}

// ScalingPolicy specifies the scaling policy for a scaling target
type ScalingPolicy struct {
	// ID is a generated UUID used for looking up the scaling policy
	ID string

	// Type is the type of scaling performed by the policy
	Type string

	// Target contains information about the target of the scaling policy, like job and group
	Target map[string]string

	// Policy is an opaque description of the scaling policy, passed to the autoscaler
	Policy map[string]interface{}

	// Min is the minimum allowable scaling count for this target
	Min int64

	// Max is the maximum allowable scaling count for this target
	Max int64

	// Enabled indicates whether this policy has been enabled/disabled
	Enabled bool

	CreateIndex uint64
	ModifyIndex uint64
}

// JobKey returns a key that is unique to a job-scoped target, useful as a map
// key. This uses the policy type, plus target (group and task).
func (p *ScalingPolicy) JobKey() string {
	return p.Type + "\000" +
		p.Target[ScalingTargetGroup] + "\000" +
		p.Target[ScalingTargetTask]
}

const (
	ScalingTargetNamespace = "Namespace"
	ScalingTargetJob       = "Job"
	ScalingTargetGroup     = "Group"
	ScalingTargetTask      = "Task"

	ScalingPolicyTypeHorizontal = "horizontal"
)

func (p *ScalingPolicy) Canonicalize() {
	if p.Type == "" {
		p.Type = ScalingPolicyTypeHorizontal
	}
}

func (p *ScalingPolicy) Copy() *ScalingPolicy {
	if p == nil {
		return nil
	}

	opaquePolicyConfig, err := copystructure.Copy(p.Policy)
	if err != nil {
		panic(err.Error())
	}

	c := ScalingPolicy{
		ID:          p.ID,
		Policy:      opaquePolicyConfig.(map[string]interface{}),
		Enabled:     p.Enabled,
		Type:        p.Type,
		Min:         p.Min,
		Max:         p.Max,
		CreateIndex: p.CreateIndex,
		ModifyIndex: p.ModifyIndex,
	}
	c.Target = make(map[string]string, len(p.Target))
	for k, v := range p.Target {
		c.Target[k] = v
	}
	return &c
}

func (p *ScalingPolicy) Validate() error {
	if p == nil {
		return nil
	}

	var mErr multierror.Error

	// Check policy type and target
	if p.Type == "" {
		mErr.Errors = append(mErr.Errors, fmt.Errorf("missing scaling policy type"))
	} else {
		mErr.Errors = append(mErr.Errors, p.validateType().Errors...)
	}

	// Check Min and Max
	if p.Max < 0 {
		mErr.Errors = append(mErr.Errors,
			fmt.Errorf("maximum count must be specified and non-negative"))
	} else if p.Max < p.Min {
		mErr.Errors = append(mErr.Errors,
			fmt.Errorf("maximum count must not be less than minimum count"))
	}

	if p.Min < 0 {
		mErr.Errors = append(mErr.Errors,
			fmt.Errorf("minimum count must be specified and non-negative"))
	}

	return mErr.ErrorOrNil()
}

func (p *ScalingPolicy) validateTargetHorizontal() (mErr multierror.Error) {
	if len(p.Target) == 0 {
		// This is probably not a Nomad horizontal policy
		return
	}

	// Nomad horizontal policies should have Namespace, Job and TaskGroup
	if p.Target[ScalingTargetNamespace] == "" {
		mErr.Errors = append(mErr.Errors, fmt.Errorf("missing target namespace"))
	}
	if p.Target[ScalingTargetJob] == "" {
		mErr.Errors = append(mErr.Errors, fmt.Errorf("missing target job"))
	}
	if p.Target[ScalingTargetGroup] == "" {
		mErr.Errors = append(mErr.Errors, fmt.Errorf("missing target group"))
	}
	return
}

// Diff indicates whether the specification for a given scaling policy has changed
func (p *ScalingPolicy) Diff(p2 *ScalingPolicy) bool {
	copy := *p2
	copy.ID = p.ID
	copy.CreateIndex = p.CreateIndex
	copy.ModifyIndex = p.ModifyIndex
	return !reflect.DeepEqual(*p, copy)
}

// TarketTaskGroup updates a ScalingPolicy target to specify a given task group
func (p *ScalingPolicy) TargetTaskGroup(job *Job, tg *TaskGroup) *ScalingPolicy {
	p.Target = map[string]string{
		ScalingTargetNamespace: job.Namespace,
		ScalingTargetJob:       job.ID,
		ScalingTargetGroup:     tg.Name,
	}
	return p
}

// TargetTask updates a ScalingPolicy target to specify a given task
func (p *ScalingPolicy) TargetTask(job *Job, tg *TaskGroup, task *Task) *ScalingPolicy {
	p.TargetTaskGroup(job, tg)
	p.Target[ScalingTargetTask] = task.Name
	return p
}

func (p *ScalingPolicy) Stub() *ScalingPolicyListStub {
	stub := &ScalingPolicyListStub{
		ID:          p.ID,
		Type:        p.Type,
		Target:      make(map[string]string),
		Enabled:     p.Enabled,
		CreateIndex: p.CreateIndex,
		ModifyIndex: p.ModifyIndex,
	}
	for k, v := range p.Target {
		stub.Target[k] = v
	}
	return stub
}

// GetScalingPolicies returns a slice of all scaling scaling policies for this job
func (j *Job) GetScalingPolicies() []*ScalingPolicy {
	ret := make([]*ScalingPolicy, 0)

	for _, tg := range j.TaskGroups {
		if tg.Scaling != nil {
			ret = append(ret, tg.Scaling)
		}
	}

	ret = append(ret, j.GetEntScalingPolicies()...)

	return ret
}

// ScalingPolicyListStub is used to return a subset of scaling policy information
// for the scaling policy list
type ScalingPolicyListStub struct {
	ID          string
	Enabled     bool
	Type        string
	Target      map[string]string
	CreateIndex uint64
	ModifyIndex uint64
}

// RestartPolicy configures how Tasks are restarted when they crash or fail.
type RestartPolicy struct {
	// Attempts is the number of restart that will occur in an interval.
	Attempts int

	// Interval is a duration in which we can limit the number of restarts
	// within.
	Interval time.Duration

	// Delay is the time between a failure and a restart.
	Delay time.Duration

	// Mode controls what happens when the task restarts more than attempt times
	// in an interval.
	Mode string
}

func (r *RestartPolicy) Copy() *RestartPolicy {
	if r == nil {
		return nil
	}
	nrp := new(RestartPolicy)
	*nrp = *r
	return nrp
}

func (r *RestartPolicy) Validate() error {
	var mErr multierror.Error
	switch r.Mode {
	case RestartPolicyModeDelay, RestartPolicyModeFail:
	default:
		_ = multierror.Append(&mErr, fmt.Errorf("Unsupported restart mode: %q", r.Mode))
	}

	// Check for ambiguous/confusing settings
	if r.Attempts == 0 && r.Mode != RestartPolicyModeFail {
		_ = multierror.Append(&mErr, fmt.Errorf("Restart policy %q with %d attempts is ambiguous", r.Mode, r.Attempts))
	}

	if r.Interval.Nanoseconds() < RestartPolicyMinInterval.Nanoseconds() {
		_ = multierror.Append(&mErr, fmt.Errorf("Interval can not be less than %v (got %v)", RestartPolicyMinInterval, r.Interval))
	}
	if time.Duration(r.Attempts)*r.Delay > r.Interval {
		_ = multierror.Append(&mErr,
			fmt.Errorf("Nomad can't restart the TaskGroup %v times in an interval of %v with a delay of %v", r.Attempts, r.Interval, r.Delay))
	}
	return mErr.ErrorOrNil()
}

func NewRestartPolicy(jobType string) *RestartPolicy {
	switch jobType {
	case JobTypeService, JobTypeSystem:
		rp := DefaultServiceJobRestartPolicy
		return &rp
	case JobTypeBatch:
		rp := DefaultBatchJobRestartPolicy
		return &rp
	}
	return nil
}

const ReschedulePolicyMinInterval = 15 * time.Second
const ReschedulePolicyMinDelay = 5 * time.Second

var RescheduleDelayFunctions = [...]string{"constant", "exponential", "fibonacci"}

// ReschedulePolicy configures how Tasks are rescheduled  when they crash or fail.
type ReschedulePolicy struct {
	// Attempts limits the number of rescheduling attempts that can occur in an interval.
	Attempts int

	// Interval is a duration in which we can limit the number of reschedule attempts.
	Interval time.Duration

	// Delay is a minimum duration to wait between reschedule attempts.
	// The delay function determines how much subsequent reschedule attempts are delayed by.
	Delay time.Duration

	// DelayFunction determines how the delay progressively changes on subsequent reschedule
	// attempts. Valid values are "exponential", "constant", and "fibonacci".
	DelayFunction string

	// MaxDelay is an upper bound on the delay.
	MaxDelay time.Duration

	// Unlimited allows infinite rescheduling attempts. Only allowed when delay is set
	// between reschedule attempts.
	Unlimited bool
}

func (r *ReschedulePolicy) Copy() *ReschedulePolicy {
	if r == nil {
		return nil
	}
	nrp := new(ReschedulePolicy)
	*nrp = *r
	return nrp
}

func (r *ReschedulePolicy) Enabled() bool {
	enabled := r != nil && (r.Attempts > 0 || r.Unlimited)
	return enabled
}

// Validate uses different criteria to validate the reschedule policy
// Delay must be a minimum of 5 seconds
// Delay Ceiling is ignored if Delay Function is "constant"
// Number of possible attempts is validated, given the interval, delay and delay function
func (r *ReschedulePolicy) Validate() error {
	if !r.Enabled() {
		return nil
	}
	var mErr multierror.Error
	// Check for ambiguous/confusing settings
	if r.Attempts > 0 {
		if r.Interval <= 0 {
			_ = multierror.Append(&mErr, fmt.Errorf("Interval must be a non zero value if Attempts > 0"))
		}
		if r.Unlimited {
			_ = multierror.Append(&mErr, fmt.Errorf("Reschedule Policy with Attempts = %v, Interval = %v, "+
				"and Unlimited = %v is ambiguous", r.Attempts, r.Interval, r.Unlimited))
			_ = multierror.Append(&mErr, errors.New("If Attempts >0, Unlimited cannot also be set to true"))
		}
	}

	delayPreCheck := true
	// Delay should be bigger than the default
	if r.Delay.Nanoseconds() < ReschedulePolicyMinDelay.Nanoseconds() {
		_ = multierror.Append(&mErr, fmt.Errorf("Delay cannot be less than %v (got %v)", ReschedulePolicyMinDelay, r.Delay))
		delayPreCheck = false
	}

	// Must use a valid delay function
	if !isValidDelayFunction(r.DelayFunction) {
		_ = multierror.Append(&mErr, fmt.Errorf("Invalid delay function %q, must be one of %q", r.DelayFunction, RescheduleDelayFunctions))
		delayPreCheck = false
	}

	// Validate MaxDelay if not using linear delay progression
	if r.DelayFunction != "constant" {
		if r.MaxDelay.Nanoseconds() < ReschedulePolicyMinDelay.Nanoseconds() {
			_ = multierror.Append(&mErr, fmt.Errorf("Max Delay cannot be less than %v (got %v)", ReschedulePolicyMinDelay, r.Delay))
			delayPreCheck = false
		}
		if r.MaxDelay < r.Delay {
			_ = multierror.Append(&mErr, fmt.Errorf("Max Delay cannot be less than Delay %v (got %v)", r.Delay, r.MaxDelay))
			delayPreCheck = false
		}

	}

	// Validate Interval and other delay parameters if attempts are limited
	if !r.Unlimited {
		if r.Interval.Nanoseconds() < ReschedulePolicyMinInterval.Nanoseconds() {
			_ = multierror.Append(&mErr, fmt.Errorf("Interval cannot be less than %v (got %v)", ReschedulePolicyMinInterval, r.Interval))
		}
		if !delayPreCheck {
			// We can't cross validate the rest of the delay params if delayPreCheck fails, so return early
			return mErr.ErrorOrNil()
		}
		crossValidationErr := r.validateDelayParams()
		if crossValidationErr != nil {
			_ = multierror.Append(&mErr, crossValidationErr)
		}
	}
	return mErr.ErrorOrNil()
}

func isValidDelayFunction(delayFunc string) bool {
	for _, value := range RescheduleDelayFunctions {
		if value == delayFunc {
			return true
		}
	}
	return false
}

func (r *ReschedulePolicy) validateDelayParams() error {
	ok, possibleAttempts, recommendedInterval := r.viableAttempts()
	if ok {
		return nil
	}
	var mErr multierror.Error
	if r.DelayFunction == "constant" {
		_ = multierror.Append(&mErr, fmt.Errorf("Nomad can only make %v attempts in %v with initial delay %v and "+
			"delay function %q", possibleAttempts, r.Interval, r.Delay, r.DelayFunction))
	} else {
		_ = multierror.Append(&mErr, fmt.Errorf("Nomad can only make %v attempts in %v with initial delay %v, "+
			"delay function %q, and delay ceiling %v", possibleAttempts, r.Interval, r.Delay, r.DelayFunction, r.MaxDelay))
	}
	_ = multierror.Append(&mErr, fmt.Errorf("Set the interval to at least %v to accommodate %v attempts", recommendedInterval.Round(time.Second), r.Attempts))
	return mErr.ErrorOrNil()
}

func (r *ReschedulePolicy) viableAttempts() (bool, int, time.Duration) {
	var possibleAttempts int
	var recommendedInterval time.Duration
	valid := true
	switch r.DelayFunction {
	case "constant":
		recommendedInterval = time.Duration(r.Attempts) * r.Delay
		if r.Interval < recommendedInterval {
			possibleAttempts = int(r.Interval / r.Delay)
			valid = false
		}
	case "exponential":
		for i := 0; i < r.Attempts; i++ {
			nextDelay := time.Duration(math.Pow(2, float64(i))) * r.Delay
			if nextDelay > r.MaxDelay {
				nextDelay = r.MaxDelay
				recommendedInterval += nextDelay
			} else {
				recommendedInterval = nextDelay
			}
			if recommendedInterval < r.Interval {
				possibleAttempts++
			}
		}
		if possibleAttempts < r.Attempts {
			valid = false
		}
	case "fibonacci":
		var slots []time.Duration
		slots = append(slots, r.Delay)
		slots = append(slots, r.Delay)
		reachedCeiling := false
		for i := 2; i < r.Attempts; i++ {
			var nextDelay time.Duration
			if reachedCeiling {
				//switch to linear
				nextDelay = slots[i-1] + r.MaxDelay
			} else {
				nextDelay = slots[i-1] + slots[i-2]
				if nextDelay > r.MaxDelay {
					nextDelay = r.MaxDelay
					reachedCeiling = true
				}
			}
			slots = append(slots, nextDelay)
		}
		recommendedInterval = slots[len(slots)-1]
		if r.Interval < recommendedInterval {
			valid = false
			// calculate possible attempts
			for i := 0; i < len(slots); i++ {
				if slots[i] > r.Interval {
					possibleAttempts = i
					break
				}
			}
		}
	default:
		return false, 0, 0
	}
	if possibleAttempts < 0 { // can happen if delay is bigger than interval
		possibleAttempts = 0
	}
	return valid, possibleAttempts, recommendedInterval
}

func NewReschedulePolicy(jobType string) *ReschedulePolicy {
	switch jobType {
	case JobTypeService:
		rp := DefaultServiceJobReschedulePolicy
		return &rp
	case JobTypeBatch:
		rp := DefaultBatchJobReschedulePolicy
		return &rp
	}
	return nil
}

const (
	MigrateStrategyHealthChecks = "checks"
	MigrateStrategyHealthStates = "task_states"
)

type MigrateStrategy struct {
	MaxParallel     int
	HealthCheck     string
	MinHealthyTime  time.Duration
	HealthyDeadline time.Duration
}

// DefaultMigrateStrategy is used for backwards compat with pre-0.8 Allocations
// that lack an update strategy.
//
// This function should match its counterpart in api/tasks.go
func DefaultMigrateStrategy() *MigrateStrategy {
	return &MigrateStrategy{
		MaxParallel:     1,
		HealthCheck:     MigrateStrategyHealthChecks,
		MinHealthyTime:  10 * time.Second,
		HealthyDeadline: 5 * time.Minute,
	}
}

func (m *MigrateStrategy) Validate() error {
	var mErr multierror.Error

	if m.MaxParallel < 0 {
		_ = multierror.Append(&mErr, fmt.Errorf("MaxParallel must be >= 0 but found %d", m.MaxParallel))
	}

	switch m.HealthCheck {
	case MigrateStrategyHealthChecks, MigrateStrategyHealthStates:
		// ok
	case "":
		if m.MaxParallel > 0 {
			_ = multierror.Append(&mErr, fmt.Errorf("Missing HealthCheck"))
		}
	default:
		_ = multierror.Append(&mErr, fmt.Errorf("Invalid HealthCheck: %q", m.HealthCheck))
	}

	if m.MinHealthyTime < 0 {
		_ = multierror.Append(&mErr, fmt.Errorf("MinHealthyTime is %s and must be >= 0", m.MinHealthyTime))
	}

	if m.HealthyDeadline < 0 {
		_ = multierror.Append(&mErr, fmt.Errorf("HealthyDeadline is %s and must be >= 0", m.HealthyDeadline))
	}

	if m.MinHealthyTime > m.HealthyDeadline {
		_ = multierror.Append(&mErr, fmt.Errorf("MinHealthyTime must be less than HealthyDeadline"))
	}

	return mErr.ErrorOrNil()
}

// TaskGroup is an atomic unit of placement. Each task group belongs to
// a job and may contain any number of tasks. A task group support running
// in many replicas using the same configuration..
type TaskGroup struct {
	// Name of the task group
	Name string

	// Count is the number of replicas of this task group that should
	// be scheduled.
	Count int

	// Update is used to control the update strategy for this task group
	Update *UpdateStrategy

	// Migrate is used to control the migration strategy for this task group
	Migrate *MigrateStrategy

	// Constraints can be specified at a task group level and apply to
	// all the tasks contained.
	Constraints []*Constraint

	// Scaling is the list of autoscaling policies for the TaskGroup
	Scaling *ScalingPolicy

	// RestartPolicy of a TaskGroup
	RestartPolicy *RestartPolicy

	// Tasks are the collection of tasks that this task group needs to run
	Tasks []*Task

	// EphemeralDisk is the disk resources that the task group requests
	EphemeralDisk *EphemeralDisk

	// Meta is used to associate arbitrary metadata with this
	// task group. This is opaque to Nomad.
	Meta map[string]string

	// ReschedulePolicy is used to configure how the scheduler should
	// retry failed allocations.
	ReschedulePolicy *ReschedulePolicy

	// Affinities can be specified at the task group level to express
	// scheduling preferences.
	Affinities []*Affinity

	// Spread can be specified at the task group level to express spreading
	// allocations across a desired attribute, such as datacenter
	Spreads []*Spread

	// Networks are the network configuration for the task group. This can be
	// overridden in the task.
	Networks Networks

	// Services this group provides
	Services []*Service

	// Volumes is a map of volumes that have been requested by the task group.
	Volumes map[string]*VolumeRequest

	// ShutdownDelay is the amount of time to wait between deregistering
	// group services in consul and stopping tasks.
	ShutdownDelay *time.Duration

	// StopAfterClientDisconnect, if set, configures the client to stop the task group
	// after this duration since the last known good heartbeat
	StopAfterClientDisconnect *time.Duration
}

func (tg *TaskGroup) Copy() *TaskGroup {
	if tg == nil {
		return nil
	}
	ntg := new(TaskGroup)
	*ntg = *tg
	ntg.Update = ntg.Update.Copy()
	ntg.Constraints = CopySliceConstraints(ntg.Constraints)
	ntg.RestartPolicy = ntg.RestartPolicy.Copy()
	ntg.ReschedulePolicy = ntg.ReschedulePolicy.Copy()
	ntg.Affinities = CopySliceAffinities(ntg.Affinities)
	ntg.Spreads = CopySliceSpreads(ntg.Spreads)
	ntg.Volumes = CopyMapVolumeRequest(ntg.Volumes)
	ntg.Scaling = ntg.Scaling.Copy()

	// Copy the network objects
	if tg.Networks != nil {
		n := len(tg.Networks)
		ntg.Networks = make([]*NetworkResource, n)
		for i := 0; i < n; i++ {
			ntg.Networks[i] = tg.Networks[i].Copy()
		}
	}

	if tg.Tasks != nil {
		tasks := make([]*Task, len(ntg.Tasks))
		for i, t := range ntg.Tasks {
			tasks[i] = t.Copy()
		}
		ntg.Tasks = tasks
	}

	ntg.Meta = helper.CopyMapStringString(ntg.Meta)

	if tg.EphemeralDisk != nil {
		ntg.EphemeralDisk = tg.EphemeralDisk.Copy()
	}

	if tg.Services != nil {
		ntg.Services = make([]*Service, len(tg.Services))
		for i, s := range tg.Services {
			ntg.Services[i] = s.Copy()
		}
	}

	if tg.ShutdownDelay != nil {
		ntg.ShutdownDelay = tg.ShutdownDelay
	}

	if tg.StopAfterClientDisconnect != nil {
		ntg.StopAfterClientDisconnect = tg.StopAfterClientDisconnect
	}

	return ntg
}

// Canonicalize is used to canonicalize fields in the TaskGroup.
func (tg *TaskGroup) Canonicalize(job *Job) {
	// Ensure that an empty and nil map are treated the same to avoid scheduling
	// problems since we use reflect DeepEquals.
	if len(tg.Meta) == 0 {
		tg.Meta = nil
	}

	// Set the default restart policy.
	if tg.RestartPolicy == nil {
		tg.RestartPolicy = NewRestartPolicy(job.Type)
	}

	if tg.ReschedulePolicy == nil {
		tg.ReschedulePolicy = NewReschedulePolicy(job.Type)
	}

	// Canonicalize Migrate for service jobs
	if job.Type == JobTypeService && tg.Migrate == nil {
		tg.Migrate = DefaultMigrateStrategy()
	}

	// Set a default ephemeral disk object if the user has not requested for one
	if tg.EphemeralDisk == nil {
		tg.EphemeralDisk = DefaultEphemeralDisk()
	}

	if tg.Scaling != nil {
		tg.Scaling.Canonicalize()
	}

	for _, service := range tg.Services {
		service.Canonicalize(job.Name, tg.Name, "group")
	}

	for _, network := range tg.Networks {
		network.Canonicalize()
	}

	for _, task := range tg.Tasks {
		task.Canonicalize(job, tg)
	}
}

// Validate is used to sanity check a task group
func (tg *TaskGroup) Validate(j *Job) error {
	var mErr multierror.Error
	if tg.Name == "" {
		mErr.Errors = append(mErr.Errors, errors.New("Missing task group name"))
	} else if strings.Contains(tg.Name, "\000") {
		mErr.Errors = append(mErr.Errors, errors.New("Task group name contains null character"))
	}
	if tg.Count < 0 {
		mErr.Errors = append(mErr.Errors, errors.New("Task group count can't be negative"))
	}
	if len(tg.Tasks) == 0 {
		// could be a lone consul gateway inserted by the connect mutator
		mErr.Errors = append(mErr.Errors, errors.New("Missing tasks for task group"))
	}

	for idx, constr := range tg.Constraints {
		if err := constr.Validate(); err != nil {
			outer := fmt.Errorf("Constraint %d validation failed: %s", idx+1, err)
			mErr.Errors = append(mErr.Errors, outer)
		}
	}
	if j.Type == JobTypeSystem {
		if tg.Affinities != nil {
			mErr.Errors = append(mErr.Errors, fmt.Errorf("System jobs may not have an affinity stanza"))
		}
	} else {
		for idx, affinity := range tg.Affinities {
			if err := affinity.Validate(); err != nil {
				outer := fmt.Errorf("Affinity %d validation failed: %s", idx+1, err)
				mErr.Errors = append(mErr.Errors, outer)
			}
		}
	}

	if tg.RestartPolicy != nil {
		if err := tg.RestartPolicy.Validate(); err != nil {
			mErr.Errors = append(mErr.Errors, err)
		}
	} else {
		mErr.Errors = append(mErr.Errors, fmt.Errorf("Task Group %v should have a restart policy", tg.Name))
	}

	if j.Type == JobTypeSystem {
		if tg.Spreads != nil {
			mErr.Errors = append(mErr.Errors, fmt.Errorf("System jobs may not have a spread stanza"))
		}
	} else {
		for idx, spread := range tg.Spreads {
			if err := spread.Validate(); err != nil {
				outer := fmt.Errorf("Spread %d validation failed: %s", idx+1, err)
				mErr.Errors = append(mErr.Errors, outer)
			}
		}
	}

	if j.Type == JobTypeSystem {
		if tg.ReschedulePolicy != nil {
			mErr.Errors = append(mErr.Errors, fmt.Errorf("System jobs should not have a reschedule policy"))
		}
	} else {
		if tg.ReschedulePolicy != nil {
			if err := tg.ReschedulePolicy.Validate(); err != nil {
				mErr.Errors = append(mErr.Errors, err)
			}
		} else {
			mErr.Errors = append(mErr.Errors, fmt.Errorf("Task Group %v should have a reschedule policy", tg.Name))
		}
	}

	if tg.EphemeralDisk != nil {
		if err := tg.EphemeralDisk.Validate(); err != nil {
			mErr.Errors = append(mErr.Errors, err)
		}
	} else {
		mErr.Errors = append(mErr.Errors, fmt.Errorf("Task Group %v should have an ephemeral disk object", tg.Name))
	}

	// Validate the update strategy
	if u := tg.Update; u != nil {
		switch j.Type {
		case JobTypeService, JobTypeSystem:
		default:
			mErr.Errors = append(mErr.Errors, fmt.Errorf("Job type %q does not allow update block", j.Type))
		}
		if err := u.Validate(); err != nil {
			mErr.Errors = append(mErr.Errors, err)
		}
	}

	// Validate the migration strategy
	switch j.Type {
	case JobTypeService:
		if tg.Migrate != nil {
			if err := tg.Migrate.Validate(); err != nil {
				mErr.Errors = append(mErr.Errors, err)
			}
		}
	default:
		if tg.Migrate != nil {
			mErr.Errors = append(mErr.Errors, fmt.Errorf("Job type %q does not allow migrate block", j.Type))
		}
	}

	// Check that there is only one leader task if any
	tasks := make(map[string]int)
	leaderTasks := 0
	for idx, task := range tg.Tasks {
		if task.Name == "" {
			mErr.Errors = append(mErr.Errors, fmt.Errorf("Task %d missing name", idx+1))
		} else if existing, ok := tasks[task.Name]; ok {
			mErr.Errors = append(mErr.Errors, fmt.Errorf("Task %d redefines '%s' from task %d", idx+1, task.Name, existing+1))
		} else {
			tasks[task.Name] = idx
		}

		if task.Leader {
			leaderTasks++
		}
	}

	if leaderTasks > 1 {
		mErr.Errors = append(mErr.Errors, fmt.Errorf("Only one task may be marked as leader"))
	}

	// Validate the Host Volumes
	for name, decl := range tg.Volumes {
		if !(decl.Type == VolumeTypeHost ||
			decl.Type == VolumeTypeCSI) {
			mErr.Errors = append(mErr.Errors, fmt.Errorf("Volume %s has unrecognised type %s", name, decl.Type))
			continue
		}

		if decl.Source == "" {
			mErr.Errors = append(mErr.Errors, fmt.Errorf("Volume %s has an empty source", name))
		}
	}

	// Validate task group and task network resources
	if err := tg.validateNetworks(); err != nil {
		outer := fmt.Errorf("Task group network validation failed: %v", err)
		mErr.Errors = append(mErr.Errors, outer)
	}

	// Validate task group and task services
	if err := tg.validateServices(); err != nil {
		outer := fmt.Errorf("Task group service validation failed: %v", err)
		mErr.Errors = append(mErr.Errors, outer)
	}

	// Validate group service script-checks
	if err := tg.validateScriptChecksInGroupServices(); err != nil {
		outer := fmt.Errorf("Task group service check validation failed: %v", err)
		mErr.Errors = append(mErr.Errors, outer)
	}

	// Validate the scaling policy
	if err := tg.validateScalingPolicy(j); err != nil {
		outer := fmt.Errorf("Task group scaling policy validation failed: %v", err)
		mErr.Errors = append(mErr.Errors, outer)
	}

	// Validate the tasks
	for _, task := range tg.Tasks {
		// Validate the task does not reference undefined volume mounts
		for i, mnt := range task.VolumeMounts {
			if mnt.Volume == "" {
				mErr.Errors = append(mErr.Errors, fmt.Errorf("Task %s has a volume mount (%d) referencing an empty volume", task.Name, i))
				continue
			}

			if _, ok := tg.Volumes[mnt.Volume]; !ok {
				mErr.Errors = append(mErr.Errors, fmt.Errorf("Task %s has a volume mount (%d) referencing undefined volume %s", task.Name, i, mnt.Volume))
				continue
			}
		}

		if err := task.Validate(tg.EphemeralDisk, j.Type, tg.Services, tg.Networks); err != nil {
			outer := fmt.Errorf("Task %s validation failed: %v", task.Name, err)
			mErr.Errors = append(mErr.Errors, outer)
		}
	}
	return mErr.ErrorOrNil()
}

func (tg *TaskGroup) validateNetworks() error {
	var mErr multierror.Error
	portLabels := make(map[string]string)
	staticPorts := make(map[int]string)

	for _, net := range tg.Networks {
		for _, port := range append(net.ReservedPorts, net.DynamicPorts...) {
			if other, ok := portLabels[port.Label]; ok {
				mErr.Errors = append(mErr.Errors, fmt.Errorf("Port label %s already in use by %s", port.Label, other))
			} else {
				portLabels[port.Label] = "taskgroup network"
			}

			if port.Value != 0 {
				// static port
				if other, ok := staticPorts[port.Value]; ok {
					err := fmt.Errorf("Static port %d already reserved by %s", port.Value, other)
					mErr.Errors = append(mErr.Errors, err)
				} else if port.Value > math.MaxUint16 {
					err := fmt.Errorf("Port %s (%d) cannot be greater than %d", port.Label, port.Value, math.MaxUint16)
					mErr.Errors = append(mErr.Errors, err)
				} else {
					staticPorts[port.Value] = fmt.Sprintf("taskgroup network:%s", port.Label)
				}
			}

			if port.To < -1 {
				err := fmt.Errorf("Port %q cannot be mapped to negative value %d", port.Label, port.To)
				mErr.Errors = append(mErr.Errors, err)
			} else if port.To > math.MaxUint16 {
				err := fmt.Errorf("Port %q cannot be mapped to a port (%d) greater than %d", port.Label, port.To, math.MaxUint16)
				mErr.Errors = append(mErr.Errors, err)
			}
		}
	}
	// Check for duplicate tasks or port labels, and no duplicated static ports
	for _, task := range tg.Tasks {
		if task.Resources == nil {
			continue
		}

		for _, net := range task.Resources.Networks {
			for _, port := range append(net.ReservedPorts, net.DynamicPorts...) {
				if other, ok := portLabels[port.Label]; ok {
					mErr.Errors = append(mErr.Errors, fmt.Errorf("Port label %s already in use by %s", port.Label, other))
				}

				if port.Value != 0 {
					if other, ok := staticPorts[port.Value]; ok {
						err := fmt.Errorf("Static port %d already reserved by %s", port.Value, other)
						mErr.Errors = append(mErr.Errors, err)
					} else if port.Value > math.MaxUint16 {
						err := fmt.Errorf("Port %s (%d) cannot be greater than %d", port.Label, port.Value, math.MaxUint16)
						mErr.Errors = append(mErr.Errors, err)
					} else {
						staticPorts[port.Value] = fmt.Sprintf("%s:%s", task.Name, port.Label)
					}
				}
			}
		}
	}
	return mErr.ErrorOrNil()
}

// validateServices runs Service.Validate() on group-level services,
// checks that group services do not conflict with task services and that
// group service checks that refer to tasks only refer to tasks that exist.
func (tg *TaskGroup) validateServices() error {
	var mErr multierror.Error
	knownTasks := make(map[string]struct{})
	knownServices := make(map[string]struct{})

	// Create a map of known tasks and their services so we can compare
	// vs the group-level services and checks
	for _, task := range tg.Tasks {
		knownTasks[task.Name] = struct{}{}
		if task.Services == nil {
			continue
		}
		for _, service := range task.Services {
			if _, ok := knownServices[service.Name+service.PortLabel]; ok {
				mErr.Errors = append(mErr.Errors, fmt.Errorf("Service %s is duplicate", service.Name))
			}
			for _, check := range service.Checks {
				if check.TaskName != "" {
					mErr.Errors = append(mErr.Errors, fmt.Errorf("Check %s is invalid: only task group service checks can be assigned tasks", check.Name))
				}
			}
			knownServices[service.Name+service.PortLabel] = struct{}{}
		}
	}
	for i, service := range tg.Services {
		if err := service.Validate(); err != nil {
			outer := fmt.Errorf("Service[%d] %s validation failed: %s", i, service.Name, err)
			mErr.Errors = append(mErr.Errors, outer)
			// we break here to avoid the risk of crashing on null-pointer
			// access in a later step, accepting that we might miss out on
			// error messages to provide the user.
			continue
		}
		if service.AddressMode == AddressModeDriver {
			mErr.Errors = append(mErr.Errors, fmt.Errorf("service %q cannot use address_mode=\"driver\", only services defined in a \"task\" block can use this mode", service.Name))
		}
		if _, ok := knownServices[service.Name+service.PortLabel]; ok {
			mErr.Errors = append(mErr.Errors, fmt.Errorf("Service %s is duplicate", service.Name))
		}
		knownServices[service.Name+service.PortLabel] = struct{}{}
		for _, check := range service.Checks {
			if check.TaskName != "" {
				if check.Type != ServiceCheckScript && check.Type != ServiceCheckGRPC {
					mErr.Errors = append(mErr.Errors,
						fmt.Errorf("Check %s invalid: only script and gRPC checks should have tasks", check.Name))
				}
				if check.AddressMode == AddressModeDriver {
					mErr.Errors = append(mErr.Errors, fmt.Errorf("Check %q invalid: cannot use address_mode=\"driver\", only checks defined in a \"task\" service block can use this mode", service.Name))
				}
				if _, ok := knownTasks[check.TaskName]; !ok {
					mErr.Errors = append(mErr.Errors,
						fmt.Errorf("Check %s invalid: refers to non-existent task %s", check.Name, check.TaskName))
				}
			}
		}
	}
	return mErr.ErrorOrNil()
}

// validateScriptChecksInGroupServices ensures group-level services with script
// checks know what task driver to use. Either the service.task or service.check.task
// parameter must be configured.
func (tg *TaskGroup) validateScriptChecksInGroupServices() error {
	var mErr multierror.Error
	for _, service := range tg.Services {
		if service.TaskName == "" {
			for _, check := range service.Checks {
				if check.Type == "script" && check.TaskName == "" {
					mErr.Errors = append(mErr.Errors,
						fmt.Errorf("Service [%s]->%s or Check %s must specify task parameter",
							tg.Name, service.Name, check.Name,
						))
				}
			}
		}
	}
	return mErr.ErrorOrNil()
}

// validateScalingPolicy ensures that the scaling policy has consistent
// min and max, not in conflict with the task group count
func (tg *TaskGroup) validateScalingPolicy(j *Job) error {
	if tg.Scaling == nil {
		return nil
	}

	var mErr multierror.Error

	err := tg.Scaling.Validate()
	if err != nil {
		// prefix scaling policy errors
		if me, ok := err.(*multierror.Error); ok {
			for _, e := range me.Errors {
				mErr.Errors = append(mErr.Errors, fmt.Errorf("Scaling policy invalid: %s", e))
			}
		}
	}

	if tg.Scaling.Max < int64(tg.Count) {
		mErr.Errors = append(mErr.Errors,
			fmt.Errorf("Scaling policy invalid: task group count must not be greater than maximum count in scaling policy"))
	}

	if int64(tg.Count) < tg.Scaling.Min && !(j.IsMultiregion() && tg.Count == 0 && j.Region == "global") {
		mErr.Errors = append(mErr.Errors,
			fmt.Errorf("Scaling policy invalid: task group count must not be less than minimum count in scaling policy"))
	}

	return mErr.ErrorOrNil()
}

// Warnings returns a list of warnings that may be from dubious settings or
// deprecation warnings.
func (tg *TaskGroup) Warnings(j *Job) error {
	var mErr multierror.Error

	// Validate the update strategy
	if u := tg.Update; u != nil {
		// Check the counts are appropriate
		if u.MaxParallel > tg.Count && !(j.IsMultiregion() && tg.Count == 0) {
			mErr.Errors = append(mErr.Errors,
				fmt.Errorf("Update max parallel count is greater than task group count (%d > %d). "+
					"A destructive change would result in the simultaneous replacement of all allocations.", u.MaxParallel, tg.Count))
		}
	}

	// Check for mbits network field
	if len(tg.Networks) > 0 && tg.Networks[0].MBits > 0 {
		mErr.Errors = append(mErr.Errors, fmt.Errorf("mbits has been deprecated as of Nomad 0.12.0. Please remove mbits from the network block"))
	}

	for _, t := range tg.Tasks {
		if err := t.Warnings(); err != nil {
			err = multierror.Prefix(err, fmt.Sprintf("Task %q:", t.Name))
			mErr.Errors = append(mErr.Errors, err)
		}
	}

	return mErr.ErrorOrNil()
}

// LookupTask finds a task by name
func (tg *TaskGroup) LookupTask(name string) *Task {
	for _, t := range tg.Tasks {
		if t.Name == name {
			return t
		}
	}
	return nil
}

// UsesConnect for convenience returns true if the TaskGroup contains at least
// one service that makes use of Consul Connect features.
//
// Currently used for validating that the task group contains one or more connect
// aware services before generating a service identity token.
func (tg *TaskGroup) UsesConnect() bool {
	for _, service := range tg.Services {
		if service.Connect != nil {
			if service.Connect.IsNative() || service.Connect.HasSidecar() || service.Connect.IsGateway() {
				return true
			}
		}
	}
	return false
}

// UsesConnectGateway for convenience returns true if the TaskGroup contains at
// least one service that makes use of Consul Connect Gateway features.
func (tg *TaskGroup) UsesConnectGateway() bool {
	for _, service := range tg.Services {
		if service.Connect != nil {
			if service.Connect.IsGateway() {
				return true
			}
		}
	}
	return false
}

func (tg *TaskGroup) GoString() string {
	return fmt.Sprintf("*%#v", *tg)
}

// CheckRestart describes if and when a task should be restarted based on
// failing health checks.
type CheckRestart struct {
	Limit          int           // Restart task after this many unhealthy intervals
	Grace          time.Duration // Grace time to give tasks after starting to get healthy
	IgnoreWarnings bool          // If true treat checks in `warning` as passing
}

func (c *CheckRestart) Copy() *CheckRestart {
	if c == nil {
		return nil
	}

	nc := new(CheckRestart)
	*nc = *c
	return nc
}

func (c *CheckRestart) Equals(o *CheckRestart) bool {
	if c == nil || o == nil {
		return c == o
	}

	if c.Limit != o.Limit {
		return false
	}

	if c.Grace != o.Grace {
		return false
	}

	if c.IgnoreWarnings != o.IgnoreWarnings {
		return false
	}

	return true
}

func (c *CheckRestart) Validate() error {
	if c == nil {
		return nil
	}

	var mErr multierror.Error
	if c.Limit < 0 {
		mErr.Errors = append(mErr.Errors, fmt.Errorf("limit must be greater than or equal to 0 but found %d", c.Limit))
	}

	if c.Grace < 0 {
		mErr.Errors = append(mErr.Errors, fmt.Errorf("grace period must be greater than or equal to 0 but found %d", c.Grace))
	}

	return mErr.ErrorOrNil()
}

const (
	// DefaultKillTimeout is the default timeout between signaling a task it
	// will be killed and killing it.
	DefaultKillTimeout = 5 * time.Second
)

// LogConfig provides configuration for log rotation
type LogConfig struct {
	MaxFiles      int
	MaxFileSizeMB int
}

func (l *LogConfig) Equals(o *LogConfig) bool {
	if l == nil || o == nil {
		return l == o
	}

	if l.MaxFiles != o.MaxFiles {
		return false
	}

	if l.MaxFileSizeMB != o.MaxFileSizeMB {
		return false
	}

	return true
}

func (l *LogConfig) Copy() *LogConfig {
	if l == nil {
		return nil
	}
	return &LogConfig{
		MaxFiles:      l.MaxFiles,
		MaxFileSizeMB: l.MaxFileSizeMB,
	}
}

// DefaultLogConfig returns the default LogConfig values.
func DefaultLogConfig() *LogConfig {
	return &LogConfig{
		MaxFiles:      10,
		MaxFileSizeMB: 10,
	}
}

// Validate returns an error if the log config specified are less than
// the minimum allowed.
func (l *LogConfig) Validate() error {
	var mErr multierror.Error
	if l.MaxFiles < 1 {
		mErr.Errors = append(mErr.Errors, fmt.Errorf("minimum number of files is 1; got %d", l.MaxFiles))
	}
	if l.MaxFileSizeMB < 1 {
		mErr.Errors = append(mErr.Errors, fmt.Errorf("minimum file size is 1MB; got %d", l.MaxFileSizeMB))
	}
	return mErr.ErrorOrNil()
}

// Task is a single process typically that is executed as part of a task group.
type Task struct {
	// Name of the task
	Name string

	// Driver is used to control which driver is used
	Driver string

	// User is used to determine which user will run the task. It defaults to
	// the same user the Nomad client is being run as.
	User string

	// Config is provided to the driver to initialize
	Config map[string]interface{}

	// Map of environment variables to be used by the driver
	Env map[string]string

	// List of service definitions exposed by the Task
	Services []*Service

	// Vault is used to define the set of Vault policies that this task should
	// have access to.
	Vault *Vault

	// Templates are the set of templates to be rendered for the task.
	Templates []*Template

	// Constraints can be specified at a task level and apply only to
	// the particular task.
	Constraints []*Constraint

	// Affinities can be specified at the task level to express
	// scheduling preferences
	Affinities []*Affinity

	// Resources is the resources needed by this task
	Resources *Resources

	// RestartPolicy of a TaskGroup
	RestartPolicy *RestartPolicy

	// DispatchPayload configures how the task retrieves its input from a dispatch
	DispatchPayload *DispatchPayloadConfig

	Lifecycle *TaskLifecycleConfig

	// Meta is used to associate arbitrary metadata with this
	// task. This is opaque to Nomad.
	Meta map[string]string

	// KillTimeout is the time between signaling a task that it will be
	// killed and killing it.
	KillTimeout time.Duration

	// LogConfig provides configuration for log rotation
	LogConfig *LogConfig

	// Artifacts is a list of artifacts to download and extract before running
	// the task.
	Artifacts []*TaskArtifact

	// Leader marks the task as the leader within the group. When the leader
	// task exits, other tasks will be gracefully terminated.
	Leader bool

	// ShutdownDelay is the duration of the delay between deregistering a
	// task from Consul and sending it a signal to shutdown. See #2441
	ShutdownDelay time.Duration

	// VolumeMounts is a list of Volume name <-> mount configurations that will be
	// attached to this task.
	VolumeMounts []*VolumeMount

	// ScalingPolicies is a list of scaling policies scoped to this task
	ScalingPolicies []*ScalingPolicy

	// KillSignal is the kill signal to use for the task. This is an optional
	// specification and defaults to SIGINT
	KillSignal string

	// Used internally to manage tasks according to their TaskKind. Initial use case
	// is for Consul Connect
	Kind TaskKind

	// CSIPluginConfig is used to configure the plugin supervisor for the task.
	CSIPluginConfig *TaskCSIPluginConfig
}

// UsesConnect is for conveniently detecting if the Task is able to make use
// of Consul Connect features. This will be indicated in the TaskKind of the
// Task, which exports known types of Tasks. UsesConnect will be true if the
// task is a connect proxy, connect native, or is a connect gateway.
func (t *Task) UsesConnect() bool {
	return t.Kind.IsConnectNative() || t.UsesConnectSidecar()
}

func (t *Task) UsesConnectSidecar() bool {
	return t.Kind.IsConnectProxy() || t.Kind.IsAnyConnectGateway()
}

func (t *Task) Copy() *Task {
	if t == nil {
		return nil
	}
	nt := new(Task)
	*nt = *t
	nt.Env = helper.CopyMapStringString(nt.Env)

	if t.Services != nil {
		services := make([]*Service, len(nt.Services))
		for i, s := range nt.Services {
			services[i] = s.Copy()
		}
		nt.Services = services
	}

	nt.Constraints = CopySliceConstraints(nt.Constraints)
	nt.Affinities = CopySliceAffinities(nt.Affinities)
	nt.VolumeMounts = CopySliceVolumeMount(nt.VolumeMounts)
	nt.CSIPluginConfig = nt.CSIPluginConfig.Copy()

	nt.Vault = nt.Vault.Copy()
	nt.Resources = nt.Resources.Copy()
	nt.LogConfig = nt.LogConfig.Copy()
	nt.Meta = helper.CopyMapStringString(nt.Meta)
	nt.DispatchPayload = nt.DispatchPayload.Copy()
	nt.Lifecycle = nt.Lifecycle.Copy()

	if t.Artifacts != nil {
		artifacts := make([]*TaskArtifact, 0, len(t.Artifacts))
		for _, a := range nt.Artifacts {
			artifacts = append(artifacts, a.Copy())
		}
		nt.Artifacts = artifacts
	}

	if i, err := copystructure.Copy(nt.Config); err != nil {
		panic(err.Error())
	} else {
		nt.Config = i.(map[string]interface{})
	}

	if t.Templates != nil {
		templates := make([]*Template, len(t.Templates))
		for i, tmpl := range nt.Templates {
			templates[i] = tmpl.Copy()
		}
		nt.Templates = templates
	}

	return nt
}

// Canonicalize canonicalizes fields in the task.
func (t *Task) Canonicalize(job *Job, tg *TaskGroup) {
	// Ensure that an empty and nil map are treated the same to avoid scheduling
	// problems since we use reflect DeepEquals.
	if len(t.Meta) == 0 {
		t.Meta = nil
	}
	if len(t.Config) == 0 {
		t.Config = nil
	}
	if len(t.Env) == 0 {
		t.Env = nil
	}

	for _, service := range t.Services {
		service.Canonicalize(job.Name, tg.Name, t.Name)
	}

	// If Resources are nil initialize them to defaults, otherwise canonicalize
	if t.Resources == nil {
		t.Resources = DefaultResources()
	} else {
		t.Resources.Canonicalize()
	}

	if t.RestartPolicy == nil {
		t.RestartPolicy = tg.RestartPolicy
	}

	// Set the default timeout if it is not specified.
	if t.KillTimeout == 0 {
		t.KillTimeout = DefaultKillTimeout
	}

	if t.Vault != nil {
		t.Vault.Canonicalize()
	}

	for _, template := range t.Templates {
		template.Canonicalize()
	}
}

func (t *Task) GoString() string {
	return fmt.Sprintf("*%#v", *t)
}

// Validate is used to sanity check a task
func (t *Task) Validate(ephemeralDisk *EphemeralDisk, jobType string, tgServices []*Service, tgNetworks Networks) error {
	var mErr multierror.Error
	if t.Name == "" {
		mErr.Errors = append(mErr.Errors, errors.New("Missing task name"))
	}
	if strings.ContainsAny(t.Name, `/\`) {
		// We enforce this so that when creating the directory on disk it will
		// not have any slashes.
		mErr.Errors = append(mErr.Errors, errors.New("Task name cannot include slashes"))
	} else if strings.Contains(t.Name, "\000") {
		mErr.Errors = append(mErr.Errors, errors.New("Task name cannot include null characters"))
	}
	if t.Driver == "" {
		mErr.Errors = append(mErr.Errors, errors.New("Missing task driver"))
	}
	if t.KillTimeout < 0 {
		mErr.Errors = append(mErr.Errors, errors.New("KillTimeout must be a positive value"))
	}
	if t.ShutdownDelay < 0 {
		mErr.Errors = append(mErr.Errors, errors.New("ShutdownDelay must be a positive value"))
	}

	// Validate the resources.
	if t.Resources == nil {
		mErr.Errors = append(mErr.Errors, errors.New("Missing task resources"))
	} else if err := t.Resources.Validate(); err != nil {
		mErr.Errors = append(mErr.Errors, err)
	}

	// Validate the log config
	if t.LogConfig == nil {
		mErr.Errors = append(mErr.Errors, errors.New("Missing Log Config"))
	} else if err := t.LogConfig.Validate(); err != nil {
		mErr.Errors = append(mErr.Errors, err)
	}

	for idx, constr := range t.Constraints {
		if err := constr.Validate(); err != nil {
			outer := fmt.Errorf("Constraint %d validation failed: %s", idx+1, err)
			mErr.Errors = append(mErr.Errors, outer)
		}

		switch constr.Operand {
		case ConstraintDistinctHosts, ConstraintDistinctProperty:
			outer := fmt.Errorf("Constraint %d has disallowed Operand at task level: %s", idx+1, constr.Operand)
			mErr.Errors = append(mErr.Errors, outer)
		}
	}

	if jobType == JobTypeSystem {
		if t.Affinities != nil {
			mErr.Errors = append(mErr.Errors, fmt.Errorf("System jobs may not have an affinity stanza"))
		}
	} else {
		for idx, affinity := range t.Affinities {
			if err := affinity.Validate(); err != nil {
				outer := fmt.Errorf("Affinity %d validation failed: %s", idx+1, err)
				mErr.Errors = append(mErr.Errors, outer)
			}
		}
	}

	// Validate Services
	if err := validateServices(t, tgNetworks); err != nil {
		mErr.Errors = append(mErr.Errors, err)
	}

	if t.LogConfig != nil && ephemeralDisk != nil {
		logUsage := (t.LogConfig.MaxFiles * t.LogConfig.MaxFileSizeMB)
		if ephemeralDisk.SizeMB <= logUsage {
			mErr.Errors = append(mErr.Errors,
				fmt.Errorf("log storage (%d MB) must be less than requested disk capacity (%d MB)",
					logUsage, ephemeralDisk.SizeMB))
		}
	}

	for idx, artifact := range t.Artifacts {
		if err := artifact.Validate(); err != nil {
			outer := fmt.Errorf("Artifact %d validation failed: %v", idx+1, err)
			mErr.Errors = append(mErr.Errors, outer)
		}
	}

	if t.Vault != nil {
		if err := t.Vault.Validate(); err != nil {
			mErr.Errors = append(mErr.Errors, fmt.Errorf("Vault validation failed: %v", err))
		}
	}

	destinations := make(map[string]int, len(t.Templates))
	for idx, tmpl := range t.Templates {
		if err := tmpl.Validate(); err != nil {
			outer := fmt.Errorf("Template %d validation failed: %s", idx+1, err)
			mErr.Errors = append(mErr.Errors, outer)
		}

		if other, ok := destinations[tmpl.DestPath]; ok {
			outer := fmt.Errorf("Template %d has same destination as %d", idx+1, other)
			mErr.Errors = append(mErr.Errors, outer)
		} else {
			destinations[tmpl.DestPath] = idx + 1
		}
	}

	// Validate the dispatch payload block if there
	if t.DispatchPayload != nil {
		if err := t.DispatchPayload.Validate(); err != nil {
			mErr.Errors = append(mErr.Errors, fmt.Errorf("Dispatch Payload validation failed: %v", err))
		}
	}

	// Validate the Lifecycle block if there
	if t.Lifecycle != nil {
		if err := t.Lifecycle.Validate(); err != nil {
			mErr.Errors = append(mErr.Errors, fmt.Errorf("Lifecycle validation failed: %v", err))
		}

	}

	// Validation for TaskKind field which is used for Consul Connect integration
	if t.Kind.IsConnectProxy() {
		// This task is a Connect proxy so it should not have service stanzas
		if len(t.Services) > 0 {
			mErr.Errors = append(mErr.Errors, fmt.Errorf("Connect proxy task must not have a service stanza"))
		}
		if t.Leader {
			mErr.Errors = append(mErr.Errors, fmt.Errorf("Connect proxy task must not have leader set"))
		}

		// Ensure the proxy task has a corresponding service entry
		serviceErr := ValidateConnectProxyService(t.Kind.Value(), tgServices)
		if serviceErr != nil {
			mErr.Errors = append(mErr.Errors, serviceErr)
		}
	}

	// Validation for volumes
	for idx, vm := range t.VolumeMounts {
		if !MountPropagationModeIsValid(vm.PropagationMode) {
			mErr.Errors = append(mErr.Errors, fmt.Errorf("Volume Mount (%d) has an invalid propagation mode: \"%s\"", idx, vm.PropagationMode))
		}
	}

	// Validate CSI Plugin Config
	if t.CSIPluginConfig != nil {
		if t.CSIPluginConfig.ID == "" {
			mErr.Errors = append(mErr.Errors, fmt.Errorf("CSIPluginConfig must have a non-empty PluginID"))
		}

		if !CSIPluginTypeIsValid(t.CSIPluginConfig.Type) {
			mErr.Errors = append(mErr.Errors, fmt.Errorf("CSIPluginConfig PluginType must be one of 'node', 'controller', or 'monolith', got: \"%s\"", t.CSIPluginConfig.Type))
		}

		// TODO: Investigate validation of the PluginMountDir. Not much we can do apart from check IsAbs until after we understand its execution environment though :(
	}

	return mErr.ErrorOrNil()
}

// validateServices takes a task and validates the services within it are valid
// and reference ports that exist.
func validateServices(t *Task, tgNetworks Networks) error {
	var mErr multierror.Error

	// Ensure that services don't ask for nonexistent ports and their names are
	// unique.
	servicePorts := make(map[string]map[string]struct{})
	addServicePort := func(label, service string) {
		if _, ok := servicePorts[label]; !ok {
			servicePorts[label] = map[string]struct{}{}
		}
		servicePorts[label][service] = struct{}{}
	}
	knownServices := make(map[string]struct{})
	for i, service := range t.Services {
		if err := service.Validate(); err != nil {
			outer := fmt.Errorf("service[%d] %+q validation failed: %s", i, service.Name, err)
			mErr.Errors = append(mErr.Errors, outer)
		}

		if service.AddressMode == AddressModeAlloc {
			mErr.Errors = append(mErr.Errors, fmt.Errorf("service %q cannot use address_mode=\"alloc\", only services defined in a \"group\" block can use this mode", service.Name))
		}

		// Ensure that services with the same name are not being registered for
		// the same port
		if _, ok := knownServices[service.Name+service.PortLabel]; ok {
			mErr.Errors = append(mErr.Errors, fmt.Errorf("service %q is duplicate", service.Name))
		}
		knownServices[service.Name+service.PortLabel] = struct{}{}

		if service.PortLabel != "" {
			if service.AddressMode == "driver" {
				// Numeric port labels are valid for address_mode=driver
				_, err := strconv.Atoi(service.PortLabel)
				if err != nil {
					// Not a numeric port label, add it to list to check
					addServicePort(service.PortLabel, service.Name)
				}
			} else {
				addServicePort(service.PortLabel, service.Name)
			}
		}

		// connect block is only allowed on group level
		if service.Connect != nil {
			mErr.Errors = append(mErr.Errors, fmt.Errorf("service %q cannot have \"connect\" block, only services defined in a \"group\" block can", service.Name))
		}

		// Ensure that check names are unique and have valid ports
		knownChecks := make(map[string]struct{})
		for _, check := range service.Checks {
			if _, ok := knownChecks[check.Name]; ok {
				mErr.Errors = append(mErr.Errors, fmt.Errorf("check %q is duplicate", check.Name))
			}
			knownChecks[check.Name] = struct{}{}

			if check.AddressMode == AddressModeAlloc {
				mErr.Errors = append(mErr.Errors, fmt.Errorf("check %q cannot use address_mode=\"alloc\", only checks defined in a \"group\" service block can use this mode", service.Name))
			}

			if !check.RequiresPort() {
				// No need to continue validating check if it doesn't need a port
				continue
			}

			effectivePort := check.PortLabel
			if effectivePort == "" {
				// Inherits from service
				effectivePort = service.PortLabel
			}

			if effectivePort == "" {
				mErr.Errors = append(mErr.Errors, fmt.Errorf("check %q is missing a port", check.Name))
				continue
			}

			isNumeric := false
			portNumber, err := strconv.Atoi(effectivePort)
			if err == nil {
				isNumeric = true
			}

			// Numeric ports are fine for address_mode = "driver"
			if check.AddressMode == "driver" && isNumeric {
				if portNumber <= 0 {
					mErr.Errors = append(mErr.Errors, fmt.Errorf("check %q has invalid numeric port %d", check.Name, portNumber))
				}
				continue
			}

			if isNumeric {
				mErr.Errors = append(mErr.Errors, fmt.Errorf(`check %q cannot use a numeric port %d without setting address_mode="driver"`, check.Name, portNumber))
				continue
			}

			// PortLabel must exist, report errors by its parent service
			addServicePort(effectivePort, service.Name)
		}
	}

	// Get the set of group port labels.
	portLabels := make(map[string]struct{})
	if len(tgNetworks) > 0 {
		ports := tgNetworks[0].PortLabels()
		for portLabel := range ports {
			portLabels[portLabel] = struct{}{}
		}
	}

	// COMPAT(0.13)
	// Append the set of task port labels. (Note that network resources on the
	// task resources are deprecated, but we must let them continue working; a
	// warning will be emitted on job submission).
	if t.Resources != nil {
		for _, network := range t.Resources.Networks {
			for portLabel := range network.PortLabels() {
				portLabels[portLabel] = struct{}{}
			}
		}
	}

	// Iterate over a sorted list of keys to make error listings stable
	keys := make([]string, 0, len(servicePorts))
	for p := range servicePorts {
		keys = append(keys, p)
	}
	sort.Strings(keys)

	// Ensure all ports referenced in services exist.
	for _, servicePort := range keys {
		services := servicePorts[servicePort]
		_, ok := portLabels[servicePort]
		if !ok {
			names := make([]string, 0, len(services))
			for name := range services {
				names = append(names, name)
			}

			// Keep order deterministic
			sort.Strings(names)
			joined := strings.Join(names, ", ")
			err := fmt.Errorf("port label %q referenced by services %v does not exist", servicePort, joined)
			mErr.Errors = append(mErr.Errors, err)
		}
	}

	// Ensure address mode is valid
	return mErr.ErrorOrNil()
}

func (t *Task) Warnings() error {
	var mErr multierror.Error

	// Validate the resources
	if t.Resources != nil && t.Resources.IOPS != 0 {
		mErr.Errors = append(mErr.Errors, fmt.Errorf("IOPS has been deprecated as of Nomad 0.9.0. Please remove IOPS from resource stanza."))
	}

	if t.Resources != nil && len(t.Resources.Networks) != 0 {
		mErr.Errors = append(mErr.Errors, fmt.Errorf("task network resources have been deprecated as of Nomad 0.12.0. Please configure networking via group network block."))
	}

	for idx, tmpl := range t.Templates {
		if err := tmpl.Warnings(); err != nil {
			err = multierror.Prefix(err, fmt.Sprintf("Template[%d]", idx))
			mErr.Errors = append(mErr.Errors, err)
		}
	}

	return mErr.ErrorOrNil()
}

// TaskKind identifies the special kinds of tasks using the following format:
// '<kind_name>(:<identifier>)`. The TaskKind can optionally include an identifier that
// is opaque to the Task. This identifier can be used to relate the task to some
// other entity based on the kind.
//
// For example, a task may have the TaskKind of `connect-proxy:service` where
// 'connect-proxy' is the kind name and 'service' is the identifier that relates the
// task to the service name of which it is a connect proxy for.
type TaskKind string

func NewTaskKind(name, identifier string) TaskKind {
	return TaskKind(fmt.Sprintf("%s:%s", name, identifier))
}

// Name returns the kind name portion of the TaskKind
func (k TaskKind) Name() string {
	return strings.Split(string(k), ":")[0]
}

// Value returns the identifier of the TaskKind or an empty string if it doesn't
// include one.
func (k TaskKind) Value() string {
	if s := strings.SplitN(string(k), ":", 2); len(s) > 1 {
		return s[1]
	}
	return ""
}

func (k TaskKind) hasPrefix(prefix string) bool {
	return strings.HasPrefix(string(k), prefix+":") && len(k) > len(prefix)+1
}

// IsConnectProxy returns true if the TaskKind is connect-proxy.
func (k TaskKind) IsConnectProxy() bool {
	return k.hasPrefix(ConnectProxyPrefix)
}

// IsConnectNative returns true if the TaskKind is connect-native.
func (k TaskKind) IsConnectNative() bool {
	return k.hasPrefix(ConnectNativePrefix)
}

func (k TaskKind) IsConnectIngress() bool {
	return k.hasPrefix(ConnectIngressPrefix)
}

func (k TaskKind) IsConnectTerminating() bool {
	return k.hasPrefix(ConnectTerminatingPrefix)
}

func (k TaskKind) IsAnyConnectGateway() bool {
	switch {
	case k.IsConnectIngress():
		return true
	case k.IsConnectTerminating():
		return true
	default:
		return false
	}
}

const (
	// ConnectProxyPrefix is the prefix used for fields referencing a Consul Connect
	// Proxy
	ConnectProxyPrefix = "connect-proxy"

	// ConnectNativePrefix is the prefix used for fields referencing a Connect
	// Native Task
	ConnectNativePrefix = "connect-native"

	// ConnectIngressPrefix is the prefix used for fields referencing a Consul
	// Connect Ingress Gateway Proxy.
	ConnectIngressPrefix = "connect-ingress"

	// ConnectTerminatingPrefix is the prefix used for fields referencing a Consul
	// Connect Terminating Gateway Proxy.
	//
	ConnectTerminatingPrefix = "connect-terminating"

	// ConnectMeshPrefix is the prefix used for fields referencing a Consul Connect
	// Mesh Gateway Proxy.
	//
	// Not yet supported.
	// ConnectMeshPrefix = "connect-mesh"
)

// ValidateConnectProxyService checks that the service that is being
// proxied by this task exists in the task group and contains
// valid Connect config.
func ValidateConnectProxyService(serviceName string, tgServices []*Service) error {
	found := false
	names := make([]string, 0, len(tgServices))
	for _, svc := range tgServices {
		if svc.Connect == nil || svc.Connect.SidecarService == nil {
			continue
		}

		if svc.Name == serviceName {
			found = true
			break
		}

		// Build up list of mismatched Connect service names for error
		// reporting.
		names = append(names, svc.Name)
	}

	if !found {
		if len(names) == 0 {
			return fmt.Errorf("No Connect services in task group with Connect proxy (%q)", serviceName)
		} else {
			return fmt.Errorf("Connect proxy service name (%q) not found in Connect services from task group: %s", serviceName, names)
		}
	}

	return nil
}

const (
	// TemplateChangeModeNoop marks that no action should be taken if the
	// template is re-rendered
	TemplateChangeModeNoop = "noop"

	// TemplateChangeModeSignal marks that the task should be signaled if the
	// template is re-rendered
	TemplateChangeModeSignal = "signal"

	// TemplateChangeModeRestart marks that the task should be restarted if the
	// template is re-rendered
	TemplateChangeModeRestart = "restart"
)

var (
	// TemplateChangeModeInvalidError is the error for when an invalid change
	// mode is given
	TemplateChangeModeInvalidError = errors.New("Invalid change mode. Must be one of the following: noop, signal, restart")
)

// Template represents a template configuration to be rendered for a given task
type Template struct {
	// SourcePath is the path to the template to be rendered
	SourcePath string

	// DestPath is the path to where the template should be rendered
	DestPath string

	// EmbeddedTmpl store the raw template. This is useful for smaller templates
	// where they are embedded in the job file rather than sent as an artifact
	EmbeddedTmpl string

	// ChangeMode indicates what should be done if the template is re-rendered
	ChangeMode string

	// ChangeSignal is the signal that should be sent if the change mode
	// requires it.
	ChangeSignal string

	// Splay is used to avoid coordinated restarts of processes by applying a
	// random wait between 0 and the given splay value before signalling the
	// application of a change
	Splay time.Duration

	// Perms is the permission the file should be written out with.
	Perms string

	// LeftDelim and RightDelim are optional configurations to control what
	// delimiter is utilized when parsing the template.
	LeftDelim  string
	RightDelim string

	// Envvars enables exposing the template as environment variables
	// instead of as a file. The template must be of the form:
	//
	//	VAR_NAME_1={{ key service/my-key }}
	//	VAR_NAME_2=raw string and {{ env "attr.kernel.name" }}
	//
	// Lines will be split on the initial "=" with the first part being the
	// key name and the second part the value.
	// Empty lines and lines starting with # will be ignored, but to avoid
	// escaping issues #s within lines will not be treated as comments.
	Envvars bool

	// VaultGrace is the grace duration between lease renewal and reacquiring a
	// secret. If the lease of a secret is less than the grace, a new secret is
	// acquired.
	// COMPAT(0.12) VaultGrace has been ignored by Vault since Vault v0.5.
	VaultGrace time.Duration
}

// DefaultTemplate returns a default template.
func DefaultTemplate() *Template {
	return &Template{
		ChangeMode: TemplateChangeModeRestart,
		Splay:      5 * time.Second,
		Perms:      "0644",
	}
}

func (t *Template) Copy() *Template {
	if t == nil {
		return nil
	}
	copy := new(Template)
	*copy = *t
	return copy
}

func (t *Template) Canonicalize() {
	if t.ChangeSignal != "" {
		t.ChangeSignal = strings.ToUpper(t.ChangeSignal)
	}
}

func (t *Template) Validate() error {
	var mErr multierror.Error

	// Verify we have something to render
	if t.SourcePath == "" && t.EmbeddedTmpl == "" {
		_ = multierror.Append(&mErr, fmt.Errorf("Must specify a source path or have an embedded template"))
	}

	// Verify we can render somewhere
	if t.DestPath == "" {
		_ = multierror.Append(&mErr, fmt.Errorf("Must specify a destination for the template"))
	}

	// Verify the destination doesn't escape
	escaped, err := PathEscapesAllocDir("task", t.DestPath)
	if err != nil {
		mErr.Errors = append(mErr.Errors, fmt.Errorf("invalid destination path: %v", err))
	} else if escaped {
		mErr.Errors = append(mErr.Errors, fmt.Errorf("destination escapes allocation directory"))
	}

	// Verify a proper change mode
	switch t.ChangeMode {
	case TemplateChangeModeNoop, TemplateChangeModeRestart:
	case TemplateChangeModeSignal:
		if t.ChangeSignal == "" {
			_ = multierror.Append(&mErr, fmt.Errorf("Must specify signal value when change mode is signal"))
		}
		if t.Envvars {
			_ = multierror.Append(&mErr, fmt.Errorf("cannot use signals with env var templates"))
		}
	default:
		_ = multierror.Append(&mErr, TemplateChangeModeInvalidError)
	}

	// Verify the splay is positive
	if t.Splay < 0 {
		_ = multierror.Append(&mErr, fmt.Errorf("Must specify positive splay value"))
	}

	// Verify the permissions
	if t.Perms != "" {
		if _, err := strconv.ParseUint(t.Perms, 8, 12); err != nil {
			_ = multierror.Append(&mErr, fmt.Errorf("Failed to parse %q as octal: %v", t.Perms, err))
		}
	}

	return mErr.ErrorOrNil()
}

func (t *Template) Warnings() error {
	var mErr multierror.Error

	// Deprecation notice for vault_grace
	if t.VaultGrace != 0 {
		mErr.Errors = append(mErr.Errors, fmt.Errorf("VaultGrace has been deprecated as of Nomad 0.11 and ignored since Vault 0.5. Please remove VaultGrace / vault_grace from template stanza."))
	}

	return mErr.ErrorOrNil()
}

// AllocState records a single event that changes the state of the whole allocation
type AllocStateField uint8

const (
	AllocStateFieldClientStatus AllocStateField = iota
)

type AllocState struct {
	Field AllocStateField
	Value string
	Time  time.Time
}

// Set of possible states for a task.
const (
	TaskStatePending = "pending" // The task is waiting to be run.
	TaskStateRunning = "running" // The task is currently running.
	TaskStateDead    = "dead"    // Terminal state of task.
)

// TaskState tracks the current state of a task and events that caused state
// transitions.
type TaskState struct {
	// The current state of the task.
	State string

	// Failed marks a task as having failed
	Failed bool

	// Restarts is the number of times the task has restarted
	Restarts uint64

	// LastRestart is the time the task last restarted. It is updated each time the
	// task restarts
	LastRestart time.Time

	// StartedAt is the time the task is started. It is updated each time the
	// task starts
	StartedAt time.Time

	// FinishedAt is the time at which the task transitioned to dead and will
	// not be started again.
	FinishedAt time.Time

	// Series of task events that transition the state of the task.
	Events []*TaskEvent
}

// NewTaskState returns a TaskState initialized in the Pending state.
func NewTaskState() *TaskState {
	return &TaskState{
		State: TaskStatePending,
	}
}

// Canonicalize ensures the TaskState has a State set. It should default to
// Pending.
func (ts *TaskState) Canonicalize() {
	if ts.State == "" {
		ts.State = TaskStatePending
	}
}

func (ts *TaskState) Copy() *TaskState {
	if ts == nil {
		return nil
	}
	copy := new(TaskState)
	*copy = *ts

	if ts.Events != nil {
		copy.Events = make([]*TaskEvent, len(ts.Events))
		for i, e := range ts.Events {
			copy.Events[i] = e.Copy()
		}
	}
	return copy
}

// Successful returns whether a task finished successfully. This doesn't really
// have meaning on a non-batch allocation because a service and system
// allocation should not finish.
func (ts *TaskState) Successful() bool {
	return ts.State == TaskStateDead && !ts.Failed
}

const (
	// TaskSetupFailure indicates that the task could not be started due to a
	// a setup failure.
	TaskSetupFailure = "Setup Failure"

	// TaskDriveFailure indicates that the task could not be started due to a
	// failure in the driver. TaskDriverFailure is considered Recoverable.
	TaskDriverFailure = "Driver Failure"

	// TaskReceived signals that the task has been pulled by the client at the
	// given timestamp.
	TaskReceived = "Received"

	// TaskFailedValidation indicates the task was invalid and as such was not run.
	// TaskFailedValidation is not considered Recoverable.
	TaskFailedValidation = "Failed Validation"

	// TaskStarted signals that the task was started and its timestamp can be
	// used to determine the running length of the task.
	TaskStarted = "Started"

	// TaskTerminated indicates that the task was started and exited.
	TaskTerminated = "Terminated"

	// TaskKilling indicates a kill signal has been sent to the task.
	TaskKilling = "Killing"

	// TaskKilled indicates a user has killed the task.
	TaskKilled = "Killed"

	// TaskRestarting indicates that task terminated and is being restarted.
	TaskRestarting = "Restarting"

	// TaskNotRestarting indicates that the task has failed and is not being
	// restarted because it has exceeded its restart policy.
	TaskNotRestarting = "Not Restarting"

	// TaskRestartSignal indicates that the task has been signalled to be
	// restarted
	TaskRestartSignal = "Restart Signaled"

	// TaskSignaling indicates that the task is being signalled.
	TaskSignaling = "Signaling"

	// TaskDownloadingArtifacts means the task is downloading the artifacts
	// specified in the task.
	TaskDownloadingArtifacts = "Downloading Artifacts"

	// TaskArtifactDownloadFailed indicates that downloading the artifacts
	// failed.
	TaskArtifactDownloadFailed = "Failed Artifact Download"

	// TaskBuildingTaskDir indicates that the task directory/chroot is being
	// built.
	TaskBuildingTaskDir = "Building Task Directory"

	// TaskSetup indicates the task runner is setting up the task environment
	TaskSetup = "Task Setup"

	// TaskDiskExceeded indicates that one of the tasks in a taskgroup has
	// exceeded the requested disk resources.
	TaskDiskExceeded = "Disk Resources Exceeded"

	// TaskSiblingFailed indicates that a sibling task in the task group has
	// failed.
	TaskSiblingFailed = "Sibling Task Failed"

	// TaskDriverMessage is an informational event message emitted by
	// drivers such as when they're performing a long running action like
	// downloading an image.
	TaskDriverMessage = "Driver"

	// TaskLeaderDead indicates that the leader task within the has finished.
	TaskLeaderDead = "Leader Task Dead"

	// TaskMainDead indicates that the main tasks have dead
	TaskMainDead = "Main Tasks Dead"

	// TaskHookFailed indicates that one of the hooks for a task failed.
	TaskHookFailed = "Task hook failed"

	// TaskRestoreFailed indicates Nomad was unable to reattach to a
	// restored task.
	TaskRestoreFailed = "Failed Restoring Task"

	// TaskPluginUnhealthy indicates that a plugin managed by Nomad became unhealthy
	TaskPluginUnhealthy = "Plugin became unhealthy"

	// TaskPluginHealthy indicates that a plugin managed by Nomad became healthy
	TaskPluginHealthy = "Plugin became healthy"
)

// TaskEvent is an event that effects the state of a task and contains meta-data
// appropriate to the events type.
type TaskEvent struct {
	Type string
	Time int64 // Unix Nanosecond timestamp

	Message string // A possible message explaining the termination of the task.

	// DisplayMessage is a human friendly message about the event
	DisplayMessage string

	// Details is a map with annotated info about the event
	Details map[string]string

	// DEPRECATION NOTICE: The following fields are deprecated and will be removed
	// in a future release. Field values are available in the Details map.

	// FailsTask marks whether this event fails the task.
	// Deprecated, use Details["fails_task"] to access this.
	FailsTask bool

	// Restart fields.
	// Deprecated, use Details["restart_reason"] to access this.
	RestartReason string

	// Setup Failure fields.
	// Deprecated, use Details["setup_error"] to access this.
	SetupError string

	// Driver Failure fields.
	// Deprecated, use Details["driver_error"] to access this.
	DriverError string // A driver error occurred while starting the task.

	// Task Terminated Fields.

	// Deprecated, use Details["exit_code"] to access this.
	ExitCode int // The exit code of the task.

	// Deprecated, use Details["signal"] to access this.
	Signal int // The signal that terminated the task.

	// Killing fields
	// Deprecated, use Details["kill_timeout"] to access this.
	KillTimeout time.Duration

	// Task Killed Fields.
	// Deprecated, use Details["kill_error"] to access this.
	KillError string // Error killing the task.

	// KillReason is the reason the task was killed
	// Deprecated, use Details["kill_reason"] to access this.
	KillReason string

	// TaskRestarting fields.
	// Deprecated, use Details["start_delay"] to access this.
	StartDelay int64 // The sleep period before restarting the task in unix nanoseconds.

	// Artifact Download fields
	// Deprecated, use Details["download_error"] to access this.
	DownloadError string // Error downloading artifacts

	// Validation fields
	// Deprecated, use Details["validation_error"] to access this.
	ValidationError string // Validation error

	// The maximum allowed task disk size.
	// Deprecated, use Details["disk_limit"] to access this.
	DiskLimit int64

	// Name of the sibling task that caused termination of the task that
	// the TaskEvent refers to.
	// Deprecated, use Details["failed_sibling"] to access this.
	FailedSibling string

	// VaultError is the error from token renewal
	// Deprecated, use Details["vault_renewal_error"] to access this.
	VaultError string

	// TaskSignalReason indicates the reason the task is being signalled.
	// Deprecated, use Details["task_signal_reason"] to access this.
	TaskSignalReason string

	// TaskSignal is the signal that was sent to the task
	// Deprecated, use Details["task_signal"] to access this.
	TaskSignal string

	// DriverMessage indicates a driver action being taken.
	// Deprecated, use Details["driver_message"] to access this.
	DriverMessage string

	// GenericSource is the source of a message.
	// Deprecated, is redundant with event type.
	GenericSource string
}

func (event *TaskEvent) PopulateEventDisplayMessage() {
	// Build up the description based on the event type.
	if event == nil { //TODO(preetha) needs investigation alloc_runner's Run method sends a nil event when sigterming nomad. Why?
		return
	}

	if event.DisplayMessage != "" {
		return
	}

	var desc string
	switch event.Type {
	case TaskSetup:
		desc = event.Message
	case TaskStarted:
		desc = "Task started by client"
	case TaskReceived:
		desc = "Task received by client"
	case TaskFailedValidation:
		if event.ValidationError != "" {
			desc = event.ValidationError
		} else {
			desc = "Validation of task failed"
		}
	case TaskSetupFailure:
		if event.SetupError != "" {
			desc = event.SetupError
		} else {
			desc = "Task setup failed"
		}
	case TaskDriverFailure:
		if event.DriverError != "" {
			desc = event.DriverError
		} else {
			desc = "Failed to start task"
		}
	case TaskDownloadingArtifacts:
		desc = "Client is downloading artifacts"
	case TaskArtifactDownloadFailed:
		if event.DownloadError != "" {
			desc = event.DownloadError
		} else {
			desc = "Failed to download artifacts"
		}
	case TaskKilling:
		if event.KillReason != "" {
			desc = event.KillReason
		} else if event.KillTimeout != 0 {
			desc = fmt.Sprintf("Sent interrupt. Waiting %v before force killing", event.KillTimeout)
		} else {
			desc = "Sent interrupt"
		}
	case TaskKilled:
		if event.KillError != "" {
			desc = event.KillError
		} else {
			desc = "Task successfully killed"
		}
	case TaskTerminated:
		var parts []string
		parts = append(parts, fmt.Sprintf("Exit Code: %d", event.ExitCode))

		if event.Signal != 0 {
			parts = append(parts, fmt.Sprintf("Signal: %d", event.Signal))
		}

		if event.Message != "" {
			parts = append(parts, fmt.Sprintf("Exit Message: %q", event.Message))
		}
		desc = strings.Join(parts, ", ")
	case TaskRestarting:
		in := fmt.Sprintf("Task restarting in %v", time.Duration(event.StartDelay))
		if event.RestartReason != "" && event.RestartReason != ReasonWithinPolicy {
			desc = fmt.Sprintf("%s - %s", event.RestartReason, in)
		} else {
			desc = in
		}
	case TaskNotRestarting:
		if event.RestartReason != "" {
			desc = event.RestartReason
		} else {
			desc = "Task exceeded restart policy"
		}
	case TaskSiblingFailed:
		if event.FailedSibling != "" {
			desc = fmt.Sprintf("Task's sibling %q failed", event.FailedSibling)
		} else {
			desc = "Task's sibling failed"
		}
	case TaskSignaling:
		sig := event.TaskSignal
		reason := event.TaskSignalReason

		if sig == "" && reason == "" {
			desc = "Task being sent a signal"
		} else if sig == "" {
			desc = reason
		} else if reason == "" {
			desc = fmt.Sprintf("Task being sent signal %v", sig)
		} else {
			desc = fmt.Sprintf("Task being sent signal %v: %v", sig, reason)
		}
	case TaskRestartSignal:
		if event.RestartReason != "" {
			desc = event.RestartReason
		} else {
			desc = "Task signaled to restart"
		}
	case TaskDriverMessage:
		desc = event.DriverMessage
	case TaskLeaderDead:
		desc = "Leader Task in Group dead"
	case TaskMainDead:
		desc = "Main tasks in the group died"
	default:
		desc = event.Message
	}

	event.DisplayMessage = desc
}

func (te *TaskEvent) GoString() string {
	return fmt.Sprintf("%v - %v", te.Time, te.Type)
}

// SetDisplayMessage sets the display message of TaskEvent
func (te *TaskEvent) SetDisplayMessage(msg string) *TaskEvent {
	te.DisplayMessage = msg
	return te
}

// SetMessage sets the message of TaskEvent
func (te *TaskEvent) SetMessage(msg string) *TaskEvent {
	te.Message = msg
	te.Details["message"] = msg
	return te
}

func (te *TaskEvent) Copy() *TaskEvent {
	if te == nil {
		return nil
	}
	copy := new(TaskEvent)
	*copy = *te
	return copy
}

func NewTaskEvent(event string) *TaskEvent {
	return &TaskEvent{
		Type:    event,
		Time:    time.Now().UnixNano(),
		Details: make(map[string]string),
	}
}

// SetSetupError is used to store an error that occurred while setting up the
// task
func (e *TaskEvent) SetSetupError(err error) *TaskEvent {
	if err != nil {
		e.SetupError = err.Error()
		e.Details["setup_error"] = err.Error()
	}
	return e
}

func (e *TaskEvent) SetFailsTask() *TaskEvent {
	e.FailsTask = true
	e.Details["fails_task"] = "true"
	return e
}

func (e *TaskEvent) SetDriverError(err error) *TaskEvent {
	if err != nil {
		e.DriverError = err.Error()
		e.Details["driver_error"] = err.Error()
	}
	return e
}

func (e *TaskEvent) SetExitCode(c int) *TaskEvent {
	e.ExitCode = c
	e.Details["exit_code"] = fmt.Sprintf("%d", c)
	return e
}

func (e *TaskEvent) SetSignal(s int) *TaskEvent {
	e.Signal = s
	e.Details["signal"] = fmt.Sprintf("%d", s)
	return e
}

func (e *TaskEvent) SetSignalText(s string) *TaskEvent {
	e.Details["signal"] = s
	return e
}

func (e *TaskEvent) SetExitMessage(err error) *TaskEvent {
	if err != nil {
		e.Message = err.Error()
		e.Details["exit_message"] = err.Error()
	}
	return e
}

func (e *TaskEvent) SetKillError(err error) *TaskEvent {
	if err != nil {
		e.KillError = err.Error()
		e.Details["kill_error"] = err.Error()
	}
	return e
}

func (e *TaskEvent) SetKillReason(r string) *TaskEvent {
	e.KillReason = r
	e.Details["kill_reason"] = r
	return e
}

func (e *TaskEvent) SetRestartDelay(delay time.Duration) *TaskEvent {
	e.StartDelay = int64(delay)
	e.Details["start_delay"] = fmt.Sprintf("%d", delay)
	return e
}

func (e *TaskEvent) SetRestartReason(reason string) *TaskEvent {
	e.RestartReason = reason
	e.Details["restart_reason"] = reason
	return e
}

func (e *TaskEvent) SetTaskSignalReason(r string) *TaskEvent {
	e.TaskSignalReason = r
	e.Details["task_signal_reason"] = r
	return e
}

func (e *TaskEvent) SetTaskSignal(s os.Signal) *TaskEvent {
	e.TaskSignal = s.String()
	e.Details["task_signal"] = s.String()
	return e
}

func (e *TaskEvent) SetDownloadError(err error) *TaskEvent {
	if err != nil {
		e.DownloadError = err.Error()
		e.Details["download_error"] = err.Error()
	}
	return e
}

func (e *TaskEvent) SetValidationError(err error) *TaskEvent {
	if err != nil {
		e.ValidationError = err.Error()
		e.Details["validation_error"] = err.Error()
	}
	return e
}

func (e *TaskEvent) SetKillTimeout(timeout time.Duration) *TaskEvent {
	e.KillTimeout = timeout
	e.Details["kill_timeout"] = timeout.String()
	return e
}

func (e *TaskEvent) SetDiskLimit(limit int64) *TaskEvent {
	e.DiskLimit = limit
	e.Details["disk_limit"] = fmt.Sprintf("%d", limit)
	return e
}

func (e *TaskEvent) SetFailedSibling(sibling string) *TaskEvent {
	e.FailedSibling = sibling
	e.Details["failed_sibling"] = sibling
	return e
}

func (e *TaskEvent) SetVaultRenewalError(err error) *TaskEvent {
	if err != nil {
		e.VaultError = err.Error()
		e.Details["vault_renewal_error"] = err.Error()
	}
	return e
}

func (e *TaskEvent) SetDriverMessage(m string) *TaskEvent {
	e.DriverMessage = m
	e.Details["driver_message"] = m
	return e
}

func (e *TaskEvent) SetOOMKilled(oom bool) *TaskEvent {
	e.Details["oom_killed"] = strconv.FormatBool(oom)
	return e
}

// TaskArtifact is an artifact to download before running the task.
type TaskArtifact struct {
	// GetterSource is the source to download an artifact using go-getter
	GetterSource string

	// GetterOptions are options to use when downloading the artifact using
	// go-getter.
	GetterOptions map[string]string

	// GetterHeaders are headers to use when downloading the artifact using
	// go-getter.
	GetterHeaders map[string]string

	// GetterMode is the go-getter.ClientMode for fetching resources.
	// Defaults to "any" but can be set to "file" or "dir".
	GetterMode string

	// RelativeDest is the download destination given relative to the task's
	// directory.
	RelativeDest string
}

func (ta *TaskArtifact) Copy() *TaskArtifact {
	if ta == nil {
		return nil
	}
	return &TaskArtifact{
		GetterSource:  ta.GetterSource,
		GetterOptions: helper.CopyMapStringString(ta.GetterOptions),
		GetterHeaders: helper.CopyMapStringString(ta.GetterHeaders),
		GetterMode:    ta.GetterMode,
		RelativeDest:  ta.RelativeDest,
	}
}

func (ta *TaskArtifact) GoString() string {
	return fmt.Sprintf("%+v", ta)
}

// hashStringMap appends a deterministic hash of m onto h.
func hashStringMap(h hash.Hash, m map[string]string) {
	keys := make([]string, 0, len(m))
	for k := range m {
		keys = append(keys, k)
	}
	sort.Strings(keys)
	for _, k := range keys {
		_, _ = h.Write([]byte(k))
		_, _ = h.Write([]byte(m[k]))
	}
}

// Hash creates a unique identifier for a TaskArtifact as the same GetterSource
// may be specified multiple times with different destinations.
func (ta *TaskArtifact) Hash() string {
	h, err := blake2b.New256(nil)
	if err != nil {
		panic(err)
	}

	_, _ = h.Write([]byte(ta.GetterSource))

	hashStringMap(h, ta.GetterOptions)
	hashStringMap(h, ta.GetterHeaders)

	_, _ = h.Write([]byte(ta.GetterMode))
	_, _ = h.Write([]byte(ta.RelativeDest))
	return base64.RawStdEncoding.EncodeToString(h.Sum(nil))
}

// PathEscapesAllocDir returns if the given path escapes the allocation
// directory.
//
// The prefix is to joined to the path (e.g. "task/local"), and this function
// checks if path escapes the alloc dir, NOT the prefix directory within the alloc dir.
// With prefix="task/local", it will return false for "../secret", but
// true for "../../../../../../root" path; only the latter escapes the alloc dir
func PathEscapesAllocDir(prefix, path string) (bool, error) {
	// Verify the destination doesn't escape the tasks directory
	alloc, err := filepath.Abs(filepath.Join("/", "alloc-dir/", "alloc-id/"))
	if err != nil {
		return false, err
	}
	abs, err := filepath.Abs(filepath.Join(alloc, prefix, path))
	if err != nil {
		return false, err
	}
	rel, err := filepath.Rel(alloc, abs)
	if err != nil {
		return false, err
	}

	return strings.HasPrefix(rel, ".."), nil
}

func (ta *TaskArtifact) Validate() error {
	// Verify the source
	var mErr multierror.Error
	if ta.GetterSource == "" {
		mErr.Errors = append(mErr.Errors, fmt.Errorf("source must be specified"))
	}

	switch ta.GetterMode {
	case "":
		// Default to any
		ta.GetterMode = GetterModeAny
	case GetterModeAny, GetterModeFile, GetterModeDir:
		// Ok
	default:
		mErr.Errors = append(mErr.Errors, fmt.Errorf("invalid artifact mode %q; must be one of: %s, %s, %s",
			ta.GetterMode, GetterModeAny, GetterModeFile, GetterModeDir))
	}

	escaped, err := PathEscapesAllocDir("task", ta.RelativeDest)
	if err != nil {
		mErr.Errors = append(mErr.Errors, fmt.Errorf("invalid destination path: %v", err))
	} else if escaped {
		mErr.Errors = append(mErr.Errors, fmt.Errorf("destination escapes allocation directory"))
	}

	if err := ta.validateChecksum(); err != nil {
		mErr.Errors = append(mErr.Errors, err)
	}

	return mErr.ErrorOrNil()
}

func (ta *TaskArtifact) validateChecksum() error {
	check, ok := ta.GetterOptions["checksum"]
	if !ok {
		return nil
	}

	// Job struct validation occurs before interpolation resolution can be effective.
	// Skip checking if checksum contain variable reference, and artifacts fetching will
	// eventually fail, if checksum is indeed invalid.
	if args.ContainsEnv(check) {
		return nil
	}

	check = strings.TrimSpace(check)
	if check == "" {
		return fmt.Errorf("checksum value cannot be empty")
	}

	parts := strings.Split(check, ":")
	if l := len(parts); l != 2 {
		return fmt.Errorf(`checksum must be given as "type:value"; got %q`, check)
	}

	checksumVal := parts[1]
	checksumBytes, err := hex.DecodeString(checksumVal)
	if err != nil {
		return fmt.Errorf("invalid checksum: %v", err)
	}

	checksumType := parts[0]
	expectedLength := 0
	switch checksumType {
	case "md5":
		expectedLength = md5.Size
	case "sha1":
		expectedLength = sha1.Size
	case "sha256":
		expectedLength = sha256.Size
	case "sha512":
		expectedLength = sha512.Size
	default:
		return fmt.Errorf("unsupported checksum type: %s", checksumType)
	}

	if len(checksumBytes) != expectedLength {
		return fmt.Errorf("invalid %s checksum: %v", checksumType, checksumVal)
	}

	return nil
}

const (
	ConstraintDistinctProperty  = "distinct_property"
	ConstraintDistinctHosts     = "distinct_hosts"
	ConstraintRegex             = "regexp"
	ConstraintVersion           = "version"
	ConstraintSemver            = "semver"
	ConstraintSetContains       = "set_contains"
	ConstraintSetContainsAll    = "set_contains_all"
	ConstraintSetContainsAny    = "set_contains_any"
	ConstraintAttributeIsSet    = "is_set"
	ConstraintAttributeIsNotSet = "is_not_set"
)

// Constraints are used to restrict placement options.
type Constraint struct {
	LTarget string // Left-hand target
	RTarget string // Right-hand target
	Operand string // Constraint operand (<=, <, =, !=, >, >=), contains, near
	str     string // Memoized string
}

// Equal checks if two constraints are equal
func (c *Constraint) Equals(o *Constraint) bool {
	return c == o ||
		c.LTarget == o.LTarget &&
			c.RTarget == o.RTarget &&
			c.Operand == o.Operand
}

func (c *Constraint) Equal(o *Constraint) bool {
	return c.Equals(o)
}

func (c *Constraint) Copy() *Constraint {
	if c == nil {
		return nil
	}
	nc := new(Constraint)
	*nc = *c
	return nc
}

func (c *Constraint) String() string {
	if c.str != "" {
		return c.str
	}
	c.str = fmt.Sprintf("%s %s %s", c.LTarget, c.Operand, c.RTarget)
	return c.str
}

func (c *Constraint) Validate() error {
	var mErr multierror.Error
	if c.Operand == "" {
		mErr.Errors = append(mErr.Errors, errors.New("Missing constraint operand"))
	}

	// requireLtarget specifies whether the constraint requires an LTarget to be
	// provided.
	requireLtarget := true

	// Perform additional validation based on operand
	switch c.Operand {
	case ConstraintDistinctHosts:
		requireLtarget = false
	case ConstraintSetContainsAll, ConstraintSetContainsAny, ConstraintSetContains:
		if c.RTarget == "" {
			mErr.Errors = append(mErr.Errors, fmt.Errorf("Set contains constraint requires an RTarget"))
		}
	case ConstraintRegex:
		if _, err := regexp.Compile(c.RTarget); err != nil {
			mErr.Errors = append(mErr.Errors, fmt.Errorf("Regular expression failed to compile: %v", err))
		}
	case ConstraintVersion:
		if _, err := version.NewConstraint(c.RTarget); err != nil {
			mErr.Errors = append(mErr.Errors, fmt.Errorf("Version constraint is invalid: %v", err))
		}
	case ConstraintSemver:
		if _, err := semver.NewConstraint(c.RTarget); err != nil {
			mErr.Errors = append(mErr.Errors, fmt.Errorf("Semver constraint is invalid: %v", err))
		}
	case ConstraintDistinctProperty:
		// If a count is set, make sure it is convertible to a uint64
		if c.RTarget != "" {
			count, err := strconv.ParseUint(c.RTarget, 10, 64)
			if err != nil {
				mErr.Errors = append(mErr.Errors, fmt.Errorf("Failed to convert RTarget %q to uint64: %v", c.RTarget, err))
			} else if count < 1 {
				mErr.Errors = append(mErr.Errors, fmt.Errorf("Distinct Property must have an allowed count of 1 or greater: %d < 1", count))
			}
		}
	case ConstraintAttributeIsSet, ConstraintAttributeIsNotSet:
		if c.RTarget != "" {
			mErr.Errors = append(mErr.Errors, fmt.Errorf("Operator %q does not support an RTarget", c.Operand))
		}
	case "=", "==", "is", "!=", "not", "<", "<=", ">", ">=":
		if c.RTarget == "" {
			mErr.Errors = append(mErr.Errors, fmt.Errorf("Operator %q requires an RTarget", c.Operand))
		}
	default:
		mErr.Errors = append(mErr.Errors, fmt.Errorf("Unknown constraint type %q", c.Operand))
	}

	// Ensure we have an LTarget for the constraints that need one
	if requireLtarget && c.LTarget == "" {
		mErr.Errors = append(mErr.Errors, fmt.Errorf("No LTarget provided but is required by constraint"))
	}

	return mErr.ErrorOrNil()
}

type Constraints []*Constraint

// Equals compares Constraints as a set
func (xs *Constraints) Equals(ys *Constraints) bool {
	if xs == ys {
		return true
	}
	if xs == nil || ys == nil {
		return false
	}
	if len(*xs) != len(*ys) {
		return false
	}
SETEQUALS:
	for _, x := range *xs {
		for _, y := range *ys {
			if x.Equals(y) {
				continue SETEQUALS
			}
		}
		return false
	}
	return true
}

// Affinity is used to score placement options based on a weight
type Affinity struct {
	LTarget string // Left-hand target
	RTarget string // Right-hand target
	Operand string // Affinity operand (<=, <, =, !=, >, >=), set_contains_all, set_contains_any
	Weight  int8   // Weight applied to nodes that match the affinity. Can be negative
	str     string // Memoized string
}

// Equal checks if two affinities are equal
func (a *Affinity) Equals(o *Affinity) bool {
	return a == o ||
		a.LTarget == o.LTarget &&
			a.RTarget == o.RTarget &&
			a.Operand == o.Operand &&
			a.Weight == o.Weight
}

func (a *Affinity) Equal(o *Affinity) bool {
	return a.Equals(o)
}

func (a *Affinity) Copy() *Affinity {
	if a == nil {
		return nil
	}
	na := new(Affinity)
	*na = *a
	return na
}

func (a *Affinity) String() string {
	if a.str != "" {
		return a.str
	}
	a.str = fmt.Sprintf("%s %s %s %v", a.LTarget, a.Operand, a.RTarget, a.Weight)
	return a.str
}

func (a *Affinity) Validate() error {
	var mErr multierror.Error
	if a.Operand == "" {
		mErr.Errors = append(mErr.Errors, errors.New("Missing affinity operand"))
	}

	// Perform additional validation based on operand
	switch a.Operand {
	case ConstraintSetContainsAll, ConstraintSetContainsAny, ConstraintSetContains:
		if a.RTarget == "" {
			mErr.Errors = append(mErr.Errors, fmt.Errorf("Set contains operators require an RTarget"))
		}
	case ConstraintRegex:
		if _, err := regexp.Compile(a.RTarget); err != nil {
			mErr.Errors = append(mErr.Errors, fmt.Errorf("Regular expression failed to compile: %v", err))
		}
	case ConstraintVersion:
		if _, err := version.NewConstraint(a.RTarget); err != nil {
			mErr.Errors = append(mErr.Errors, fmt.Errorf("Version affinity is invalid: %v", err))
		}
	case ConstraintSemver:
		if _, err := semver.NewConstraint(a.RTarget); err != nil {
			mErr.Errors = append(mErr.Errors, fmt.Errorf("Semver affinity is invalid: %v", err))
		}
	case "=", "==", "is", "!=", "not", "<", "<=", ">", ">=":
		if a.RTarget == "" {
			mErr.Errors = append(mErr.Errors, fmt.Errorf("Operator %q requires an RTarget", a.Operand))
		}
	default:
		mErr.Errors = append(mErr.Errors, fmt.Errorf("Unknown affinity operator %q", a.Operand))
	}

	// Ensure we have an LTarget
	if a.LTarget == "" {
		mErr.Errors = append(mErr.Errors, fmt.Errorf("No LTarget provided but is required"))
	}

	// Ensure that weight is between -100 and 100, and not zero
	if a.Weight == 0 {
		mErr.Errors = append(mErr.Errors, fmt.Errorf("Affinity weight cannot be zero"))
	}

	if a.Weight > 100 || a.Weight < -100 {
		mErr.Errors = append(mErr.Errors, fmt.Errorf("Affinity weight must be within the range [-100,100]"))
	}

	return mErr.ErrorOrNil()
}

// Spread is used to specify desired distribution of allocations according to weight
type Spread struct {
	// Attribute is the node attribute used as the spread criteria
	Attribute string

	// Weight is the relative weight of this spread, useful when there are multiple
	// spread and affinities
	Weight int8

	// SpreadTarget is used to describe desired percentages for each attribute value
	SpreadTarget []*SpreadTarget

	// Memoized string representation
	str string
}

type Affinities []*Affinity

// Equals compares Affinities as a set
func (xs *Affinities) Equals(ys *Affinities) bool {
	if xs == ys {
		return true
	}
	if xs == nil || ys == nil {
		return false
	}
	if len(*xs) != len(*ys) {
		return false
	}
SETEQUALS:
	for _, x := range *xs {
		for _, y := range *ys {
			if x.Equals(y) {
				continue SETEQUALS
			}
		}
		return false
	}
	return true
}

func (s *Spread) Copy() *Spread {
	if s == nil {
		return nil
	}
	ns := new(Spread)
	*ns = *s

	ns.SpreadTarget = CopySliceSpreadTarget(s.SpreadTarget)
	return ns
}

func (s *Spread) String() string {
	if s.str != "" {
		return s.str
	}
	s.str = fmt.Sprintf("%s %s %v", s.Attribute, s.SpreadTarget, s.Weight)
	return s.str
}

func (s *Spread) Validate() error {
	var mErr multierror.Error
	if s.Attribute == "" {
		mErr.Errors = append(mErr.Errors, errors.New("Missing spread attribute"))
	}
	if s.Weight <= 0 || s.Weight > 100 {
		mErr.Errors = append(mErr.Errors, errors.New("Spread stanza must have a positive weight from 0 to 100"))
	}
	seen := make(map[string]struct{})
	sumPercent := uint32(0)

	for _, target := range s.SpreadTarget {
		// Make sure there are no duplicates
		_, ok := seen[target.Value]
		if !ok {
			seen[target.Value] = struct{}{}
		} else {
			mErr.Errors = append(mErr.Errors, fmt.Errorf("Spread target value %q already defined", target.Value))
		}
		if target.Percent > 100 {
			mErr.Errors = append(mErr.Errors, fmt.Errorf("Spread target percentage for value %q must be between 0 and 100", target.Value))
		}
		sumPercent += uint32(target.Percent)
	}
	if sumPercent > 100 {
		mErr.Errors = append(mErr.Errors, fmt.Errorf("Sum of spread target percentages must not be greater than 100%%; got %d%%", sumPercent))
	}
	return mErr.ErrorOrNil()
}

// SpreadTarget is used to specify desired percentages for each attribute value
type SpreadTarget struct {
	// Value is a single attribute value, like "dc1"
	Value string

	// Percent is the desired percentage of allocs
	Percent uint8

	// Memoized string representation
	str string
}

func (s *SpreadTarget) Copy() *SpreadTarget {
	if s == nil {
		return nil
	}

	ns := new(SpreadTarget)
	*ns = *s
	return ns
}

func (s *SpreadTarget) String() string {
	if s.str != "" {
		return s.str
	}
	s.str = fmt.Sprintf("%q %v%%", s.Value, s.Percent)
	return s.str
}

// EphemeralDisk is an ephemeral disk object
type EphemeralDisk struct {
	// Sticky indicates whether the allocation is sticky to a node
	Sticky bool

	// SizeMB is the size of the local disk
	SizeMB int

	// Migrate determines if Nomad client should migrate the allocation dir for
	// sticky allocations
	Migrate bool
}

// DefaultEphemeralDisk returns a EphemeralDisk with default configurations
func DefaultEphemeralDisk() *EphemeralDisk {
	return &EphemeralDisk{
		SizeMB: 300,
	}
}

// Validate validates EphemeralDisk
func (d *EphemeralDisk) Validate() error {
	if d.SizeMB < 10 {
		return fmt.Errorf("minimum DiskMB value is 10; got %d", d.SizeMB)
	}
	return nil
}

// Copy copies the EphemeralDisk struct and returns a new one
func (d *EphemeralDisk) Copy() *EphemeralDisk {
	ld := new(EphemeralDisk)
	*ld = *d
	return ld
}

var (
	// VaultUnrecoverableError matches unrecoverable errors returned by a Vault
	// server
	VaultUnrecoverableError = regexp.MustCompile(`Code:\s+40(0|3|4)`)
)

const (
	// VaultChangeModeNoop takes no action when a new token is retrieved.
	VaultChangeModeNoop = "noop"

	// VaultChangeModeSignal signals the task when a new token is retrieved.
	VaultChangeModeSignal = "signal"

	// VaultChangeModeRestart restarts the task when a new token is retrieved.
	VaultChangeModeRestart = "restart"
)

// Vault stores the set of permissions a task needs access to from Vault.
type Vault struct {
	// Policies is the set of policies that the task needs access to
	Policies []string

	// Namespace is the vault namespace that should be used.
	Namespace string

	// Env marks whether the Vault Token should be exposed as an environment
	// variable
	Env bool

	// ChangeMode is used to configure the task's behavior when the Vault
	// token changes because the original token could not be renewed in time.
	ChangeMode string

	// ChangeSignal is the signal sent to the task when a new token is
	// retrieved. This is only valid when using the signal change mode.
	ChangeSignal string
}

func DefaultVaultBlock() *Vault {
	return &Vault{
		Env:        true,
		ChangeMode: VaultChangeModeRestart,
	}
}

// Copy returns a copy of this Vault block.
func (v *Vault) Copy() *Vault {
	if v == nil {
		return nil
	}

	nv := new(Vault)
	*nv = *v
	return nv
}

func (v *Vault) Canonicalize() {
	if v.ChangeSignal != "" {
		v.ChangeSignal = strings.ToUpper(v.ChangeSignal)
	}
}

// Validate returns if the Vault block is valid.
func (v *Vault) Validate() error {
	if v == nil {
		return nil
	}

	var mErr multierror.Error
	if len(v.Policies) == 0 {
		_ = multierror.Append(&mErr, fmt.Errorf("Policy list cannot be empty"))
	}

	for _, p := range v.Policies {
		if p == "root" {
			_ = multierror.Append(&mErr, fmt.Errorf("Can not specify \"root\" policy"))
		}
	}

	switch v.ChangeMode {
	case VaultChangeModeSignal:
		if v.ChangeSignal == "" {
			_ = multierror.Append(&mErr, fmt.Errorf("Signal must be specified when using change mode %q", VaultChangeModeSignal))
		}
	case VaultChangeModeNoop, VaultChangeModeRestart:
	default:
		_ = multierror.Append(&mErr, fmt.Errorf("Unknown change mode %q", v.ChangeMode))
	}

	return mErr.ErrorOrNil()
}

const (
	// DeploymentStatuses are the various states a deployment can be be in
	DeploymentStatusRunning    = "running"
	DeploymentStatusPaused     = "paused"
	DeploymentStatusFailed     = "failed"
	DeploymentStatusSuccessful = "successful"
	DeploymentStatusCancelled  = "cancelled"
	DeploymentStatusPending    = "pending"
	DeploymentStatusBlocked    = "blocked"
	DeploymentStatusUnblocking = "unblocking"

	// TODO Statuses and Descriptions do not match 1:1 and we sometimes use the Description as a status flag

	// DeploymentStatusDescriptions are the various descriptions of the states a
	// deployment can be in.
	DeploymentStatusDescriptionRunning               = "Deployment is running"
	DeploymentStatusDescriptionRunningNeedsPromotion = "Deployment is running but requires manual promotion"
	DeploymentStatusDescriptionRunningAutoPromotion  = "Deployment is running pending automatic promotion"
	DeploymentStatusDescriptionPaused                = "Deployment is paused"
	DeploymentStatusDescriptionSuccessful            = "Deployment completed successfully"
	DeploymentStatusDescriptionStoppedJob            = "Cancelled because job is stopped"
	DeploymentStatusDescriptionNewerJob              = "Cancelled due to newer version of job"
	DeploymentStatusDescriptionFailedAllocations     = "Failed due to unhealthy allocations"
	DeploymentStatusDescriptionProgressDeadline      = "Failed due to progress deadline"
	DeploymentStatusDescriptionFailedByUser          = "Deployment marked as failed"

	// used only in multiregion deployments
	DeploymentStatusDescriptionFailedByPeer   = "Failed because of an error in peer region"
	DeploymentStatusDescriptionBlocked        = "Deployment is complete but waiting for peer region"
	DeploymentStatusDescriptionUnblocking     = "Deployment is unblocking remaining regions"
	DeploymentStatusDescriptionPendingForPeer = "Deployment is pending, waiting for peer region"
)

// DeploymentStatusDescriptionRollback is used to get the status description of
// a deployment when rolling back to an older job.
func DeploymentStatusDescriptionRollback(baseDescription string, jobVersion uint64) string {
	return fmt.Sprintf("%s - rolling back to job version %d", baseDescription, jobVersion)
}

// DeploymentStatusDescriptionRollbackNoop is used to get the status description of
// a deployment when rolling back is not possible because it has the same specification
func DeploymentStatusDescriptionRollbackNoop(baseDescription string, jobVersion uint64) string {
	return fmt.Sprintf("%s - not rolling back to stable job version %d as current job has same specification", baseDescription, jobVersion)
}

// DeploymentStatusDescriptionNoRollbackTarget is used to get the status description of
// a deployment when there is no target to rollback to but autorevert is desired.
func DeploymentStatusDescriptionNoRollbackTarget(baseDescription string) string {
	return fmt.Sprintf("%s - no stable job version to auto revert to", baseDescription)
}

// Deployment is the object that represents a job deployment which is used to
// transition a job between versions.
type Deployment struct {
	// ID is a generated UUID for the deployment
	ID string

	// Namespace is the namespace the deployment is created in
	Namespace string

	// JobID is the job the deployment is created for
	JobID string

	// JobVersion is the version of the job at which the deployment is tracking
	JobVersion uint64

	// JobModifyIndex is the ModifyIndex of the job which the deployment is
	// tracking.
	JobModifyIndex uint64

	// JobSpecModifyIndex is the JobModifyIndex of the job which the
	// deployment is tracking.
	JobSpecModifyIndex uint64

	// JobCreateIndex is the create index of the job which the deployment is
	// tracking. It is needed so that if the job gets stopped and reran we can
	// present the correct list of deployments for the job and not old ones.
	JobCreateIndex uint64

	// Multiregion specifies if deployment is part of multiregion deployment
	IsMultiregion bool

	// TaskGroups is the set of task groups effected by the deployment and their
	// current deployment status.
	TaskGroups map[string]*DeploymentState

	// The status of the deployment
	Status string

	// StatusDescription allows a human readable description of the deployment
	// status.
	StatusDescription string

	CreateIndex uint64
	ModifyIndex uint64
}

// NewDeployment creates a new deployment given the job.
func NewDeployment(job *Job) *Deployment {
	return &Deployment{
		ID:                 uuid.Generate(),
		Namespace:          job.Namespace,
		JobID:              job.ID,
		JobVersion:         job.Version,
		JobModifyIndex:     job.ModifyIndex,
		JobSpecModifyIndex: job.JobModifyIndex,
		JobCreateIndex:     job.CreateIndex,
		IsMultiregion:      job.IsMultiregion(),
		Status:             DeploymentStatusRunning,
		StatusDescription:  DeploymentStatusDescriptionRunning,
		TaskGroups:         make(map[string]*DeploymentState, len(job.TaskGroups)),
	}
}

func (d *Deployment) Copy() *Deployment {
	if d == nil {
		return nil
	}

	c := &Deployment{}
	*c = *d

	c.TaskGroups = nil
	if l := len(d.TaskGroups); d.TaskGroups != nil {
		c.TaskGroups = make(map[string]*DeploymentState, l)
		for tg, s := range d.TaskGroups {
			c.TaskGroups[tg] = s.Copy()
		}
	}

	return c
}

// Active returns whether the deployment is active or terminal.
func (d *Deployment) Active() bool {
	switch d.Status {
	case DeploymentStatusRunning, DeploymentStatusPaused, DeploymentStatusBlocked, DeploymentStatusUnblocking, DeploymentStatusPending:
		return true
	default:
		return false
	}
}

// GetID is a helper for getting the ID when the object may be nil
func (d *Deployment) GetID() string {
	if d == nil {
		return ""
	}
	return d.ID
}

// HasPlacedCanaries returns whether the deployment has placed canaries
func (d *Deployment) HasPlacedCanaries() bool {
	if d == nil || len(d.TaskGroups) == 0 {
		return false
	}
	for _, group := range d.TaskGroups {
		if len(group.PlacedCanaries) != 0 {
			return true
		}
	}
	return false
}

// RequiresPromotion returns whether the deployment requires promotion to
// continue
func (d *Deployment) RequiresPromotion() bool {
	if d == nil || len(d.TaskGroups) == 0 || d.Status != DeploymentStatusRunning {
		return false
	}
	for _, group := range d.TaskGroups {
		if group.DesiredCanaries > 0 && !group.Promoted {
			return true
		}
	}
	return false
}

// HasAutoPromote determines if all taskgroups are marked auto_promote
func (d *Deployment) HasAutoPromote() bool {
	if d == nil || len(d.TaskGroups) == 0 || d.Status != DeploymentStatusRunning {
		return false
	}
	for _, group := range d.TaskGroups {
		if !group.AutoPromote {
			return false
		}
	}
	return true
}

func (d *Deployment) GoString() string {
	base := fmt.Sprintf("Deployment ID %q for job %q has status %q (%v):", d.ID, d.JobID, d.Status, d.StatusDescription)
	for group, state := range d.TaskGroups {
		base += fmt.Sprintf("\nTask Group %q has state:\n%#v", group, state)
	}
	return base
}

// DeploymentState tracks the state of a deployment for a given task group.
type DeploymentState struct {
	// AutoRevert marks whether the task group has indicated the job should be
	// reverted on failure
	AutoRevert bool

	// AutoPromote marks promotion triggered automatically by healthy canaries
	// copied from TaskGroup UpdateStrategy in scheduler.reconcile
	AutoPromote bool

	// ProgressDeadline is the deadline by which an allocation must transition
	// to healthy before the deployment is considered failed.
	ProgressDeadline time.Duration

	// RequireProgressBy is the time by which an allocation must transition
	// to healthy before the deployment is considered failed.
	RequireProgressBy time.Time

	// Promoted marks whether the canaries have been promoted
	Promoted bool

	// PlacedCanaries is the set of placed canary allocations
	PlacedCanaries []string

	// DesiredCanaries is the number of canaries that should be created.
	DesiredCanaries int

	// DesiredTotal is the total number of allocations that should be created as
	// part of the deployment.
	DesiredTotal int

	// PlacedAllocs is the number of allocations that have been placed
	PlacedAllocs int

	// HealthyAllocs is the number of allocations that have been marked healthy.
	HealthyAllocs int

	// UnhealthyAllocs are allocations that have been marked as unhealthy.
	UnhealthyAllocs int
}

func (d *DeploymentState) GoString() string {
	base := fmt.Sprintf("\tDesired Total: %d", d.DesiredTotal)
	base += fmt.Sprintf("\n\tDesired Canaries: %d", d.DesiredCanaries)
	base += fmt.Sprintf("\n\tPlaced Canaries: %#v", d.PlacedCanaries)
	base += fmt.Sprintf("\n\tPromoted: %v", d.Promoted)
	base += fmt.Sprintf("\n\tPlaced: %d", d.PlacedAllocs)
	base += fmt.Sprintf("\n\tHealthy: %d", d.HealthyAllocs)
	base += fmt.Sprintf("\n\tUnhealthy: %d", d.UnhealthyAllocs)
	base += fmt.Sprintf("\n\tAutoRevert: %v", d.AutoRevert)
	base += fmt.Sprintf("\n\tAutoPromote: %v", d.AutoPromote)
	return base
}

func (d *DeploymentState) Copy() *DeploymentState {
	c := &DeploymentState{}
	*c = *d
	c.PlacedCanaries = helper.CopySliceString(d.PlacedCanaries)
	return c
}

// DeploymentStatusUpdate is used to update the status of a given deployment
type DeploymentStatusUpdate struct {
	// DeploymentID is the ID of the deployment to update
	DeploymentID string

	// Status is the new status of the deployment.
	Status string

	// StatusDescription is the new status description of the deployment.
	StatusDescription string
}

// RescheduleTracker encapsulates previous reschedule events
type RescheduleTracker struct {
	Events []*RescheduleEvent
}

func (rt *RescheduleTracker) Copy() *RescheduleTracker {
	if rt == nil {
		return nil
	}
	nt := &RescheduleTracker{}
	*nt = *rt
	rescheduleEvents := make([]*RescheduleEvent, 0, len(rt.Events))
	for _, tracker := range rt.Events {
		rescheduleEvents = append(rescheduleEvents, tracker.Copy())
	}
	nt.Events = rescheduleEvents
	return nt
}

// RescheduleEvent is used to keep track of previous attempts at rescheduling an allocation
type RescheduleEvent struct {
	// RescheduleTime is the timestamp of a reschedule attempt
	RescheduleTime int64

	// PrevAllocID is the ID of the previous allocation being restarted
	PrevAllocID string

	// PrevNodeID is the node ID of the previous allocation
	PrevNodeID string

	// Delay is the reschedule delay associated with the attempt
	Delay time.Duration
}

func NewRescheduleEvent(rescheduleTime int64, prevAllocID string, prevNodeID string, delay time.Duration) *RescheduleEvent {
	return &RescheduleEvent{RescheduleTime: rescheduleTime,
		PrevAllocID: prevAllocID,
		PrevNodeID:  prevNodeID,
		Delay:       delay}
}

func (re *RescheduleEvent) Copy() *RescheduleEvent {
	if re == nil {
		return nil
	}
	copy := new(RescheduleEvent)
	*copy = *re
	return copy
}

// DesiredTransition is used to mark an allocation as having a desired state
// transition. This information can be used by the scheduler to make the
// correct decision.
type DesiredTransition struct {
	// Migrate is used to indicate that this allocation should be stopped and
	// migrated to another node.
	Migrate *bool

	// Reschedule is used to indicate that this allocation is eligible to be
	// rescheduled. Most allocations are automatically eligible for
	// rescheduling, so this field is only required when an allocation is not
	// automatically eligible. An example is an allocation that is part of a
	// deployment.
	Reschedule *bool

	// ForceReschedule is used to indicate that this allocation must be rescheduled.
	// This field is only used when operators want to force a placement even if
	// a failed allocation is not eligible to be rescheduled
	ForceReschedule *bool
}

// Merge merges the two desired transitions, preferring the values from the
// passed in object.
func (d *DesiredTransition) Merge(o *DesiredTransition) {
	if o.Migrate != nil {
		d.Migrate = o.Migrate
	}

	if o.Reschedule != nil {
		d.Reschedule = o.Reschedule
	}

	if o.ForceReschedule != nil {
		d.ForceReschedule = o.ForceReschedule
	}
}

// ShouldMigrate returns whether the transition object dictates a migration.
func (d *DesiredTransition) ShouldMigrate() bool {
	return d.Migrate != nil && *d.Migrate
}

// ShouldReschedule returns whether the transition object dictates a
// rescheduling.
func (d *DesiredTransition) ShouldReschedule() bool {
	return d.Reschedule != nil && *d.Reschedule
}

// ShouldForceReschedule returns whether the transition object dictates a
// forced rescheduling.
func (d *DesiredTransition) ShouldForceReschedule() bool {
	if d == nil {
		return false
	}
	return d.ForceReschedule != nil && *d.ForceReschedule
}

const (
	AllocDesiredStatusRun   = "run"   // Allocation should run
	AllocDesiredStatusStop  = "stop"  // Allocation should stop
	AllocDesiredStatusEvict = "evict" // Allocation should stop, and was evicted
)

const (
	AllocClientStatusPending  = "pending"
	AllocClientStatusRunning  = "running"
	AllocClientStatusComplete = "complete"
	AllocClientStatusFailed   = "failed"
	AllocClientStatusLost     = "lost"
)

// Allocation is used to allocate the placement of a task group to a node.
type Allocation struct {
	// msgpack omit empty fields during serialization
	_struct bool `codec:",omitempty"` // nolint: structcheck

	// ID of the allocation (UUID)
	ID string

	// Namespace is the namespace the allocation is created in
	Namespace string

	// ID of the evaluation that generated this allocation
	EvalID string

	// Name is a logical name of the allocation.
	Name string

	// NodeID is the node this is being placed on
	NodeID string

	// NodeName is the name of the node this is being placed on.
	NodeName string

	// Job is the parent job of the task group being allocated.
	// This is copied at allocation time to avoid issues if the job
	// definition is updated.
	JobID string
	Job   *Job

	// TaskGroup is the name of the task group that should be run
	TaskGroup string

	// COMPAT(0.11): Remove in 0.11
	// Resources is the total set of resources allocated as part
	// of this allocation of the task group. Dynamic ports will be set by
	// the scheduler.
	Resources *Resources

	// SharedResources are the resources that are shared by all the tasks in an
	// allocation
	// Deprecated: use AllocatedResources.Shared instead.
	// Keep field to allow us to handle upgrade paths from old versions
	SharedResources *Resources

	// TaskResources is the set of resources allocated to each
	// task. These should sum to the total Resources. Dynamic ports will be
	// set by the scheduler.
	// Deprecated: use AllocatedResources.Tasks instead.
	// Keep field to allow us to handle upgrade paths from old versions
	TaskResources map[string]*Resources

	// AllocatedResources is the total resources allocated for the task group.
	AllocatedResources *AllocatedResources

	// Metrics associated with this allocation
	Metrics *AllocMetric

	// Desired Status of the allocation on the client
	DesiredStatus string

	// DesiredStatusDescription is meant to provide more human useful information
	DesiredDescription string

	// DesiredTransition is used to indicate that a state transition
	// is desired for a given reason.
	DesiredTransition DesiredTransition

	// Status of the allocation on the client
	ClientStatus string

	// ClientStatusDescription is meant to provide more human useful information
	ClientDescription string

	// TaskStates stores the state of each task,
	TaskStates map[string]*TaskState

	// AllocStates track meta data associated with changes to the state of the whole allocation, like becoming lost
	AllocStates []*AllocState

	// PreviousAllocation is the allocation that this allocation is replacing
	PreviousAllocation string

	// NextAllocation is the allocation that this allocation is being replaced by
	NextAllocation string

	// DeploymentID identifies an allocation as being created from a
	// particular deployment
	DeploymentID string

	// DeploymentStatus captures the status of the allocation as part of the
	// given deployment
	DeploymentStatus *AllocDeploymentStatus

	// RescheduleTrackers captures details of previous reschedule attempts of the allocation
	RescheduleTracker *RescheduleTracker

	// NetworkStatus captures networking details of an allocation known at runtime
	NetworkStatus *AllocNetworkStatus

	// FollowupEvalID captures a follow up evaluation created to handle a failed allocation
	// that can be rescheduled in the future
	FollowupEvalID string

	// PreemptedAllocations captures IDs of any allocations that were preempted
	// in order to place this allocation
	PreemptedAllocations []string

	// PreemptedByAllocation tracks the alloc ID of the allocation that caused this allocation
	// to stop running because it got preempted
	PreemptedByAllocation string

	// Raft Indexes
	CreateIndex uint64
	ModifyIndex uint64

	// AllocModifyIndex is not updated when the client updates allocations. This
	// lets the client pull only the allocs updated by the server.
	AllocModifyIndex uint64

	// CreateTime is the time the allocation has finished scheduling and been
	// verified by the plan applier.
	CreateTime int64

	// ModifyTime is the time the allocation was last updated.
	ModifyTime int64
}

// Index returns the index of the allocation. If the allocation is from a task
// group with count greater than 1, there will be multiple allocations for it.
func (a *Allocation) Index() uint {
	l := len(a.Name)
	prefix := len(a.JobID) + len(a.TaskGroup) + 2
	if l <= 3 || l <= prefix {
		return uint(0)
	}

	strNum := a.Name[prefix : len(a.Name)-1]
	num, _ := strconv.Atoi(strNum)
	return uint(num)
}

// Copy provides a copy of the allocation and deep copies the job
func (a *Allocation) Copy() *Allocation {
	return a.copyImpl(true)
}

// CopySkipJob provides a copy of the allocation but doesn't deep copy the job
func (a *Allocation) CopySkipJob() *Allocation {
	return a.copyImpl(false)
}

// Canonicalize Allocation to ensure fields are initialized to the expectations
// of this version of Nomad. Should be called when restoring persisted
// Allocations or receiving Allocations from Nomad agents potentially on an
// older version of Nomad.
func (a *Allocation) Canonicalize() {
	if a.AllocatedResources == nil && a.TaskResources != nil {
		ar := AllocatedResources{}

		tasks := make(map[string]*AllocatedTaskResources, len(a.TaskResources))
		for name, tr := range a.TaskResources {
			atr := AllocatedTaskResources{}
			atr.Cpu.CpuShares = int64(tr.CPU)
			atr.Memory.MemoryMB = int64(tr.MemoryMB)
			atr.Networks = tr.Networks.Copy()

			tasks[name] = &atr
		}
		ar.Tasks = tasks

		if a.SharedResources != nil {
			ar.Shared.DiskMB = int64(a.SharedResources.DiskMB)
			ar.Shared.Networks = a.SharedResources.Networks.Copy()
		}

		a.AllocatedResources = &ar
	}

	a.Job.Canonicalize()
}

func (a *Allocation) copyImpl(job bool) *Allocation {
	if a == nil {
		return nil
	}
	na := new(Allocation)
	*na = *a

	if job {
		na.Job = na.Job.Copy()
	}

	na.AllocatedResources = na.AllocatedResources.Copy()
	na.Resources = na.Resources.Copy()
	na.SharedResources = na.SharedResources.Copy()

	if a.TaskResources != nil {
		tr := make(map[string]*Resources, len(na.TaskResources))
		for task, resource := range na.TaskResources {
			tr[task] = resource.Copy()
		}
		na.TaskResources = tr
	}

	na.Metrics = na.Metrics.Copy()
	na.DeploymentStatus = na.DeploymentStatus.Copy()

	if a.TaskStates != nil {
		ts := make(map[string]*TaskState, len(na.TaskStates))
		for task, state := range na.TaskStates {
			ts[task] = state.Copy()
		}
		na.TaskStates = ts
	}

	na.RescheduleTracker = a.RescheduleTracker.Copy()
	na.PreemptedAllocations = helper.CopySliceString(a.PreemptedAllocations)
	return na
}

// TerminalStatus returns if the desired or actual status is terminal and
// will no longer transition.
func (a *Allocation) TerminalStatus() bool {
	// First check the desired state and if that isn't terminal, check client
	// state.
	return a.ServerTerminalStatus() || a.ClientTerminalStatus()
}

// ServerTerminalStatus returns true if the desired state of the allocation is terminal
func (a *Allocation) ServerTerminalStatus() bool {
	switch a.DesiredStatus {
	case AllocDesiredStatusStop, AllocDesiredStatusEvict:
		return true
	default:
		return false
	}
}

// ClientTerminalStatus returns if the client status is terminal and will no longer transition
func (a *Allocation) ClientTerminalStatus() bool {
	switch a.ClientStatus {
	case AllocClientStatusComplete, AllocClientStatusFailed, AllocClientStatusLost:
		return true
	default:
		return false
	}
}

// ShouldReschedule returns if the allocation is eligible to be rescheduled according
// to its status and ReschedulePolicy given its failure time
func (a *Allocation) ShouldReschedule(reschedulePolicy *ReschedulePolicy, failTime time.Time) bool {
	// First check the desired state
	switch a.DesiredStatus {
	case AllocDesiredStatusStop, AllocDesiredStatusEvict:
		return false
	default:
	}
	switch a.ClientStatus {
	case AllocClientStatusFailed:
		return a.RescheduleEligible(reschedulePolicy, failTime)
	default:
		return false
	}
}

// RescheduleEligible returns if the allocation is eligible to be rescheduled according
// to its ReschedulePolicy and the current state of its reschedule trackers
func (a *Allocation) RescheduleEligible(reschedulePolicy *ReschedulePolicy, failTime time.Time) bool {
	if reschedulePolicy == nil {
		return false
	}
	attempts := reschedulePolicy.Attempts
	interval := reschedulePolicy.Interval
	enabled := attempts > 0 || reschedulePolicy.Unlimited
	if !enabled {
		return false
	}
	if reschedulePolicy.Unlimited {
		return true
	}
	// Early return true if there are no attempts yet and the number of allowed attempts is > 0
	if (a.RescheduleTracker == nil || len(a.RescheduleTracker.Events) == 0) && attempts > 0 {
		return true
	}
	attempted := 0
	for j := len(a.RescheduleTracker.Events) - 1; j >= 0; j-- {
		lastAttempt := a.RescheduleTracker.Events[j].RescheduleTime
		timeDiff := failTime.UTC().UnixNano() - lastAttempt
		if timeDiff < interval.Nanoseconds() {
			attempted += 1
		}
	}
	return attempted < attempts
}

// LastEventTime is the time of the last task event in the allocation.
// It is used to determine allocation failure time. If the FinishedAt field
// is not set, the alloc's modify time is used
func (a *Allocation) LastEventTime() time.Time {
	var lastEventTime time.Time
	if a.TaskStates != nil {
		for _, s := range a.TaskStates {
			if lastEventTime.IsZero() || s.FinishedAt.After(lastEventTime) {
				lastEventTime = s.FinishedAt
			}
		}
	}

	if lastEventTime.IsZero() {
		return time.Unix(0, a.ModifyTime).UTC()
	}
	return lastEventTime
}

// ReschedulePolicy returns the reschedule policy based on the task group
func (a *Allocation) ReschedulePolicy() *ReschedulePolicy {
	tg := a.Job.LookupTaskGroup(a.TaskGroup)
	if tg == nil {
		return nil
	}
	return tg.ReschedulePolicy
}

// MigrateStrategy returns the migrate strategy based on the task group
func (a *Allocation) MigrateStrategy() *MigrateStrategy {
	tg := a.Job.LookupTaskGroup(a.TaskGroup)
	if tg == nil {
		return nil
	}
	return tg.Migrate
}

// NextRescheduleTime returns a time on or after which the allocation is eligible to be rescheduled,
// and whether the next reschedule time is within policy's interval if the policy doesn't allow unlimited reschedules
func (a *Allocation) NextRescheduleTime() (time.Time, bool) {
	failTime := a.LastEventTime()
	reschedulePolicy := a.ReschedulePolicy()
	if a.DesiredStatus == AllocDesiredStatusStop || a.ClientStatus != AllocClientStatusFailed || failTime.IsZero() || reschedulePolicy == nil {
		return time.Time{}, false
	}

	nextDelay := a.NextDelay()
	nextRescheduleTime := failTime.Add(nextDelay)
	rescheduleEligible := reschedulePolicy.Unlimited || (reschedulePolicy.Attempts > 0 && a.RescheduleTracker == nil)
	if reschedulePolicy.Attempts > 0 && a.RescheduleTracker != nil && a.RescheduleTracker.Events != nil {
		// Check for eligibility based on the interval if max attempts is set
		attempted := 0
		for j := len(a.RescheduleTracker.Events) - 1; j >= 0; j-- {
			lastAttempt := a.RescheduleTracker.Events[j].RescheduleTime
			timeDiff := failTime.UTC().UnixNano() - lastAttempt
			if timeDiff < reschedulePolicy.Interval.Nanoseconds() {
				attempted += 1
			}
		}
		rescheduleEligible = attempted < reschedulePolicy.Attempts && nextDelay < reschedulePolicy.Interval
	}
	return nextRescheduleTime, rescheduleEligible
}

// ShouldClientStop tests an alloc for StopAfterClientDisconnect configuration
func (a *Allocation) ShouldClientStop() bool {
	tg := a.Job.LookupTaskGroup(a.TaskGroup)
	if tg == nil ||
		tg.StopAfterClientDisconnect == nil ||
		*tg.StopAfterClientDisconnect == 0*time.Nanosecond {
		return false
	}
	return true
}

// WaitClientStop uses the reschedule delay mechanism to block rescheduling until
// StopAfterClientDisconnect's block interval passes
func (a *Allocation) WaitClientStop() time.Time {
	tg := a.Job.LookupTaskGroup(a.TaskGroup)

	// An alloc can only be marked lost once, so use the first lost transition
	var t time.Time
	for _, s := range a.AllocStates {
		if s.Field == AllocStateFieldClientStatus &&
			s.Value == AllocClientStatusLost {
			t = s.Time
			break
		}
	}

	// On the first pass, the alloc hasn't been marked lost yet, and so we start
	// counting from now
	if t.IsZero() {
		t = time.Now().UTC()
	}

	// Find the max kill timeout
	kill := DefaultKillTimeout
	for _, t := range tg.Tasks {
		if t.KillTimeout > kill {
			kill = t.KillTimeout
		}
	}

	return t.Add(*tg.StopAfterClientDisconnect + kill)
}

// NextDelay returns a duration after which the allocation can be rescheduled.
// It is calculated according to the delay function and previous reschedule attempts.
func (a *Allocation) NextDelay() time.Duration {
	policy := a.ReschedulePolicy()
	// Can be nil if the task group was updated to remove its reschedule policy
	if policy == nil {
		return 0
	}
	delayDur := policy.Delay
	if a.RescheduleTracker == nil || a.RescheduleTracker.Events == nil || len(a.RescheduleTracker.Events) == 0 {
		return delayDur
	}
	events := a.RescheduleTracker.Events
	switch policy.DelayFunction {
	case "exponential":
		delayDur = a.RescheduleTracker.Events[len(a.RescheduleTracker.Events)-1].Delay * 2
	case "fibonacci":
		if len(events) >= 2 {
			fibN1Delay := events[len(events)-1].Delay
			fibN2Delay := events[len(events)-2].Delay
			// Handle reset of delay ceiling which should cause
			// a new series to start
			if fibN2Delay == policy.MaxDelay && fibN1Delay == policy.Delay {
				delayDur = fibN1Delay
			} else {
				delayDur = fibN1Delay + fibN2Delay
			}
		}
	default:
		return delayDur
	}
	if policy.MaxDelay > 0 && delayDur > policy.MaxDelay {
		delayDur = policy.MaxDelay
		// check if delay needs to be reset

		lastRescheduleEvent := a.RescheduleTracker.Events[len(a.RescheduleTracker.Events)-1]
		timeDiff := a.LastEventTime().UTC().UnixNano() - lastRescheduleEvent.RescheduleTime
		if timeDiff > delayDur.Nanoseconds() {
			delayDur = policy.Delay
		}

	}

	return delayDur
}

// Terminated returns if the allocation is in a terminal state on a client.
func (a *Allocation) Terminated() bool {
	if a.ClientStatus == AllocClientStatusFailed ||
		a.ClientStatus == AllocClientStatusComplete ||
		a.ClientStatus == AllocClientStatusLost {
		return true
	}
	return false
}

// SetStopped updates the allocation in place to a DesiredStatus stop, with the ClientStatus
func (a *Allocation) SetStop(clientStatus, clientDesc string) {
	a.DesiredStatus = AllocDesiredStatusStop
	a.ClientStatus = clientStatus
	a.ClientDescription = clientDesc
	a.AppendState(AllocStateFieldClientStatus, clientStatus)
}

// AppendState creates and appends an AllocState entry recording the time of the state
// transition. Used to mark the transition to lost
func (a *Allocation) AppendState(field AllocStateField, value string) {
	a.AllocStates = append(a.AllocStates, &AllocState{
		Field: field,
		Value: value,
		Time:  time.Now().UTC(),
	})
}

// RanSuccessfully returns whether the client has ran the allocation and all
// tasks finished successfully. Critically this function returns whether the
// allocation has ran to completion and not just that the alloc has converged to
// its desired state. That is to say that a batch allocation must have finished
// with exit code 0 on all task groups. This doesn't really have meaning on a
// non-batch allocation because a service and system allocation should not
// finish.
func (a *Allocation) RanSuccessfully() bool {
	// Handle the case the client hasn't started the allocation.
	if len(a.TaskStates) == 0 {
		return false
	}

	// Check to see if all the tasks finished successfully in the allocation
	allSuccess := true
	for _, state := range a.TaskStates {
		allSuccess = allSuccess && state.Successful()
	}

	return allSuccess
}

// ShouldMigrate returns if the allocation needs data migration
func (a *Allocation) ShouldMigrate() bool {
	if a.PreviousAllocation == "" {
		return false
	}

	if a.DesiredStatus == AllocDesiredStatusStop || a.DesiredStatus == AllocDesiredStatusEvict {
		return false
	}

	tg := a.Job.LookupTaskGroup(a.TaskGroup)

	// if the task group is nil or the ephemeral disk block isn't present then
	// we won't migrate
	if tg == nil || tg.EphemeralDisk == nil {
		return false
	}

	// We won't migrate any data is the user hasn't enabled migration or the
	// disk is not marked as sticky
	if !tg.EphemeralDisk.Migrate || !tg.EphemeralDisk.Sticky {
		return false
	}

	return true
}

// SetEventDisplayMessage populates the display message if its not already set,
// a temporary fix to handle old allocations that don't have it.
// This method will be removed in a future release.
func (a *Allocation) SetEventDisplayMessages() {
	setDisplayMsg(a.TaskStates)
}

// COMPAT(0.11): Remove in 0.11
// ComparableResources returns the resources on the allocation
// handling upgrade paths. After 0.11 calls to this should be replaced with:
// alloc.AllocatedResources.Comparable()
func (a *Allocation) ComparableResources() *ComparableResources {
	// ALloc already has 0.9+ behavior
	if a.AllocatedResources != nil {
		return a.AllocatedResources.Comparable()
	}

	var resources *Resources
	if a.Resources != nil {
		resources = a.Resources
	} else if a.TaskResources != nil {
		resources = new(Resources)
		resources.Add(a.SharedResources)
		for _, taskResource := range a.TaskResources {
			resources.Add(taskResource)
		}
	}

	// Upgrade path
	return &ComparableResources{
		Flattened: AllocatedTaskResources{
			Cpu: AllocatedCpuResources{
				CpuShares: int64(resources.CPU),
			},
			Memory: AllocatedMemoryResources{
				MemoryMB: int64(resources.MemoryMB),
			},
			Networks: resources.Networks,
		},
		Shared: AllocatedSharedResources{
			DiskMB: int64(resources.DiskMB),
		},
	}
}

// LookupTask by name from the Allocation. Returns nil if the Job is not set, the
// TaskGroup does not exist, or the task name cannot be found.
func (a *Allocation) LookupTask(name string) *Task {
	if a.Job == nil {
		return nil
	}

	tg := a.Job.LookupTaskGroup(a.TaskGroup)
	if tg == nil {
		return nil
	}

	return tg.LookupTask(name)
}

// Stub returns a list stub for the allocation
func (a *Allocation) Stub(fields *AllocStubFields) *AllocListStub {
	s := &AllocListStub{
		ID:                    a.ID,
		EvalID:                a.EvalID,
		Name:                  a.Name,
		Namespace:             a.Namespace,
		NodeID:                a.NodeID,
		NodeName:              a.NodeName,
		JobID:                 a.JobID,
		JobType:               a.Job.Type,
		JobVersion:            a.Job.Version,
		TaskGroup:             a.TaskGroup,
		DesiredStatus:         a.DesiredStatus,
		DesiredDescription:    a.DesiredDescription,
		ClientStatus:          a.ClientStatus,
		ClientDescription:     a.ClientDescription,
		DesiredTransition:     a.DesiredTransition,
		TaskStates:            a.TaskStates,
		DeploymentStatus:      a.DeploymentStatus,
		FollowupEvalID:        a.FollowupEvalID,
		RescheduleTracker:     a.RescheduleTracker,
		PreemptedAllocations:  a.PreemptedAllocations,
		PreemptedByAllocation: a.PreemptedByAllocation,
		CreateIndex:           a.CreateIndex,
		ModifyIndex:           a.ModifyIndex,
		CreateTime:            a.CreateTime,
		ModifyTime:            a.ModifyTime,
	}

	if fields != nil {
		if fields.Resources {
			s.AllocatedResources = a.AllocatedResources
		}
		if !fields.TaskStates {
			s.TaskStates = nil
		}
	}

	return s
}

// AllocationDiff converts an Allocation type to an AllocationDiff type
// If at any time, modification are made to AllocationDiff so that an
// Allocation can no longer be safely converted to AllocationDiff,
// this method should be changed accordingly.
func (a *Allocation) AllocationDiff() *AllocationDiff {
	return (*AllocationDiff)(a)
}

// AllocationDiff is another named type for Allocation (to use the same fields),
// which is used to represent the delta for an Allocation. If you need a method
// defined on the al
type AllocationDiff Allocation

// AllocListStub is used to return a subset of alloc information
type AllocListStub struct {
	ID                    string
	EvalID                string
	Name                  string
	Namespace             string
	NodeID                string
	NodeName              string
	JobID                 string
	JobType               string
	JobVersion            uint64
	TaskGroup             string
	AllocatedResources    *AllocatedResources `json:",omitempty"`
	DesiredStatus         string
	DesiredDescription    string
	ClientStatus          string
	ClientDescription     string
	DesiredTransition     DesiredTransition
	TaskStates            map[string]*TaskState
	DeploymentStatus      *AllocDeploymentStatus
	FollowupEvalID        string
	RescheduleTracker     *RescheduleTracker
	PreemptedAllocations  []string
	PreemptedByAllocation string
	CreateIndex           uint64
	ModifyIndex           uint64
	CreateTime            int64
	ModifyTime            int64
}

// SetEventDisplayMessage populates the display message if its not already set,
// a temporary fix to handle old allocations that don't have it.
// This method will be removed in a future release.
func (a *AllocListStub) SetEventDisplayMessages() {
	setDisplayMsg(a.TaskStates)
}

func setDisplayMsg(taskStates map[string]*TaskState) {
	for _, taskState := range taskStates {
		for _, event := range taskState.Events {
			event.PopulateEventDisplayMessage()
		}
	}
}

// AllocStubFields defines which fields are included in the AllocListStub.
type AllocStubFields struct {
	// Resources includes resource-related fields if true.
	Resources bool

	// TaskStates removes the TaskStates field if false (default is to
	// include TaskStates).
	TaskStates bool
}

func NewAllocStubFields() *AllocStubFields {
	return &AllocStubFields{
		// Maintain backward compatibility by retaining task states by
		// default.
		TaskStates: true,
	}
}

// AllocMetric is used to track various metrics while attempting
// to make an allocation. These are used to debug a job, or to better
// understand the pressure within the system.
type AllocMetric struct {
	// NodesEvaluated is the number of nodes that were evaluated
	NodesEvaluated int

	// NodesFiltered is the number of nodes filtered due to a constraint
	NodesFiltered int

	// NodesAvailable is the number of nodes available for evaluation per DC.
	NodesAvailable map[string]int

	// ClassFiltered is the number of nodes filtered by class
	ClassFiltered map[string]int

	// ConstraintFiltered is the number of failures caused by constraint
	ConstraintFiltered map[string]int

	// NodesExhausted is the number of nodes skipped due to being
	// exhausted of at least one resource
	NodesExhausted int

	// ClassExhausted is the number of nodes exhausted by class
	ClassExhausted map[string]int

	// DimensionExhausted provides the count by dimension or reason
	DimensionExhausted map[string]int

	// QuotaExhausted provides the exhausted dimensions
	QuotaExhausted []string

	// Scores is the scores of the final few nodes remaining
	// for placement. The top score is typically selected.
	// Deprecated: Replaced by ScoreMetaData in Nomad 0.9
	Scores map[string]float64

	// ScoreMetaData is a slice of top scoring nodes displayed in the CLI
	ScoreMetaData []*NodeScoreMeta

	// nodeScoreMeta is used to keep scores for a single node id. It is cleared out after
	// we receive normalized score during the last step of the scoring stack.
	nodeScoreMeta *NodeScoreMeta

	// topScores is used to maintain a heap of the top K nodes with
	// the highest normalized score
	topScores *kheap.ScoreHeap

	// AllocationTime is a measure of how long the allocation
	// attempt took. This can affect performance and SLAs.
	AllocationTime time.Duration

	// CoalescedFailures indicates the number of other
	// allocations that were coalesced into this failed allocation.
	// This is to prevent creating many failed allocations for a
	// single task group.
	CoalescedFailures int
}

func (a *AllocMetric) Copy() *AllocMetric {
	if a == nil {
		return nil
	}
	na := new(AllocMetric)
	*na = *a
	na.NodesAvailable = helper.CopyMapStringInt(na.NodesAvailable)
	na.ClassFiltered = helper.CopyMapStringInt(na.ClassFiltered)
	na.ConstraintFiltered = helper.CopyMapStringInt(na.ConstraintFiltered)
	na.ClassExhausted = helper.CopyMapStringInt(na.ClassExhausted)
	na.DimensionExhausted = helper.CopyMapStringInt(na.DimensionExhausted)
	na.QuotaExhausted = helper.CopySliceString(na.QuotaExhausted)
	na.Scores = helper.CopyMapStringFloat64(na.Scores)
	na.ScoreMetaData = CopySliceNodeScoreMeta(na.ScoreMetaData)
	return na
}

func (a *AllocMetric) EvaluateNode() {
	a.NodesEvaluated += 1
}

func (a *AllocMetric) FilterNode(node *Node, constraint string) {
	a.NodesFiltered += 1
	if node != nil && node.NodeClass != "" {
		if a.ClassFiltered == nil {
			a.ClassFiltered = make(map[string]int)
		}
		a.ClassFiltered[node.NodeClass] += 1
	}
	if constraint != "" {
		if a.ConstraintFiltered == nil {
			a.ConstraintFiltered = make(map[string]int)
		}
		a.ConstraintFiltered[constraint] += 1
	}
}

func (a *AllocMetric) ExhaustedNode(node *Node, dimension string) {
	a.NodesExhausted += 1
	if node != nil && node.NodeClass != "" {
		if a.ClassExhausted == nil {
			a.ClassExhausted = make(map[string]int)
		}
		a.ClassExhausted[node.NodeClass] += 1
	}
	if dimension != "" {
		if a.DimensionExhausted == nil {
			a.DimensionExhausted = make(map[string]int)
		}
		a.DimensionExhausted[dimension] += 1
	}
}

func (a *AllocMetric) ExhaustQuota(dimensions []string) {
	if a.QuotaExhausted == nil {
		a.QuotaExhausted = make([]string, 0, len(dimensions))
	}

	a.QuotaExhausted = append(a.QuotaExhausted, dimensions...)
}

// ScoreNode is used to gather top K scoring nodes in a heap
func (a *AllocMetric) ScoreNode(node *Node, name string, score float64) {
	// Create nodeScoreMeta lazily if its the first time or if its a new node
	if a.nodeScoreMeta == nil || a.nodeScoreMeta.NodeID != node.ID {
		a.nodeScoreMeta = &NodeScoreMeta{
			NodeID: node.ID,
			Scores: make(map[string]float64),
		}
	}
	if name == NormScorerName {
		a.nodeScoreMeta.NormScore = score
		// Once we have the normalized score we can push to the heap
		// that tracks top K by normalized score

		// Create the heap if its not there already
		if a.topScores == nil {
			a.topScores = kheap.NewScoreHeap(MaxRetainedNodeScores)
		}
		heap.Push(a.topScores, a.nodeScoreMeta)

		// Clear out this entry because its now in the heap
		a.nodeScoreMeta = nil
	} else {
		a.nodeScoreMeta.Scores[name] = score
	}
}

// PopulateScoreMetaData populates a map of scorer to scoring metadata
// The map is populated by popping elements from a heap of top K scores
// maintained per scorer
func (a *AllocMetric) PopulateScoreMetaData() {
	if a.topScores == nil {
		return
	}

	if a.ScoreMetaData == nil {
		a.ScoreMetaData = make([]*NodeScoreMeta, a.topScores.Len())
	}
	heapItems := a.topScores.GetItemsReverse()
	for i, item := range heapItems {
		a.ScoreMetaData[i] = item.(*NodeScoreMeta)
	}
}

// NodeScoreMeta captures scoring meta data derived from
// different scoring factors.
type NodeScoreMeta struct {
	NodeID    string
	Scores    map[string]float64
	NormScore float64
}

func (s *NodeScoreMeta) Copy() *NodeScoreMeta {
	if s == nil {
		return nil
	}
	ns := new(NodeScoreMeta)
	*ns = *s
	return ns
}

func (s *NodeScoreMeta) String() string {
	return fmt.Sprintf("%s %f %v", s.NodeID, s.NormScore, s.Scores)
}

func (s *NodeScoreMeta) Score() float64 {
	return s.NormScore
}

func (s *NodeScoreMeta) Data() interface{} {
	return s
}

// AllocNetworkStatus captures the status of an allocation's network during runtime.
// Depending on the network mode, an allocation's address may need to be known to other
// systems in Nomad such as service registration.
type AllocNetworkStatus struct {
	InterfaceName string
	Address       string
	DNS           *DNSConfig
}

func (a *AllocNetworkStatus) Copy() *AllocNetworkStatus {
	if a == nil {
		return nil
	}
	return &AllocNetworkStatus{
		InterfaceName: a.InterfaceName,
		Address:       a.Address,
		DNS:           a.DNS.Copy(),
	}
}

// AllocDeploymentStatus captures the status of the allocation as part of the
// deployment. This can include things like if the allocation has been marked as
// healthy.
type AllocDeploymentStatus struct {
	// Healthy marks whether the allocation has been marked healthy or unhealthy
	// as part of a deployment. It can be unset if it has neither been marked
	// healthy or unhealthy.
	Healthy *bool

	// Timestamp is the time at which the health status was set.
	Timestamp time.Time

	// Canary marks whether the allocation is a canary or not. A canary that has
	// been promoted will have this field set to false.
	Canary bool

	// ModifyIndex is the raft index in which the deployment status was last
	// changed.
	ModifyIndex uint64
}

// HasHealth returns true if the allocation has its health set.
func (a *AllocDeploymentStatus) HasHealth() bool {
	return a != nil && a.Healthy != nil
}

// IsHealthy returns if the allocation is marked as healthy as part of a
// deployment
func (a *AllocDeploymentStatus) IsHealthy() bool {
	if a == nil {
		return false
	}

	return a.Healthy != nil && *a.Healthy
}

// IsUnhealthy returns if the allocation is marked as unhealthy as part of a
// deployment
func (a *AllocDeploymentStatus) IsUnhealthy() bool {
	if a == nil {
		return false
	}

	return a.Healthy != nil && !*a.Healthy
}

// IsCanary returns if the allocation is marked as a canary
func (a *AllocDeploymentStatus) IsCanary() bool {
	if a == nil {
		return false
	}

	return a.Canary
}

func (a *AllocDeploymentStatus) Copy() *AllocDeploymentStatus {
	if a == nil {
		return nil
	}

	c := new(AllocDeploymentStatus)
	*c = *a

	if a.Healthy != nil {
		c.Healthy = helper.BoolToPtr(*a.Healthy)
	}

	return c
}

const (
	EvalStatusBlocked   = "blocked"
	EvalStatusPending   = "pending"
	EvalStatusComplete  = "complete"
	EvalStatusFailed    = "failed"
	EvalStatusCancelled = "canceled"
)

const (
	EvalTriggerJobRegister       = "job-register"
	EvalTriggerJobDeregister     = "job-deregister"
	EvalTriggerPeriodicJob       = "periodic-job"
	EvalTriggerNodeDrain         = "node-drain"
	EvalTriggerNodeUpdate        = "node-update"
	EvalTriggerAllocStop         = "alloc-stop"
	EvalTriggerScheduled         = "scheduled"
	EvalTriggerRollingUpdate     = "rolling-update"
	EvalTriggerDeploymentWatcher = "deployment-watcher"
	EvalTriggerFailedFollowUp    = "failed-follow-up"
	EvalTriggerMaxPlans          = "max-plan-attempts"
	EvalTriggerRetryFailedAlloc  = "alloc-failure"
	EvalTriggerQueuedAllocs      = "queued-allocs"
	EvalTriggerPreemption        = "preemption"
	EvalTriggerScaling           = "job-scaling"
)

const (
	// CoreJobEvalGC is used for the garbage collection of evaluations
	// and allocations. We periodically scan evaluations in a terminal state,
	// in which all the corresponding allocations are also terminal. We
	// delete these out of the system to bound the state.
	CoreJobEvalGC = "eval-gc"

	// CoreJobNodeGC is used for the garbage collection of failed nodes.
	// We periodically scan nodes in a terminal state, and if they have no
	// corresponding allocations we delete these out of the system.
	CoreJobNodeGC = "node-gc"

	// CoreJobJobGC is used for the garbage collection of eligible jobs. We
	// periodically scan garbage collectible jobs and check if both their
	// evaluations and allocations are terminal. If so, we delete these out of
	// the system.
	CoreJobJobGC = "job-gc"

	// CoreJobDeploymentGC is used for the garbage collection of eligible
	// deployments. We periodically scan garbage collectible deployments and
	// check if they are terminal. If so, we delete these out of the system.
	CoreJobDeploymentGC = "deployment-gc"

	// CoreJobCSIVolumeClaimGC is use for the garbage collection of CSI
	// volume claims. We periodically scan volumes to see if no allocs are
	// claiming them. If so, we unclaim the volume.
	CoreJobCSIVolumeClaimGC = "csi-volume-claim-gc"

	// CoreJobCSIPluginGC is use for the garbage collection of CSI plugins.
	// We periodically scan plugins to see if they have no associated volumes
	// or allocs running them. If so, we delete the plugin.
	CoreJobCSIPluginGC = "csi-plugin-gc"

	// CoreJobForceGC is used to force garbage collection of all GCable objects.
	CoreJobForceGC = "force-gc"
)

// Evaluation is used anytime we need to apply business logic as a result
// of a change to our desired state (job specification) or the emergent state
// (registered nodes). When the inputs change, we need to "evaluate" them,
// potentially taking action (allocation of work) or doing nothing if the state
// of the world does not require it.
type Evaluation struct {
	// msgpack omit empty fields during serialization
	_struct bool `codec:",omitempty"` // nolint: structcheck

	// ID is a randomly generated UUID used for this evaluation. This
	// is assigned upon the creation of the evaluation.
	ID string

	// Namespace is the namespace the evaluation is created in
	Namespace string

	// Priority is used to control scheduling importance and if this job
	// can preempt other jobs.
	Priority int

	// Type is used to control which schedulers are available to handle
	// this evaluation.
	Type string

	// TriggeredBy is used to give some insight into why this Eval
	// was created. (Job change, node failure, alloc failure, etc).
	TriggeredBy string

	// JobID is the job this evaluation is scoped to. Evaluations cannot
	// be run in parallel for a given JobID, so we serialize on this.
	JobID string

	// JobModifyIndex is the modify index of the job at the time
	// the evaluation was created
	JobModifyIndex uint64

	// NodeID is the node that was affected triggering the evaluation.
	NodeID string

	// NodeModifyIndex is the modify index of the node at the time
	// the evaluation was created
	NodeModifyIndex uint64

	// DeploymentID is the ID of the deployment that triggered the evaluation.
	DeploymentID string

	// Status of the evaluation
	Status string

	// StatusDescription is meant to provide more human useful information
	StatusDescription string

	// Wait is a minimum wait time for running the eval. This is used to
	// support a rolling upgrade in versions prior to 0.7.0
	// Deprecated
	Wait time.Duration

	// WaitUntil is the time when this eval should be run. This is used to
	// supported delayed rescheduling of failed allocations
	WaitUntil time.Time

	// NextEval is the evaluation ID for the eval created to do a followup.
	// This is used to support rolling upgrades and failed-follow-up evals, where
	// we need a chain of evaluations.
	NextEval string

	// PreviousEval is the evaluation ID for the eval creating this one to do a followup.
	// This is used to support rolling upgrades and failed-follow-up evals, where
	// we need a chain of evaluations.
	PreviousEval string

	// BlockedEval is the evaluation ID for a created blocked eval. A
	// blocked eval will be created if all allocations could not be placed due
	// to constraints or lacking resources.
	BlockedEval string

	// FailedTGAllocs are task groups which have allocations that could not be
	// made, but the metrics are persisted so that the user can use the feedback
	// to determine the cause.
	FailedTGAllocs map[string]*AllocMetric

	// ClassEligibility tracks computed node classes that have been explicitly
	// marked as eligible or ineligible.
	ClassEligibility map[string]bool

	// QuotaLimitReached marks whether a quota limit was reached for the
	// evaluation.
	QuotaLimitReached string

	// EscapedComputedClass marks whether the job has constraints that are not
	// captured by computed node classes.
	EscapedComputedClass bool

	// AnnotatePlan triggers the scheduler to provide additional annotations
	// during the evaluation. This should not be set during normal operations.
	AnnotatePlan bool

	// QueuedAllocations is the number of unplaced allocations at the time the
	// evaluation was processed. The map is keyed by Task Group names.
	QueuedAllocations map[string]int

	// LeaderACL provides the ACL token to when issuing RPCs back to the
	// leader. This will be a valid management token as long as the leader is
	// active. This should not ever be exposed via the API.
	LeaderACL string

	// SnapshotIndex is the Raft index of the snapshot used to process the
	// evaluation. The index will either be set when it has gone through the
	// scheduler or if a blocked evaluation is being created. The index is set
	// in this case so we can determine if an early unblocking is required since
	// capacity has changed since the evaluation was created. This can result in
	// the SnapshotIndex being less than the CreateIndex.
	SnapshotIndex uint64

	// Raft Indexes
	CreateIndex uint64
	ModifyIndex uint64

	CreateTime int64
	ModifyTime int64
}

// TerminalStatus returns if the current status is terminal and
// will no longer transition.
func (e *Evaluation) TerminalStatus() bool {
	switch e.Status {
	case EvalStatusComplete, EvalStatusFailed, EvalStatusCancelled:
		return true
	default:
		return false
	}
}

func (e *Evaluation) GoString() string {
	return fmt.Sprintf("<Eval %q JobID: %q Namespace: %q>", e.ID, e.JobID, e.Namespace)
}

func (e *Evaluation) Copy() *Evaluation {
	if e == nil {
		return nil
	}
	ne := new(Evaluation)
	*ne = *e

	// Copy ClassEligibility
	if e.ClassEligibility != nil {
		classes := make(map[string]bool, len(e.ClassEligibility))
		for class, elig := range e.ClassEligibility {
			classes[class] = elig
		}
		ne.ClassEligibility = classes
	}

	// Copy FailedTGAllocs
	if e.FailedTGAllocs != nil {
		failedTGs := make(map[string]*AllocMetric, len(e.FailedTGAllocs))
		for tg, metric := range e.FailedTGAllocs {
			failedTGs[tg] = metric.Copy()
		}
		ne.FailedTGAllocs = failedTGs
	}

	// Copy queued allocations
	if e.QueuedAllocations != nil {
		queuedAllocations := make(map[string]int, len(e.QueuedAllocations))
		for tg, num := range e.QueuedAllocations {
			queuedAllocations[tg] = num
		}
		ne.QueuedAllocations = queuedAllocations
	}

	return ne
}

// ShouldEnqueue checks if a given evaluation should be enqueued into the
// eval_broker
func (e *Evaluation) ShouldEnqueue() bool {
	switch e.Status {
	case EvalStatusPending:
		return true
	case EvalStatusComplete, EvalStatusFailed, EvalStatusBlocked, EvalStatusCancelled:
		return false
	default:
		panic(fmt.Sprintf("unhandled evaluation (%s) status %s", e.ID, e.Status))
	}
}

// ShouldBlock checks if a given evaluation should be entered into the blocked
// eval tracker.
func (e *Evaluation) ShouldBlock() bool {
	switch e.Status {
	case EvalStatusBlocked:
		return true
	case EvalStatusComplete, EvalStatusFailed, EvalStatusPending, EvalStatusCancelled:
		return false
	default:
		panic(fmt.Sprintf("unhandled evaluation (%s) status %s", e.ID, e.Status))
	}
}

// MakePlan is used to make a plan from the given evaluation
// for a given Job
func (e *Evaluation) MakePlan(j *Job) *Plan {
	p := &Plan{
		EvalID:          e.ID,
		Priority:        e.Priority,
		Job:             j,
		NodeUpdate:      make(map[string][]*Allocation),
		NodeAllocation:  make(map[string][]*Allocation),
		NodePreemptions: make(map[string][]*Allocation),
	}
	if j != nil {
		p.AllAtOnce = j.AllAtOnce
	}
	return p
}

// NextRollingEval creates an evaluation to followup this eval for rolling updates
func (e *Evaluation) NextRollingEval(wait time.Duration) *Evaluation {
	now := time.Now().UTC().UnixNano()
	return &Evaluation{
		ID:             uuid.Generate(),
		Namespace:      e.Namespace,
		Priority:       e.Priority,
		Type:           e.Type,
		TriggeredBy:    EvalTriggerRollingUpdate,
		JobID:          e.JobID,
		JobModifyIndex: e.JobModifyIndex,
		Status:         EvalStatusPending,
		Wait:           wait,
		PreviousEval:   e.ID,
		CreateTime:     now,
		ModifyTime:     now,
	}
}

// CreateBlockedEval creates a blocked evaluation to followup this eval to place any
// failed allocations. It takes the classes marked explicitly eligible or
// ineligible, whether the job has escaped computed node classes and whether the
// quota limit was reached.
func (e *Evaluation) CreateBlockedEval(classEligibility map[string]bool,
	escaped bool, quotaReached string) *Evaluation {
	now := time.Now().UTC().UnixNano()
	return &Evaluation{
		ID:                   uuid.Generate(),
		Namespace:            e.Namespace,
		Priority:             e.Priority,
		Type:                 e.Type,
		TriggeredBy:          EvalTriggerQueuedAllocs,
		JobID:                e.JobID,
		JobModifyIndex:       e.JobModifyIndex,
		Status:               EvalStatusBlocked,
		PreviousEval:         e.ID,
		ClassEligibility:     classEligibility,
		EscapedComputedClass: escaped,
		QuotaLimitReached:    quotaReached,
		CreateTime:           now,
		ModifyTime:           now,
	}
}

// CreateFailedFollowUpEval creates a follow up evaluation when the current one
// has been marked as failed because it has hit the delivery limit and will not
// be retried by the eval_broker. Callers should copy the created eval's ID to
// into the old eval's NextEval field.
func (e *Evaluation) CreateFailedFollowUpEval(wait time.Duration) *Evaluation {
	now := time.Now().UTC().UnixNano()
	return &Evaluation{
		ID:             uuid.Generate(),
		Namespace:      e.Namespace,
		Priority:       e.Priority,
		Type:           e.Type,
		TriggeredBy:    EvalTriggerFailedFollowUp,
		JobID:          e.JobID,
		JobModifyIndex: e.JobModifyIndex,
		Status:         EvalStatusPending,
		Wait:           wait,
		PreviousEval:   e.ID,
		CreateTime:     now,
		ModifyTime:     now,
	}
}

// UpdateModifyTime takes into account that clocks on different servers may be
// slightly out of sync. Even in case of a leader change, this method will
// guarantee that ModifyTime will always be after CreateTime.
func (e *Evaluation) UpdateModifyTime() {
	now := time.Now().UTC().UnixNano()
	if now <= e.CreateTime {
		e.ModifyTime = e.CreateTime + 1
	} else {
		e.ModifyTime = now
	}
}

// Plan is used to submit a commit plan for task allocations. These
// are submitted to the leader which verifies that resources have
// not been overcommitted before admitting the plan.
type Plan struct {
	// msgpack omit empty fields during serialization
	_struct bool `codec:",omitempty"` // nolint: structcheck

	// EvalID is the evaluation ID this plan is associated with
	EvalID string

	// EvalToken is used to prevent a split-brain processing of
	// an evaluation. There should only be a single scheduler running
	// an Eval at a time, but this could be violated after a leadership
	// transition. This unique token is used to reject plans that are
	// being submitted from a different leader.
	EvalToken string

	// Priority is the priority of the upstream job
	Priority int

	// AllAtOnce is used to control if incremental scheduling of task groups
	// is allowed or if we must do a gang scheduling of the entire job.
	// If this is false, a plan may be partially applied. Otherwise, the
	// entire plan must be able to make progress.
	AllAtOnce bool

	// Job is the parent job of all the allocations in the Plan.
	// Since a Plan only involves a single Job, we can reduce the size
	// of the plan by only including it once.
	Job *Job

	// NodeUpdate contains all the allocations for each node. For each node,
	// this is a list of the allocations to update to either stop or evict.
	NodeUpdate map[string][]*Allocation

	// NodeAllocation contains all the allocations for each node.
	// The evicts must be considered prior to the allocations.
	NodeAllocation map[string][]*Allocation

	// Annotations contains annotations by the scheduler to be used by operators
	// to understand the decisions made by the scheduler.
	Annotations *PlanAnnotations

	// Deployment is the deployment created or updated by the scheduler that
	// should be applied by the planner.
	Deployment *Deployment

	// DeploymentUpdates is a set of status updates to apply to the given
	// deployments. This allows the scheduler to cancel any unneeded deployment
	// because the job is stopped or the update block is removed.
	DeploymentUpdates []*DeploymentStatusUpdate

	// NodePreemptions is a map from node id to a set of allocations from other
	// lower priority jobs that are preempted. Preempted allocations are marked
	// as evicted.
	NodePreemptions map[string][]*Allocation

	// SnapshotIndex is the Raft index of the snapshot used to create the
	// Plan. The leader will wait to evaluate the plan until its StateStore
	// has reached at least this index.
	SnapshotIndex uint64
}

// AppendStoppedAlloc marks an allocation to be stopped. The clientStatus of the
// allocation may be optionally set by passing in a non-empty value.
func (p *Plan) AppendStoppedAlloc(alloc *Allocation, desiredDesc, clientStatus, followupEvalID string) {
	newAlloc := new(Allocation)
	*newAlloc = *alloc

	// If the job is not set in the plan we are deregistering a job so we
	// extract the job from the allocation.
	if p.Job == nil && newAlloc.Job != nil {
		p.Job = newAlloc.Job
	}

	// Normalize the job
	newAlloc.Job = nil

	// Strip the resources as it can be rebuilt.
	newAlloc.Resources = nil

	newAlloc.DesiredStatus = AllocDesiredStatusStop
	newAlloc.DesiredDescription = desiredDesc

	if clientStatus != "" {
		newAlloc.ClientStatus = clientStatus
	}

	newAlloc.AppendState(AllocStateFieldClientStatus, clientStatus)

	if followupEvalID != "" {
		newAlloc.FollowupEvalID = followupEvalID
	}

	node := alloc.NodeID
	existing := p.NodeUpdate[node]
	p.NodeUpdate[node] = append(existing, newAlloc)
}

// AppendPreemptedAlloc is used to append an allocation that's being preempted to the plan.
// To minimize the size of the plan, this only sets a minimal set of fields in the allocation
func (p *Plan) AppendPreemptedAlloc(alloc *Allocation, preemptingAllocID string) {
	newAlloc := &Allocation{}
	newAlloc.ID = alloc.ID
	newAlloc.JobID = alloc.JobID
	newAlloc.Namespace = alloc.Namespace
	newAlloc.DesiredStatus = AllocDesiredStatusEvict
	newAlloc.PreemptedByAllocation = preemptingAllocID

	desiredDesc := fmt.Sprintf("Preempted by alloc ID %v", preemptingAllocID)
	newAlloc.DesiredDescription = desiredDesc

	// TaskResources are needed by the plan applier to check if allocations fit
	// after removing preempted allocations
	if alloc.AllocatedResources != nil {
		newAlloc.AllocatedResources = alloc.AllocatedResources
	} else {
		// COMPAT Remove in version 0.11
		newAlloc.TaskResources = alloc.TaskResources
		newAlloc.SharedResources = alloc.SharedResources
	}

	// Append this alloc to slice for this node
	node := alloc.NodeID
	existing := p.NodePreemptions[node]
	p.NodePreemptions[node] = append(existing, newAlloc)
}

func (p *Plan) PopUpdate(alloc *Allocation) {
	existing := p.NodeUpdate[alloc.NodeID]
	n := len(existing)
	if n > 0 && existing[n-1].ID == alloc.ID {
		existing = existing[:n-1]
		if len(existing) > 0 {
			p.NodeUpdate[alloc.NodeID] = existing
		} else {
			delete(p.NodeUpdate, alloc.NodeID)
		}
	}
}

// AppendAlloc appends the alloc to the plan allocations.
// Uses the passed job if explicitly passed, otherwise
// it is assumed the alloc will use the plan Job version.
func (p *Plan) AppendAlloc(alloc *Allocation, job *Job) {
	node := alloc.NodeID
	existing := p.NodeAllocation[node]

	alloc.Job = job

	p.NodeAllocation[node] = append(existing, alloc)
}

// IsNoOp checks if this plan would do nothing
func (p *Plan) IsNoOp() bool {
	return len(p.NodeUpdate) == 0 &&
		len(p.NodeAllocation) == 0 &&
		p.Deployment == nil &&
		len(p.DeploymentUpdates) == 0
}

// NormalizeAllocations normalizes allocations to remove fields that can
// be fetched from the MemDB instead of sending over the wire
func (p *Plan) NormalizeAllocations() {
	for _, allocs := range p.NodeUpdate {
		for i, alloc := range allocs {
			allocs[i] = &Allocation{
				ID:                 alloc.ID,
				DesiredDescription: alloc.DesiredDescription,
				ClientStatus:       alloc.ClientStatus,
				FollowupEvalID:     alloc.FollowupEvalID,
			}
		}
	}

	for _, allocs := range p.NodePreemptions {
		for i, alloc := range allocs {
			allocs[i] = &Allocation{
				ID:                    alloc.ID,
				PreemptedByAllocation: alloc.PreemptedByAllocation,
			}
		}
	}
}

// PlanResult is the result of a plan submitted to the leader.
type PlanResult struct {
	// NodeUpdate contains all the updates that were committed.
	NodeUpdate map[string][]*Allocation

	// NodeAllocation contains all the allocations that were committed.
	NodeAllocation map[string][]*Allocation

	// Deployment is the deployment that was committed.
	Deployment *Deployment

	// DeploymentUpdates is the set of deployment updates that were committed.
	DeploymentUpdates []*DeploymentStatusUpdate

	// NodePreemptions is a map from node id to a set of allocations from other
	// lower priority jobs that are preempted. Preempted allocations are marked
	// as stopped.
	NodePreemptions map[string][]*Allocation

	// RefreshIndex is the index the worker should refresh state up to.
	// This allows all evictions and allocations to be materialized.
	// If any allocations were rejected due to stale data (node state,
	// over committed) this can be used to force a worker refresh.
	RefreshIndex uint64

	// AllocIndex is the Raft index in which the evictions and
	// allocations took place. This is used for the write index.
	AllocIndex uint64
}

// IsNoOp checks if this plan result would do nothing
func (p *PlanResult) IsNoOp() bool {
	return len(p.NodeUpdate) == 0 && len(p.NodeAllocation) == 0 &&
		len(p.DeploymentUpdates) == 0 && p.Deployment == nil
}

// FullCommit is used to check if all the allocations in a plan
// were committed as part of the result. Returns if there was
// a match, and the number of expected and actual allocations.
func (p *PlanResult) FullCommit(plan *Plan) (bool, int, int) {
	expected := 0
	actual := 0
	for name, allocList := range plan.NodeAllocation {
		didAlloc := p.NodeAllocation[name]
		expected += len(allocList)
		actual += len(didAlloc)
	}
	return actual == expected, expected, actual
}

// PlanAnnotations holds annotations made by the scheduler to give further debug
// information to operators.
type PlanAnnotations struct {
	// DesiredTGUpdates is the set of desired updates per task group.
	DesiredTGUpdates map[string]*DesiredUpdates

	// PreemptedAllocs is the set of allocations to be preempted to make the placement successful.
	PreemptedAllocs []*AllocListStub
}

// DesiredUpdates is the set of changes the scheduler would like to make given
// sufficient resources and cluster capacity.
type DesiredUpdates struct {
	Ignore            uint64
	Place             uint64
	Migrate           uint64
	Stop              uint64
	InPlaceUpdate     uint64
	DestructiveUpdate uint64
	Canary            uint64
	Preemptions       uint64
}

func (d *DesiredUpdates) GoString() string {
	return fmt.Sprintf("(place %d) (inplace %d) (destructive %d) (stop %d) (migrate %d) (ignore %d) (canary %d)",
		d.Place, d.InPlaceUpdate, d.DestructiveUpdate, d.Stop, d.Migrate, d.Ignore, d.Canary)
}

// msgpackHandle is a shared handle for encoding/decoding of structs
var MsgpackHandle = func() *codec.MsgpackHandle {
	h := &codec.MsgpackHandle{}
	h.RawToString = true

	// maintain binary format from time prior to upgrading latest ugorji
	h.BasicHandle.TimeNotBuiltin = true

	// Sets the default type for decoding a map into a nil interface{}.
	// This is necessary in particular because we store the driver configs as a
	// nil interface{}.
	h.MapType = reflect.TypeOf(map[string]interface{}(nil))

	// only review struct codec tags
	h.TypeInfos = codec.NewTypeInfos([]string{"codec"})

	return h
}()

var (
	// JsonHandle and JsonHandlePretty are the codec handles to JSON encode
	// structs. The pretty handle will add indents for easier human consumption.
	JsonHandle = &codec.JsonHandle{
		HTMLCharsAsIs: true,
	}
	JsonHandlePretty = &codec.JsonHandle{
		HTMLCharsAsIs: true,
		Indent:        4,
	}
)

// Decode is used to decode a MsgPack encoded object
func Decode(buf []byte, out interface{}) error {
	return codec.NewDecoder(bytes.NewReader(buf), MsgpackHandle).Decode(out)
}

// Encode is used to encode a MsgPack object with type prefix
func Encode(t MessageType, msg interface{}) ([]byte, error) {
	var buf bytes.Buffer
	buf.WriteByte(uint8(t))
	err := codec.NewEncoder(&buf, MsgpackHandle).Encode(msg)
	return buf.Bytes(), err
}

// KeyringResponse is a unified key response and can be used for install,
// remove, use, as well as listing key queries.
type KeyringResponse struct {
	Messages map[string]string
	Keys     map[string]int
	NumNodes int
}

// KeyringRequest is request objects for serf key operations.
type KeyringRequest struct {
	Key string
}

// RecoverableError wraps an error and marks whether it is recoverable and could
// be retried or it is fatal.
type RecoverableError struct {
	Err         string
	Recoverable bool
}

// NewRecoverableError is used to wrap an error and mark it as recoverable or
// not.
func NewRecoverableError(e error, recoverable bool) error {
	if e == nil {
		return nil
	}

	return &RecoverableError{
		Err:         e.Error(),
		Recoverable: recoverable,
	}
}

// WrapRecoverable wraps an existing error in a new RecoverableError with a new
// message. If the error was recoverable before the returned error is as well;
// otherwise it is unrecoverable.
func WrapRecoverable(msg string, err error) error {
	return &RecoverableError{Err: msg, Recoverable: IsRecoverable(err)}
}

func (r *RecoverableError) Error() string {
	return r.Err
}

func (r *RecoverableError) IsRecoverable() bool {
	return r.Recoverable
}

func (r *RecoverableError) IsUnrecoverable() bool {
	return !r.Recoverable
}

// Recoverable is an interface for errors to implement to indicate whether or
// not they are fatal or recoverable.
type Recoverable interface {
	error
	IsRecoverable() bool
}

// IsRecoverable returns true if error is a RecoverableError with
// Recoverable=true. Otherwise false is returned.
func IsRecoverable(e error) bool {
	if re, ok := e.(Recoverable); ok {
		return re.IsRecoverable()
	}
	return false
}

// WrappedServerError wraps an error and satisfies
// both the Recoverable and the ServerSideError interfaces
type WrappedServerError struct {
	Err error
}

// NewWrappedServerError is used to create a wrapped server side error
func NewWrappedServerError(e error) error {
	return &WrappedServerError{
		Err: e,
	}
}

func (r *WrappedServerError) IsRecoverable() bool {
	return IsRecoverable(r.Err)
}

func (r *WrappedServerError) Error() string {
	return r.Err.Error()
}

func (r *WrappedServerError) IsServerSide() bool {
	return true
}

// ServerSideError is an interface for errors to implement to indicate
// errors occurring after the request makes it to a server
type ServerSideError interface {
	error
	IsServerSide() bool
}

// IsServerSide returns true if error is a wrapped
// server side error
func IsServerSide(e error) bool {
	if se, ok := e.(ServerSideError); ok {
		return se.IsServerSide()
	}
	return false
}

// ACLPolicy is used to represent an ACL policy
type ACLPolicy struct {
	Name        string      // Unique name
	Description string      // Human readable
	Rules       string      // HCL or JSON format
	RulesJSON   *acl.Policy // Generated from Rules on read
	Hash        []byte
	CreateIndex uint64
	ModifyIndex uint64
}

// SetHash is used to compute and set the hash of the ACL policy
func (c *ACLPolicy) SetHash() []byte {
	// Initialize a 256bit Blake2 hash (32 bytes)
	hash, err := blake2b.New256(nil)
	if err != nil {
		panic(err)
	}

	// Write all the user set fields
	_, _ = hash.Write([]byte(c.Name))
	_, _ = hash.Write([]byte(c.Description))
	_, _ = hash.Write([]byte(c.Rules))

	// Finalize the hash
	hashVal := hash.Sum(nil)

	// Set and return the hash
	c.Hash = hashVal
	return hashVal
}

func (a *ACLPolicy) Stub() *ACLPolicyListStub {
	return &ACLPolicyListStub{
		Name:        a.Name,
		Description: a.Description,
		Hash:        a.Hash,
		CreateIndex: a.CreateIndex,
		ModifyIndex: a.ModifyIndex,
	}
}

func (a *ACLPolicy) Validate() error {
	var mErr multierror.Error
	if !validPolicyName.MatchString(a.Name) {
		err := fmt.Errorf("invalid name '%s'", a.Name)
		mErr.Errors = append(mErr.Errors, err)
	}
	if _, err := acl.Parse(a.Rules); err != nil {
		err = fmt.Errorf("failed to parse rules: %v", err)
		mErr.Errors = append(mErr.Errors, err)
	}
	if len(a.Description) > maxPolicyDescriptionLength {
		err := fmt.Errorf("description longer than %d", maxPolicyDescriptionLength)
		mErr.Errors = append(mErr.Errors, err)
	}
	return mErr.ErrorOrNil()
}

// ACLPolicyListStub is used to for listing ACL policies
type ACLPolicyListStub struct {
	Name        string
	Description string
	Hash        []byte
	CreateIndex uint64
	ModifyIndex uint64
}

// ACLPolicyListRequest is used to request a list of policies
type ACLPolicyListRequest struct {
	QueryOptions
}

// ACLPolicySpecificRequest is used to query a specific policy
type ACLPolicySpecificRequest struct {
	Name string
	QueryOptions
}

// ACLPolicySetRequest is used to query a set of policies
type ACLPolicySetRequest struct {
	Names []string
	QueryOptions
}

// ACLPolicyListResponse is used for a list request
type ACLPolicyListResponse struct {
	Policies []*ACLPolicyListStub
	QueryMeta
}

// SingleACLPolicyResponse is used to return a single policy
type SingleACLPolicyResponse struct {
	Policy *ACLPolicy
	QueryMeta
}

// ACLPolicySetResponse is used to return a set of policies
type ACLPolicySetResponse struct {
	Policies map[string]*ACLPolicy
	QueryMeta
}

// ACLPolicyDeleteRequest is used to delete a set of policies
type ACLPolicyDeleteRequest struct {
	Names []string
	WriteRequest
}

// ACLPolicyUpsertRequest is used to upsert a set of policies
type ACLPolicyUpsertRequest struct {
	Policies []*ACLPolicy
	WriteRequest
}

// ACLToken represents a client token which is used to Authenticate
type ACLToken struct {
	AccessorID  string   // Public Accessor ID (UUID)
	SecretID    string   // Secret ID, private (UUID)
	Name        string   // Human friendly name
	Type        string   // Client or Management
	Policies    []string // Policies this token ties to
	Global      bool     // Global or Region local
	Hash        []byte
	CreateTime  time.Time // Time of creation
	CreateIndex uint64
	ModifyIndex uint64
}

func (a *ACLToken) Copy() *ACLToken {
	c := new(ACLToken)
	*c = *a

	c.Policies = make([]string, len(a.Policies))
	copy(c.Policies, a.Policies)
	c.Hash = make([]byte, len(a.Hash))
	copy(c.Hash, a.Hash)

	return c
}

var (
	// AnonymousACLToken is used no SecretID is provided, and the
	// request is made anonymously.
	AnonymousACLToken = &ACLToken{
		AccessorID: "anonymous",
		Name:       "Anonymous Token",
		Type:       ACLClientToken,
		Policies:   []string{"anonymous"},
		Global:     false,
	}
)

type ACLTokenListStub struct {
	AccessorID  string
	Name        string
	Type        string
	Policies    []string
	Global      bool
	Hash        []byte
	CreateTime  time.Time
	CreateIndex uint64
	ModifyIndex uint64
}

// SetHash is used to compute and set the hash of the ACL token
func (a *ACLToken) SetHash() []byte {
	// Initialize a 256bit Blake2 hash (32 bytes)
	hash, err := blake2b.New256(nil)
	if err != nil {
		panic(err)
	}

	// Write all the user set fields
	_, _ = hash.Write([]byte(a.Name))
	_, _ = hash.Write([]byte(a.Type))
	for _, policyName := range a.Policies {
		_, _ = hash.Write([]byte(policyName))
	}
	if a.Global {
		_, _ = hash.Write([]byte("global"))
	} else {
		_, _ = hash.Write([]byte("local"))
	}

	// Finalize the hash
	hashVal := hash.Sum(nil)

	// Set and return the hash
	a.Hash = hashVal
	return hashVal
}

func (a *ACLToken) Stub() *ACLTokenListStub {
	return &ACLTokenListStub{
		AccessorID:  a.AccessorID,
		Name:        a.Name,
		Type:        a.Type,
		Policies:    a.Policies,
		Global:      a.Global,
		Hash:        a.Hash,
		CreateTime:  a.CreateTime,
		CreateIndex: a.CreateIndex,
		ModifyIndex: a.ModifyIndex,
	}
}

// Validate is used to sanity check a token
func (a *ACLToken) Validate() error {
	var mErr multierror.Error
	if len(a.Name) > maxTokenNameLength {
		mErr.Errors = append(mErr.Errors, fmt.Errorf("token name too long"))
	}
	switch a.Type {
	case ACLClientToken:
		if len(a.Policies) == 0 {
			mErr.Errors = append(mErr.Errors, fmt.Errorf("client token missing policies"))
		}
	case ACLManagementToken:
		if len(a.Policies) != 0 {
			mErr.Errors = append(mErr.Errors, fmt.Errorf("management token cannot be associated with policies"))
		}
	default:
		mErr.Errors = append(mErr.Errors, fmt.Errorf("token type must be client or management"))
	}
	return mErr.ErrorOrNil()
}

// PolicySubset checks if a given set of policies is a subset of the token
func (a *ACLToken) PolicySubset(policies []string) bool {
	// Hot-path the management tokens, superset of all policies.
	if a.Type == ACLManagementToken {
		return true
	}
	associatedPolicies := make(map[string]struct{}, len(a.Policies))
	for _, policy := range a.Policies {
		associatedPolicies[policy] = struct{}{}
	}
	for _, policy := range policies {
		if _, ok := associatedPolicies[policy]; !ok {
			return false
		}
	}
	return true
}

// ACLTokenListRequest is used to request a list of tokens
type ACLTokenListRequest struct {
	GlobalOnly bool
	QueryOptions
}

// ACLTokenSpecificRequest is used to query a specific token
type ACLTokenSpecificRequest struct {
	AccessorID string
	QueryOptions
}

// ACLTokenSetRequest is used to query a set of tokens
type ACLTokenSetRequest struct {
	AccessorIDS []string
	QueryOptions
}

// ACLTokenListResponse is used for a list request
type ACLTokenListResponse struct {
	Tokens []*ACLTokenListStub
	QueryMeta
}

// SingleACLTokenResponse is used to return a single token
type SingleACLTokenResponse struct {
	Token *ACLToken
	QueryMeta
}

// ACLTokenSetResponse is used to return a set of token
type ACLTokenSetResponse struct {
	Tokens map[string]*ACLToken // Keyed by Accessor ID
	QueryMeta
}

// ResolveACLTokenRequest is used to resolve a specific token
type ResolveACLTokenRequest struct {
	SecretID string
	QueryOptions
}

// ResolveACLTokenResponse is used to resolve a single token
type ResolveACLTokenResponse struct {
	Token *ACLToken
	QueryMeta
}

// ACLTokenDeleteRequest is used to delete a set of tokens
type ACLTokenDeleteRequest struct {
	AccessorIDs []string
	WriteRequest
}

// ACLTokenBootstrapRequest is used to bootstrap ACLs
type ACLTokenBootstrapRequest struct {
	Token      *ACLToken // Not client specifiable
	ResetIndex uint64    // Reset index is used to clear the bootstrap token
	WriteRequest
}

// ACLTokenUpsertRequest is used to upsert a set of tokens
type ACLTokenUpsertRequest struct {
	Tokens []*ACLToken
	WriteRequest
}

// ACLTokenUpsertResponse is used to return from an ACLTokenUpsertRequest
type ACLTokenUpsertResponse struct {
	Tokens []*ACLToken
	WriteMeta
}

// RpcError is used for serializing errors with a potential error code
type RpcError struct {
	Message string
	Code    *int64
}

func NewRpcError(err error, code *int64) *RpcError {
	return &RpcError{
		Message: err.Error(),
		Code:    code,
	}
}

func (r *RpcError) Error() string {
	return r.Message
}<|MERGE_RESOLUTION|>--- conflicted
+++ resolved
@@ -334,24 +334,6 @@
 	return q.AllowStale
 }
 
-<<<<<<< HEAD
-func (q QueryOptions) HasTimedOut(start time.Time, rpcHoldTimeout time.Duration) bool {
-	if q.MinQueryIndex > 0 {
-		// Restrict the max query time, and ensure there is always one
-		if q.MaxQueryTime > MaxBlockingRPCQueryTime {
-			q.MaxQueryTime = MaxBlockingRPCQueryTime
-		} else if q.MaxQueryTime <= 0 {
-			q.MaxQueryTime = DefaultBlockingRPCQueryTime
-		}
-		q.MaxQueryTime += helper.RandomStagger(q.MaxQueryTime / JitterFraction)
-
-		return time.Since(start) > (q.MaxQueryTime + rpcHoldTimeout)
-	}
-	return time.Since(start) > rpcHoldTimeout
-}
-
-=======
->>>>>>> 0078854e
 // AgentPprofRequest is used to request a pprof report for a given node.
 type AgentPprofRequest struct {
 	// ReqType specifies the profile to use
