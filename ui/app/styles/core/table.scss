--- conflicted
+++ resolved
@@ -160,16 +160,20 @@
             background-color: darken($white-ter, 5%);
           }
 
+          &::before,
           &::after {
             position: absolute;
-            transform: translateX(6px);
             pointer-events: none;
             color: $grey-light;
           }
-        }
-
-        &.has-text-right {
-          border-left: 1px solid $grey-blue;
+
+          &::after {
+            transform: translateX(6px);
+          }
+
+          &::before {
+            transform: translateX(-20px);
+          }
         }
       }
 
@@ -178,15 +182,22 @@
           content: '⬆';
         }
 
-<<<<<<< HEAD
-        &.has-text-right::after {
-          left: 10px;
-          right: inherit;
-          padding-right: 2em;
-=======
         &.asc a::after {
           content: '⬇';
->>>>>>> 6aaf38d7
+        }
+
+        &.has-text-right {
+          a::after {
+            content: none;
+          }
+
+          &.desc a::before {
+            content: '⬆';
+          }
+
+          &.asc a::before {
+            content: '⬇';
+          }
         }
       }
 
