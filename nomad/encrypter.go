--- conflicted
+++ resolved
@@ -409,16 +409,7 @@
 		return nil
 	}
 
-<<<<<<< HEAD
 	e.keyringLock.Unlock()
-=======
-	if cancel, ok := e.decryptTasks[wrappedKeys.KeyID]; ok {
-		// stop any previous tasks for this same key ID under the assumption
-		// they're broken or being superseded, but don't remove the CancelFunc
-		// from the map yet so that other callers don't think we can continue
-		cancel()
-	}
->>>>>>> 01cd762d
 
 	var mErr *multierror.Error
 
