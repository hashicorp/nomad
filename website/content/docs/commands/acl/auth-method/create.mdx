---
layout: docs
page_title: 'Commands: acl auth-method create'
description: The auth-method create command is used to create new ACL Auth Methods.
---

# Command: acl auth-method create

The `acl auth-method create` command is used to create new ACL Auth Methods.

## Usage

```plaintext
nomad acl auth-method create [options]
```

The `acl auth-method create` command requires the correct setting of the create options
via flags detailed below.

## General Options

@include 'general_options_no_namespace.mdx'

## Create Options

- `-name`: Sets the human readable name for the ACL auth method. The name must
  be between 1-128 characters and is a required parameter.

- `-description`: A free form text description of the auth-method that must not exceed
  256 characters.

- `-type`: Sets the type of the auth method. Supported types are `OIDC` and `JWT`.

- `-max-token-ttl`: Sets the duration of time all tokens created by this auth
  method should be valid for.

- `-token-locality`: Defines the kind of token that this auth method should
  produce. This can be either `local` or `global`.

- `token-name-format`: Sets the token format for the authenticated users. 
  This can be lightly templated using HIL '${foo}' syntax. Defaults to 
  '${auth_method_type}-${auth_method_name}'.

- `-default`: Specifies whether this auth method should be treated as a default
  one in case no auth method is explicitly specified for a login command.

- `-config`: Auth method [configuration] in JSON format. May be prefixed with '@'
  to indicate that the value is a file path to load the config from. '-' may also
  be given to indicate that the config is available on stdin.

- `-json`: Output the ACL auth-method in a JSON format.

- `-t`: Format and display the ACL auth-method using a Go template.

## Examples

Create a new ACL Auth Method:

```shell-session
$ nomad acl auth-method create -name "example-acl-auth-method" -type "OIDC" -max-token-ttl "1h" -token-locality "local" -config "@config.json"
<<<<<<< HEAD
Name              = example-acl-auth-method
Type              = OIDC
Locality          = local
MaxTokenTTL       = 1h0m0s
Token Name Format = ${auth_method_type}-${auth_method_name}
Default           = false
Create Index      = 14
Modify Index      = 14
=======
Name           = example-acl-auth-method
Type           = OIDC
Locality       = local
Max Token TTL  = 1h0m0s
Default        = false
Create Index   = 14
Modify Index   = 14
>>>>>>> 73746cc1

Auth Method Config

OIDC Discovery URL     = https://my-corp-app-name.auth0.com/
OIDC Client ID         = V1RPi2MYptMV1RPi2MYptMV1RPi2MYpt
OIDC Client Secret     = example-client-secret
Bound audiences        = V1RPi2MYptMV1RPi2MYptMV1RPi2MYpt
Allowed redirects URIs = http://localhost:4646/oidc/callback
Discovery CA pem       = <none>
Signing algorithms     = <none>
Claim mappings         = {http://example.com/first_name: first_name}; {http://example.com/last_name: last_name}
List claim mappings    = {http://nomad.com/groups: groups}
```

Example config file:

```json
{
  "OIDCDiscoveryURL": "https://my-corp-app-name.auth0.com/",
  "OIDCClientID": "V1RPi2MYptMV1RPi2MYptMV1RPi2MYpt",
  "OIDCClientSecret": "example-client-secret",
  "BoundAudiences": [
    "V1RPi2MYptMV1RPi2MYptMV1RPi2MYpt"
  ],
  "AllowedRedirectURIs": [
    "http://localhost:4646/oidc/callback"
  ],
  "ClaimMappings": {
    "http://example.com/first_name": "first_name",
    "http://example.com/last_name": "last_name"
  },
  "ListClaimMappings": {
    "http://nomad.com/groups": "groups"
  }
}
```

[configuration]: /nomad/api-docs/acl/auth-methods#config<|MERGE_RESOLUTION|>--- conflicted
+++ resolved
@@ -58,24 +58,14 @@
 
 ```shell-session
 $ nomad acl auth-method create -name "example-acl-auth-method" -type "OIDC" -max-token-ttl "1h" -token-locality "local" -config "@config.json"
-<<<<<<< HEAD
-Name              = example-acl-auth-method
-Type              = OIDC
-Locality          = local
-MaxTokenTTL       = 1h0m0s
-Token Name Format = ${auth_method_type}-${auth_method_name}
-Default           = false
-Create Index      = 14
-Modify Index      = 14
-=======
-Name           = example-acl-auth-method
-Type           = OIDC
-Locality       = local
-Max Token TTL  = 1h0m0s
-Default        = false
-Create Index   = 14
-Modify Index   = 14
->>>>>>> 73746cc1
+Name                = example-acl-auth-method
+Type                = OIDC
+Locality            = local
+Max Token TTL       = 1h0m0s
+Token Name Format.  = ${auth_method_type}-${auth_method_name}
+Default             = false
+Create Index        = 14
+Modify Index        = 14
 
 Auth Method Config
 
