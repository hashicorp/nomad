---
layout: docs
page_title: Nomad version-specific upgrade guides
description: |-
  Review upgrade details for specific versions of Nomad.
---

# Nomad version-specific upgrade guides

The [upgrading page](/nomad/docs/upgrade) covers the details of doing a standard
upgrade. However, specific versions of Nomad may have more details provided for
their upgrades as a result of new features or changed behavior. This page is
used to document those details separately from the standard upgrade flow.

## Nomad 1.10.0

@include 'release-notes/v1-10/deprecate-variable-limits.mdx'

@include 'release-notes/v1-10/breaking-disconnect-fields-removed.mdx'

@include 'release-notes/v1-10/breaking-go-sdk.mdx'

@include 'release-notes/v1-10/breaking-remove-remote-task-driver-support.mdx'

@include 'release-notes/v1-10/breaking-plugin-dir.mdx'

@include 'release-notes/v1-10/breaking-sentinel-apply.mdx'

@include 'release-notes/v1-10/breaking-affinity-spread.mdx'

@include 'release-notes/v1-10/breaking-vault-consul-token.mdx'

<<<<<<< HEAD
@include 'release-notes/v1-10/breaking-consul-template.mdx'
=======
#### Loading Binaries from `plugin_dir` Without Configuration

Plugins stored within the [`plugin_dir`](/nomad/docs/configuration#plugin_dir)
will now only be loaded when they have a corresponding
[`plugin`](/nomad/docs/configuration/plugin) block in the agent configuration
file.

#### Affinity and spread updates are non-destructive

In Nomad 1.10.0, a scheduler bug was fixed so that updates to `affinity` and
`spread` blocks are no longer destructive. After a job update that changes only
these blocks, existing allocations remain running with their job version
incremented. If you were relying on the previous behavior to redistribute
workloads, you can force a destructive update by changing fields that require
one, such as the `meta` block.

#### Vault and Consul integration changes

Nomad 1.10.0 removes the previously deprecated token-based authentication workflow
for Vault and Consul. Nomad clients must now use a task's [Workload Identity](/nomad/docs/concepts/workload-identity)
to authenticate to Vault and Consul and obtain a token specific to the task.

This table lists removed fields and the new workflow.

| Field | Configuration | New Workflow |
| ------ | ------------ | ------------ |
| [`vault.allow_unauthenticated`](/nomad/docs/v1.8.x/configuration/vault#allow_unauthenticated) | Agent | Tasks should use a workload identity. Do not use a Vault token. |
| [`vault.task_token_ttl`]( /nomad/docs/v1.8.x/configuration/vault#task_token_ttl) | Agent | With workload identity, tasks receive their TTL configuration from the Vault role. |
| [`vault.token`](/nomad/docs/v1.8.x/configuration/vault#token) | Agent | Nomad agents use the workload identity when making requests to authenticated endpoints. |
| [`vault.policies`](/nomad/docs/v1.8.x/job-specification/vault#policies) | Job specification  |  Configure and use a Vault role.  |

Before upgrading to Nomad 1.10, perform the following tasks:

1. Configure Vault to work with workload identity.
1. Migrate all workloads to use workload identity.

Refer to [Migrating to Using Workload Identity with Vault](/nomad/docs/v1.8.x/integrations/vault/acl#migrating-to-using-workload-identity-with-vault) for more
details.

#### Consul template implicit workload identity removal

Nomad no longer creates an implicit Consul identity for workloads that don't
register services with Consul. Tasks that require Consul tokens for template
rendering must include a [`consul` block](/nomad/docs/job-specification/consul) or specify an [`identity`](/nomad/docs/job-specification/identity#identity-block)

#### OIDC login with PKCE
Nomad now enables
[Proof Key for Code Exchange (PKCE)](https://oauth.net/2/pkce/)
by default for new or updated OIDC auth methods. Existing auth methods remain
unaffected until changed using the
[acl auth-method create](/nomad/docs/commands/acl/auth-method/create) or
[acl auth-method update](/nomad/docs/commands/acl/auth-method/update)
CLI commands, or with the
[auth method API](/nomad/api-docs/acl/auth-methods) directly.

Set the [`OIDCDisablePKCE`](/nomad/api-docs/acl/auth-methods#oidcdisablepkce)
option to turn off this extra security.

Note that although Nomad enables PKCE by default, some OIDC providers may
require you to also enable it in their configuration.
>>>>>>> 9778fa49

## Nomad 1.9.5

#### CNI plugins

Nomad 1.9.5 includes a bug fix for restoring allocation networking after a
client host reboot. This fix requires recent versions of the CNI reference
plugins (minimum 1.2.0) and will fallback to the existing behavior if the CNI
reference plugins cannot support the fix.

We recommend installing the CNI reference plugins from the [CNI project release
page](https://github.com/containernetworking/plugins/releases) rather than your
Linux distribution's package manager.

## Nomad 1.9.4

#### Security updates to default deny lists

In Nomad 1.9.4, the default `function_denylist` includes `executeTemplate`, as
a measure to prevent accidental or malicious infinitely recursive execution.
Users that require `executeTemplate` should update their
[configuration](/nomad/docs/job-specification/template#function_denylist).

Additionally, the [default client env deny
list](/nomad/docs/configuration/client#env-denylist) includes more environment
variables. Users who need some of these secure environment variables passed to
their tasks should consult the list and overwrite it in the configuration.

## Nomad 1.9.3

In Nomad 1.9.3, the mechanism used for calculating when objects are eligible
for garbage collection changes to a clock-based one. This has two consequences.
First, it allows to set arbitrarily long GC intervals. Second, it requires that
Nomad servers are kept roughly in sync time-wise, because GC can originate in a
follower.

Nomad 1.9.2 contained a bug that could drop all cluster state on upgrade and
has been removed from downloads.

## Nomad 1.9.0

#### Dropped support for older clients

Nomad 1.9.0 removes support for Nomad client agents older than 1.6.0. Older
nodes fail heartbeats. Nomad servers mark the workloads on those nodes
as lost and reschedule them normally according to the job's [reschedule][]
block.

#### Keyring In Raft

Nomad 1.9.0 stores keys used for signing Workload Identity and encrypting
Variables in Raft, instead of storing key material in the external
keystore. When using external KMS or Vault transit encryption for the
[`keyring`](/nomad/docs/configuration/keyring) provider, the key encryption key
(KEK) is stored outside of Nomad and no cleartext key material exists on disk.
When using the default AEAD provider, the key encryption key (KEK) is stored in
Raft alongside the encrypted data encryption keys (DEK).

Nomad automatically migrates the key storage for all key material on the
first [`root_key_gc_interval`](/nomad/docs/configuration/server#root_key_gc_interval) after all servers are upgraded to 1.9.0. The
existing on-disk keystore is required to restore servers from older snapshots,
so you should continue to back up the on-disk keystore until you no longer need
those older snapshots.

#### Support for HCLv1 removed

Nomad 1.9.0 no longer supports the HCLv1 format for job specifications. Using
the `-hcl1` option for the `job run`, `job plan`, and `job validate` commands
will no longer work.

One common use of `-hcl1` was when specifying [Docker
labels](/nomad/docs/drivers/docker#labels) with dots in their keys such as for
DataDog autodiscovery:

```hcl
labels {
  "com.datadoghq.ad.check_names"  = "[\"openmetrics\"]"
  "com.datadoghq.ad.init_configs" = "[{}]"
  # ...
}
```

Quoted keys are invalid in HCLv2 blocks and must be specified with a
list-of-maps syntax:

```hcl
labels = [
  {
    "com.datadoghq.ad.check_names"  = "[\"openmetrics\"]"
    "com.datadoghq.ad.init_configs" = "[{}]"
    # ...
  }
]
```

## Nomad 1.8.4

#### Default Docker `infra_image` changed

Due to the deprecation of the third-party `gcr.io` registry, the default Docker
[`infra_image`](/nomad/docs/v1.8.x/drivers/docker#infra_image) is now `registry.k8s.io/pause-<arch>:3.3`. If you do not
override the default, clients using the `docker` driver will make outbound
requests to the new registry.

## Nomad 1.8.3

#### Nomad keyring rotation

In Nomad 1.8.3, the Nomad root keyring will prepublish keys at half the
`root_key_rotation_threshold` and promote them to active once the
`root_key_rotation_threshold` has passed. The `nomad operator root keyring
rotate` command now requires one of two arguments: `-prepublish <duration>` to
prepublish a key or `-now` to rotate immediately. We recommend using
`-prepublish` to avoid outages from workload identities used to log into
external services such as Vault or Consul.

## Nomad 1.8.2

#### New `windows_allow_insecure_container_admin` configuration option for Docker driver

In 1.8.2, Nomad will refuse to run jobs that use the Docker driver on Windows
with [Process
Isolation](https://learn.microsoft.com/en-us/virtualization/windowscontainers/manage-containers/hyperv-container#process-isolation)
that run as `ContainerAdmin`. This is in order to
provide a more secure environment for these jobs, and this behavior can be
overridden by setting the new `windows_allow_insecure_container_admin` Docker
plugin configuration option to `true` or by setting `privileged=true`. We made
this change as a result of regressions introduced by mitigations for
[HCSEC-2024-03](https://discuss.hashicorp.com/t/hcsec-2024-03-nomad-vulnerable-to-arbitrary-write-through-symlink-attack/62602).

#### New default isolation mode for Docker on Windows

Nomad 1.8.2 changes the default isolation mode for Docker tasks on Windows from
`process` to `hyperv`, since `hyperv` provides a much more secure execution
environment. We made this change as a result of regressions introduced by
mitigations for
[HCSEC-2024-03](https://discuss.hashicorp.com/t/hcsec-2024-03-nomad-vulnerable-to-arbitrary-write-through-symlink-attack/62602).

## Nomad 1.8.1

<EnterpriseAlert inline />

Nomad Enterprise 1.8.1 includes an updated version of the Sentinel library. Users
that have built custom Sentinel plugins must recompile them using an SDK
supporting Sentinel Plugin Protocol Version 3. Consult the Sentinel
[SDK Compatibility Matrix](https://github.com/hashicorp/sentinel-sdk?tab=readme-ov-file#sdk-compatibility-matrix) for appropriate Sentinel SDK versions.

## Nomad 1.8.0

#### Deprecated Disconnect Fields

Nomad 1.8.0 introduces a `disconnect` block meant to group all the configuration
options related to disconnected client's and server's behavior, causing the
deprecation of the fields `stop_after_client_disconnect`, `max_client_disconnect`
and `prevent_reschedule_on_lost`. This block also introduces new options for
allocations reconciliation if the client regains connectivity.

#### CNI Constraints

In Nomad 1.8.0, jobs with `bridge` networking will have constraints added during
job submit that require CNI plugins to be present on the node. Nodes have
fingerprinted the available CNI plugins starting in Nomad 1.5.0.

If you are upgrading from Nomad 1.5.0 or later to 1.8.0 or later, there's
nothing additional for you to do. It's not recommended to skip more than 2
versions of Nomad. But if you upgrade from earlier than 1.5.0 to 1.8.0 or later,
you will need to ensure that clients have been upgraded before submitting any
jobs that use `bridge` networking.

#### Removal of `raw_exec` option `no_cgroups`

In Nomad 1.7.0 the `raw_exec` plugin option for `no_cgroups` became ineffective.
Starting in Nomad 1.8.0 attempting to set the `no_cgroups` in `raw_exec` plugin
configuration will result in an error when starting the agent.

## Nomad 1.7.11

<EnterpriseAlert inline />

#### Nomad keyring rotation

In Nomad 1.7.11, the Nomad root keyring will prepublish keys at half the
`root_key_rotation_threshold` and promote them to active once the
`root_key_rotation_threshold` has passed. The `nomad operator root keyring
rotate` command now requires one of two arguments: `-prepublish <duration>` to
prepublish a key or `-now` to rotate immediately. We recommend using
`-prepublish` to avoid outages from workload identities used to log into
external services such as Vault or Consul.

## Nomad 1.7.10

<EnterpriseAlert inline />

#### New `windows_allow_insecure_container_admin` configuration option for Docker driver

In 1.7.10, Nomad will refuse to run jobs that use the Docker driver on Windows
with [Process
Isolation](https://learn.microsoft.com/en-us/virtualization/windowscontainers/manage-containers/hyperv-container#process-isolation)
that run as `ContainerAdmin`. This is in order to
provide a more secure environment for these jobs, and this behavior can be
overridden by setting the new `windows_allow_insecure_container_admin` Docker
plugin configuration option to `true` or by setting `privileged=true`.

#### New default isolation mode for Docker on Windows

Nomad 1.7.10 changes the default isolation mode for Docker tasks on Windows from
`process` to `hyperv`, since `hyperv` provides a much more secure execution
environment.

## Nomad 1.7.2

Nomad 1.7.2 fixes a critical bug in CPU fingerprinting in Nomad 1.7.0 and
1.7.1. You should not install Nomad 1.7.0 or 1.7.1 and instead install the
latest Nomad 1.7.x version.

## Nomad 1.7.0

<Warning>

Nomad 1.7.0 contains a critical bug in keyring replication. You should not
install Nomad 1.7.0 and instead install the latest Nomad 1.7.x version.

</Warning>

#### Keyring Replication Failure After Leader Election

Nomad 1.7.0 introduced new RSA keys to the keyring for use in signing workload
identities. These keys were not correctly replicated from leader to
followers. This results in all workload identity verification failing after a
leader election.

This bug was fixed in Nomad 1.7.1.

#### Vault Integration Changes

Starting in Nomad 1.7, Nomad clients will use a task's [Workload Identity][] to
authenticate to Vault and obtain a Vault token specific to the task.

The existing workflow using a Vault token provided in either the agent
configuration or at the time of job submission is deprecated and will be removed
in Nomad 1.10. The [`vault.policies`](/nomad/docs/v1.7.x/job-specification/vault#policies) field is also deprecated and will work
only with the existing workflow. Instead, you should configure a suitable Vault
role and use that.

The following agent configuration fields are deprecated:
- [`vault.allow_unauthenticated`](/nomad/docs/v1.7.x/configuration/vault#allow_unauthenticated) will be removed in Nomad 1.10. Tasks will use
  the workload identity without the user supplying a Vault token.
- [`vault.task_token_ttl`](/nomad/docs/v1.7.x/configuration/vault#task_token_ttl) will be removed in Nomad 1.10. With workload
  identity, tasks will receive their TTL configuration from the Vault role.
- [`vault.token`](/nomad/docs/v1.7.x/configuration/vault#token) will be removed in Nomad 1.10. Nomad agents will no longer
  make requests to authenticated endpoints except with a task's workload
  identity.

Before upgrading to Nomad 1.10 you will need to have configured authentication
with Vault to work with workload identity. Refer to [Migrating to Using Workload
Identity with Vault](/nomad/docs/v1.7.x/integrations/vault/acl#migrating-to-using-workload-identity-with-vault) for more details.

#### Consul Integration Changes

Starting in Nomad 1.7, Nomad clients will use a service's or task's [Workload
Identity](/nomad/docs/v1.7.x/concepts/workload-identity) to authenticate to Consul and obtain a Consul token specific to the
workload.

The existing workflow using a Consul token provided in either the agent
configuration or at the time of job submission is deprecated and will be removed
in Nomad 1.10. The [`consul.allow_unauthenticated`](/nomad/docs/v1.7.x/configuration/consul#allow_unauthenticated) agent configuration field
will be removed in Nomad 1.10. Tasks will use the workload identity without the
user supplying a Consul token.

Before upgrading to Nomad 1.10 you will need to have configured authentication
with Consul to work with workload identity. See [Migrating to Using Workload
Identity with
Consul](/nomad/docs/v1.7.x/integrations/consul/acl#migrating-to-using-workload-identity-with-consul)
for more details.

#### RS256 JWT Signing Algorithm Support

Prior to Nomad 1.7, workload identity JWTs were signed with the `EdDSA`
algorithm. While `EdDSA` has numerous advantages as a signing algorithm, most
third parties that accept JWTs expect the `RS256` signing algorithm to be used.

Therefore starting in Nomad 1.7 *new* signing keys will generate an RSA key and
sign workload identities with the `RS256` signing algorithm.

Before setting up third party authentication methods to use workload
identities, it is recommended to run [`nomad operator root keyring
rotate`](/nomad/docs/commands/operator/root/keyring-rotate) to ensure you
generate a new RSA key.

To verify an RSA key is present you may check the [`/.well-known/jwks.json`
endpoint](/nomad/api-docs/operator/keyring#list-active-public-keys) on any
Nomad agent. If you see `"kty": "RSA"`, then an RSA key exists and you do not
need to rotate keys.

New Nomad clusters will use RSA by default and are not affected.

#### CPU Fingerprinting Changes

Starting in Nomad 1.7, Nomad clients improve the accuracy of detected CPU
performance metrics. The fingerprinter now takes into account heterogeneous core
types on applicable processors. In addition, Nomad will attempt to detect and
use the base frequency of the processor rather than the turbo frequency when
calculating the total available CPU bandwidth. The net result of these behaviors
is that the calculated total CPU bandwidth available on a node may change when
upgrading to Nomad 1.7. Operators are encouraged to ensure planned capacity
meets expectations before upgrading. The [cpu concepts][cpu] documentation
contains guidance in understanding how Nomad detects CPU metrics.

#### CPU EC2 Detection Changes

Prior to Nomad 1.7, Nomad clients embedded a large lookup table of CPU
performance data for every EC2 instance type. In 1.7 and later Nomad instead
gathers this data by executing the `dmidecode` command. The `dmidecode` package
must be installed manually on some Linux distributions before the Nomad agent
is started.

#### CPU Core Isolation

Starting in Nomad 1.7, Nomad tasks that specify CPU resources using the `cores`
attribute will be restricted to using only the CPU cores assigned to them. In
previous versions of Nomad these tasks could also make use of other non-reserved
CPU cores. However this feature would cause severe performance problems for
the Linux kernel as the number of tasks increased. Operators are encouraged
to ensure tasks making use of the `cores` attribute are given sufficient CPU
resources before upgrading.

#### The `distinct_hosts` Constraint Now Honors Namespaces

Nomad 1.7.0 changes the behavior of the [`distinct_hosts`](/nomad/docs/v1.7.x/job-specification/constraint#distinct_hosts) constraint such that
namespaces are taken into account when choosing feasible clients for allocation
placement. The previous, less-expected behavior would cause **any** job with the
same name running on a client to cause that node to be considered infeasible.

This change allows workloads that formerly did not colocate to be scheduled
onto the same client when they are in different namespaces. To prevent this,
consider using [node pools] and constrain the jobs with a [`distinct_property`](/nomad/docs/v1.7.x/job-specification/constraint#distinct_property)
constraint over [`${node.pool}`](/nomad/docs/v1.7.x/runtime/interpolation#node-attributes).

#### Loading Binaries from `plugin_dir` Without Configuration

Starting with Nomad 1.7.0, loading plugins that are not referenced in the agent
configuration file is deprecated. Future versions of Nomad will only load
plugins that have a corresponding [`plugin`](/nomad/docs/v1.7.x/configuration/plugin)
block in the agent configuration file.

#### Changes to `raw_exec`

The `raw_exec` task driver now enforces memory limits via cgroups on Linux
platforms similar to the `exec` and `docker` task drivers. The driver does
support memory [oversubscription](/nomad/docs/v1.7.x/job-specification/resources#memory-oversubscription), which can be configured in such a
way to nearly replicate the previously unlimited behavior.

The `no_cgroups` configuration option no longer has any effect. Previously,
setting `no_cgroups` would disable the mechanism where Nomad used the freezer
cgroup to halt the process group of a Task before issuing a kill signal to each
process. Starting in Nomad 1.7.0 this behavior is always enabled (and a similar
mechanism has always been enabled on cgroups v2 systems).

## Nomad 1.6.14

<EnterpriseAlert inline />

#### Nomad keyring rotation

In Nomad 1.6.14, the Nomad root keyring will prepublish keys at half the
`root_key_rotation_threshold` and promote them to active once the
`root_key_rotation_threshold` has passed. The `nomad operator root keyring
rotate` command now requires one of two arguments: `-prepublish <duration>` to
prepublish a key or `-now` to rotate immediately. We recommend using
`-prepublish` to avoid outages from workload identities used to log into
external services such as Vault or Consul.

## Nomad 1.6.13

<EnterpriseAlert inline />

#### New `windows_allow_insecure_container_admin` configuration option for Docker driver

In 1.6.13, Nomad will refuse to run jobs that use the Docker driver on Windows
with [Process
Isolation](https://learn.microsoft.com/en-us/virtualization/windowscontainers/manage-containers/hyperv-container#process-isolation)
that run as `ContainerAdmin`. This is in order to
provide a more secure environment for these jobs, and this behavior can be
overridden by setting the new `windows_allow_insecure_container_admin` Docker
plugin configuration option to `true` or by setting `privileged=true`.

#### New default isolation mode for Docker on Windows

Nomad 1.6.13 changes the default isolation mode for Docker tasks on Windows from
`process` to `hyperv`, since `hyperv` provides a much more secure execution
environment.

## Nomad 1.6.0

#### Enterprise License Validation with BuildDate

Nomad Enterprise 1.6.0 now compares license `ExpirationTime` with the Nomad binary's `BuildDate`,
rather than comparing the sometimes more lenient license `TerminationTime` with `time.Now()`.
See the [licensing FAQ](/nomad/docs/v1.6.x/enterprise/license/faq) for more info,
but most relevant here is that you should run the new
[`nomad license inspect`](/nomad/docs/v1.6.x/commands/license/inspect) command
before trying to upgrade your Enterprise servers to v1.6.0 or higher.

#### Job Evaluate API Endpoint Requires `submit-job` Instead of `read-job`

Nomad 1.6.0 updated the ACL capability requirement for the job evaluate
endpoint from `read-job` to `submit-job` to better reflect that this operation
writes state to Nomad. This endpoint is used by the `nomad job eval` CLI
command and so the ACL requirements changed for the command as well. Users that
called this endpoint or used this command using tokens with just the `read-job`
capability or the `read` policy must update their tokens to use the
`submit-job` capability or the `write` policy.

#### Exec Driver Requires New Capability for mlock

Nomad 1.6.0 updated the `exec` task driver to maintain the max memory locked
limit set by the host system. In earlier versions of Nomad this limit was
*unset* unintentionally.

In practice this means that `exec` tasks such as Vault which use the `mlock`
system call will now need to explicitly add the `ipc_lock` capability.

First [allow the `ipc_lock` capability in the Client
configuration](/nomad/docs/dv1.6.x/drivers/exec#allow_caps):

```hcl
plugin "exec" {
  config {
    allow_caps = ["audit_write", "chown", "dac_override", "fowner", "fsetid",
      "kill", "mknod", "net_bind_service", "setfcap", "setgid", "setpcap",
      "setuid", "sys_chroot", "ipc_lock"]
  }
}
```

Then [add the `ipc_lock` capability to the exec task](/nomad/docs/v1.6.x/drivers/exec#cap_add) that uses
`mlock`:

```hcl
task "vault" {
  driver = "exec"

  config {
    cap_add = ["ipc_lock"]

    # ... other task configuration
  }

# ... rest of jobspec
```

These additions are backward compatible with Nomad v1.5, so Clients and Jobs
should be updated prior to upgrading to Nomad v1.6.

See [#17780](https://github.com/hashicorp/nomad/issues/17780) for details.

#### Namespace ACL policies require a label

Nomad 1.6.0 does not allow ACL policies for namespaces without a label. Prior
to this version, ACL policies for namespaces were allowed to be defined
without a label, and the documented behavior in this case was that the policy
would be applied to the `default` namespace.

A bug in this logic caused the policy to be incorrectly applied to a different
namespace. For example, the policy below would be applied to a namespace called
`policy` instead of `default`.

```hcl
namespace {
  policy = "read"
}
```

To avoid further confusion and potential security incidents, this functionality
was removed and now all namespace policies are required to have a label.

Tokens currently attached to an invalid policy will stop working after the
upgrade, so you should fix invalid policies to have an explicit namespace label
before upgrading Nomad.

After the policies are fixed, the existing tokens with those policies will
continue to work and do not need to be regenerated.

#### Command `nomad tls cert create` flag `-cluster-region` deprecated

Nomad 1.6.0 will deprecate the command `nomad tls cert create` flag `-cluster-region`
in favour of using the standard flag `-region`. The `-cluster-region` flag
will be removed in Nomad 1.7.0

#### 32-bit Intel Builds Deprecated

Starting with Nomad 1.6.0, HashiCorp will no longer release 32-bit Intel builds
of Nomad and Nomad Enterprise (the builds named `windows_386` and
`linux_386`). Bug fixes will continue to be backported to the 1.5.x and 1.4.x
versions so long as those major versions are still supported.

The 32-bit ARM build (`linux_arm` for the armhf architecture) is deprecated and
may be removed in a future major version of Nomad. The 32-bit ARM build is not
tested and may include bugs around platform-specific integer sizes. Using 64-bit
builds for small form-factor hosts such as the RaspberryPi is strongly
recommended.

## Nomad 1.5.7, 1.4.11

#### Namespace ACL policies require a label

Nomad 1.5.7 and 1.4.11 do not allow ACL policies for namespaces without a
label. Prior to these versions, ACL policies for namespaces were allowed to be
defined without a label, and the documented behavior in this case was that the
policy would be applied to the `default` namespace.

A bug in this logic caused the policy to be incorrectly applied to a different
namespace. For example, the policy below would be applied to a namespace called
`policy` instead of `default`.

```hcl
namespace {
  policy = "read"
}
```

To avoid further confusion and potential security incidents, this functionality
was removed and now all namespace policies are required to have a label.

Tokens currently attached to an invalid policy will stop working after the
upgrade, so you should fix invalid policies to have an explicit namespace label
before upgrading Nomad.

After the policies are fixed, the existing tokens with those policies will
continue to work and do not need to be regenerated.

## Nomad 1.5.5

Nomad 1.5.5 fixed a bug where allocations that are rescheduled for jobs
registered before the upgrade would no longer collect allocation logs. The
`logs.enabled` field introduced in 1.5.4 is now deprecated and has been replaced
by a `logs.disabled` field that defaults to false. The `logs.enabled` field value
will be ignored in 1.5.5 and will be removed in Nomad 1.6.0.

## Nomad 1.5.4

Nomad 1.5.4 included a bug where allocations that are rescheduled for jobs
registered before the upgrade would no longer collect allocation logs. The
client will emit debug-level logs like the following:

```
client.alloc_runner.task_runner.task_hook: log collection is disabled by task
```

You should avoid this version of Nomad and instead install the latest version of
Nomad 1.5. If you have already upgraded to Nomad 1.5.4, upgrading to Nomad 1.5.5
will restore logging collection when clients are restarted as part of the
upgrade process.

## Nomad 1.5.1

#### Artifact Download Regression Fix

Nomad 1.5.1 reverts a behavior of 1.5.0 where artifact downloads were executed
as the `nobody` user on compatible Linux systems. This was done optimistically
as defense against compromised artifact endpoints attempting to exploit the
Nomad Client or tools it uses to perform downloads such as git or mercurial.
Unfortunately running the child process as any user other than root is not
compatible with the advice given in Nomad's [security hardening guide](/nomad/docs/v1.5.x/install/production/requirements#hardening-nomad)
which calls for a specific directory tree structure making such operation impossible.

Other changes to artifact downloading remain - they are executed as a child
process of the Nomad agent, and on modern Linux systems make use of the Kernel
landlock feature to restrict filesystem access from that process.

## Nomad 1.5.0

#### Pause Container Reconciliation Regression

Nomad 1.5.0 introduced a regression to the way the Docker driver reconciles
dangling containers. This meant pause containers would be erroneously removed,
even though the allocation was still running. This would not affect the running
allocation, but does cause it to fail if it needs to restart. An immediate
workaround is to disable
[dangling container reconciliation](/nomad/docs/v1.5.x/drivers/docker#enabled).

#### Artifact Download Sandboxing

Nomad 1.5.0 changes the way [artifacts] are downloaded when specifying an `artifact`
in a task configuration. Previously the Nomad Client would download artifacts
in-process. External commands used to facilitate the download (e.g. `git`, `hg`)
would be run as `root`, and the resulting payload would be owned as `root` in the
allocation's task directory.

In an effort to improve the resilience and security model of the Nomad Client,
in 1.5.0 artifact downloads occur in a sub-process. Where possible, that
sub-process is run as the `nobody` user, and on modern Linux systems will
be isolated from the filesystem via the kernel's [landlock](https://docs.kernel.org/userspace-api/landlock.html) capability.

Operators are encouraged to ensure jobs making use of artifacts continue to work
as expected. In particular, git-ssh users will need to make sure the system-wide
`/etc/ssh/ssh_known_hosts` file is populated with any necessary remote hosts.
Previously, Nomad's documentation suggested configuring
`/root/.ssh/known_hosts` which would apply only to the `root` user.

The artifact downloader no longer inherits all environment variables available
to the Nomad Client. The downloader sub-process environment is set as follows on
Linux / macOS:

```
PATH=/usr/local/bin:/usr/bin:/bin
TMPDIR=<path to task dir>/tmp
```

and as follows on Windows:

```
TMP=<path to task dir>\tmp
TEMP=<path to task dir>\tmp
PATH=<inherit $PATH>
HOMEPATH=<inherit $HOMEPATH>
HOMEDRIVE=<inherit $HOMEDRIVE>
USERPROFILE=<inherit $USERPROFILE>
```

Configuration of the artifact downloader should happen through the [`options`](/nomad/docs/v1.5.x/job-specification/artifact#artifact-parameters)
and `headers` fields of the `artifact` block. For backwards
compatibility, the sandbox can be configured to inherit specified environment variables
from the Nomad client by setting [`set_environment_variables`](/nomad/docs/v1.5.x/configuration/client#set_environment_variables).

The use of filesystem isolation can be disabled in Client configuration by
setting [`disable_filesystem_isolation`](/nomad/docs/v1.5.x/configuration/client#disable_filesystem_isolation).

#### Artifact Decompression Limits

Nomad 1.5.0 now sets default limits around artifact decompression. A single artifact
payload is now limited to 100GB and 4096 files when decompressed. An artifact that
exceeds these limits during decompression will cause the artifact downloader to
fail. These limits can be adjusted or disabled in the client artifact configuration
by setting [`decompression_size_limit`](/nomad/docs/v1.5.x/configuration/client#decompression_size_limit) and
[`decompression_file_count_limit`]( /nomad/docs/v1.5.x/configuration/client#decompression_file_count_limit).

#### Datacenter Wildcards

In Nomad 1.5.0, the
[`datacenters`](/nomad/docs/v1.5.x/job-specification/job#datacenters) field for a job
accepts wildcards for multi-character matching. For example, `datacenters =
["dc*"]` will match all datacenters that start with `"dc"`. The default value
for `datacenters` is now `["*"]`, so the field can be omitted.

The `*` character is no longer a legal character in the
[`datacenter`](/nomad/docs/configuration#datacenter) field for an agent
configuration. Before upgrading to Nomad 1.5.0, you should first ensure that
you've updated any jobs that currently have a `*` in their datacenter name and
then ensure that no agents have this character in their `datacenter` field name.

#### Server `rejoin_after_leave` (default: `false`) now enforced

All Nomad versions prior to v1.5.0 have incorrectly ignored the Server
[`rejoin_after_leave`](/nomad/docs/v1.5.x/configuration/server#rejoin_after_leave) configuration option. This bug has been fixed in Nomad
version v1.5.0.

Previous to v1.5.0 the behavior of Nomad `rejoin_after_leave` was always `true`,
regardless of Nomad server configuration, while the documentation incorrectly
indicated a default of `false`.

Cluster operators should be aware that explicit `leave` events (such as `nomad
server force-leave`) will now result in behavior which matches this
configuration, and should review whether they were inadvertently relying on the
buggy behavior.

#### Changes to eval broker metrics

The metric `nomad.nomad.broker.total_blocked` has been changed to
`nomad.nomad.broker.total_pending`. This state refers to internal state of the
leader's broker, and this is easily confused with the unrelated evaluation
status `"blocked"` in the Nomad API.

#### Deprecated gossip keyring commands removed

The commands `nomad operator keyring`, `nomad keyring`, `nomad operator keygen`,
and `nomad keygen` used to manage the gossip keyring were marked as deprecated
in Nomad 1.4.0. In Nomad 1.5.0, these commands have been removed. Use the `nomad
operator gossip keyring` commands to manage the gossip keyring.

#### Garbage collection of evaluations and allocations for batch job

Versions prior to 1.5.0 only delete evaluations and allocations of batch jobs
that are explicitly stopped which can lead to unbounded memory growth of Nomad
when the batch job is executed multiple times.

Nomad 1.5.0 introduces a new server configuration
[`batch_eval_gc_threshold`](/nomad/docs/v1.5.x/configuration/server#batch_eval_gc_threshold)
to control how allocations and evaluations for batch jobs are collected.

The default threshold is `24h`. If you need to access completed allocations for
batch jobs that are older than 24h you must increase this value when upgrading
Nomad.

## Nomad 1.4.5, 1.3.10

#### Pause Container Reconciliation Regression

Nomad 1.4.5 and 1.3.10 introduced a regression to the way the Docker driver
reconciles dangling containers. This meant pause containers would be erroneously
removed, even though the allocation was still running. This would not affect the
running allocation, but does cause it to fail if it needs to restart. An immediate
workaround is to disable
[dangling container reconciliation](/nomad/docs/v1.4.x/drivers/docker#enabled).

## Nomad 1.4.4, 1.3.9

#### Garbage collection of evaluations and allocations for batch job

Versions prior to 1.4.4 and 1.3.9 only delete evaluations and allocations of
batch jobs that are explicitly stopped which can lead to unbounded memory
growth of Nomad when the batch job is executed multiple times.

Nomad 1.4.4 and 1.3.9 introduces a new server configuration
[`batch_eval_gc_threshold`](/nomad/docs/v1.4.x/configuration/server#batch_eval_gc_threshold)
to control how allocations and evaluations for batch jobs are collected.

The default threshold is `24h`. If you need to access completed allocations for
batch jobs that are older than 24h you must increase this value when upgrading
Nomad.

## Nomad 1.4.0

#### Possible Panic During Upgrades

Nomad 1.4.0 initializes a keyring on the leader if one has not been previously
created, which writes a new raft entry. Users have reported that the keyring
initialization can cause a panic on older servers during upgrades. Following the
documented [upgrade process](/nomad/docs/v1.4.x/upgrade) closely will reduce the risk of this panic. But
if a server with version 1.4.0 becomes leader while servers with versions before
1.4.0 are still in the cluster, the older servers will panic.

The most likely scenario for this is if the leader is still on a version before
1.4.0 and is netsplit from the rest of the cluster or the server is restarted
without upgrading, and one of the 1.4.0 servers becomes the leader.

You can recover from the panic by immediately upgrading the old servers. This
bug was fixed in Nomad 1.4.1.

#### Raft Protocol Version 2 Unsupported

Raft protocol version 2 was deprecated in Nomad v1.3.0, and is being removed
in Nomad v1.4.0. In Nomad 1.3.0, the default raft protocol version was updated
to version 3, and in Nomad 1.4.0 Nomad requires the use of raft protocol version
3. If [`raft_protocol`](/nomad/docs/v1.4.x/configuration/server#raft_protocol) version is explicitly set, it must now be set to `3`.
For more information refer to the [Upgrading to Raft Protocol 3](/nomad/docs/v1.4.x/upgrade#upgrading-to-raft-protocol-3) guide.

#### Audit logs filtering logic changed

Audit Log filtering in previous versions of Nomad handled `stages` and
`operations` filters as `OR` filters. If _either_ condition was met, the logs
would be filtered. As of 1.4.0, `stages` and `operations` are treated as `AND
filters`. Logs will only be filtered if all filter conditions match.

#### Prevent Overlapping New Allocations with Stopping Allocations

Prior to Nomad 1.4.0 the scheduler would consider the resources used by
allocations that are in the process of stopping to be free for new allocations
to use. This could cause newer allocations to crash when they try to use TCP
ports or memory used by an allocation in the process of stopping. The new and
stopping [allocations would "overlap" improperly]( https://github.com/hashicorp/nomad/issues/10440).

[Nomad 1.4.0 fixes this behavior](https://github.com/hashicorp/nomad/pull/10446#issuecomment-1224833906) so that an allocation's resources
are only considered free for reuse once the client node the allocation was
running on reports it has stopped. Technically speaking: only once the
`Allocation.ClientStatus` has reached a terminal state (`complete`, `failed`,
or `lost`).

Despite this being a bug fix, it is considered a significant enough change in
behavior to reserve for a major Nomad release and *not* be backported. Please
report any negative side effects encountered as [new
issues](https://github.com/hashicorp/nomad/issues/new/choose).

#### `nomad eval status -json` Without Evaluation ID Removed

Using `nomad eval status -json` without providing an evaluation ID was
deprecated in Nomad 1.2.4 with the intent to remove in Nomad 1.4.0. This option
has been removed. You can use `nomad eval list` to get a list of evaluations and
can use `nomad eval list -json` to get that list in JSON format. The `nomad eval
status <eval ID>` command will format a specific evaluation in JSON format if
the `-json` flag is provided.

#### Removing Vault/Consul from Clients

Nomad clients no longer have their Consul and Vault fingerprints cleared when
connectivity is lost with Consul and Vault. To intentionally remove Consul and
Vault from a client node, you will need to restart the Nomad client agent.

#### Numeric Operand Comparisons in Constraints

Prior to Nomad 1.4.0 the `<, <=, >, >=` operators in a constraint would always
compare the operands lexically. This behavior has been changed so that the comparison
is done numerically if both operands are integers or floats.

## Nomad 1.3.3

Environments that don't support the use of [`uid`](/nomad/docs/v1.3.x/job-specification/template#uid) and
[`gid`](/nomad/docs/v1.3.x/job-specification/template#gid) in `template` blocks, such as Windows clients, may
experience task failures with the following message after upgrading to Nomad
1.3.3:

```
Template failed: error rendering "(dynamic)" => "...": failed looking up user: managing file ownership is not supported on Windows
```

It is recommended to avoid this version of Nomad in such environments.

## Nomad 1.3.2, 1.2.9, 1.1.15

#### Client `max_kill_timeout` now enforced

Nomad versions since v0.9 have incorrectly ignored the Client [`max_kill_timeout`](/nomad/docs/v1.3.x/configuration/client#max_kill_timeout)
configuration option. This bug has been fixed in Nomad versions v.1.3.2,
v1.2.9, and v1.1.15. Job submitters should be aware that a Task's [`kill_timeout`](/nomad/docs/v1.3.x/job-specification/task#kill_timeout)
will be reduced to the Client's `max_kill_timeout` if the value exceeds the maximum.

## Nomad 1.3.1, 1.2.8, 1.1.14

#### Default `artifact` limits

Nomad 1.3.1, 1.2.8, and 1.1.14 introduced mechanisms to limit the size of
`artifact` downloads and how long these operations can take. The limits are
defined in the new `artifact` client configuration and have
predefined default values.

While the defaults set are fairly large, it is recommended to double-check them
prior to upgrading your Nomad clients to make sure they fit your needs.

## Nomad 1.3.0

#### Raft Protocol Version 2 Deprecation

Raft protocol version 2 will be removed from Nomad in the next major
release of Nomad, 1.4.0.

In Nomad 1.3.0, the default raft protocol version has been updated to
3. If the [`raft_protocol`](/nomad/docs/v1.3.x/configuration/server#raft_protocol) version is not explicitly set, upgrading a
server will automatically upgrade that server's raft protocol. Refer to the [Upgrading to Raft Protocol 3](/nomad/docs/v1.3.x/upgrade#upgrading-to-raft-protocol-3) guide.

#### Client State Store

The client state store will be automatically migrated to a new schema
version when upgrading a client.

Downgrading to a previous version of the client after upgrading it to
Nomad 1.3 is not supported. To downgrade safely, users should drain
all tasks from the Nomad client and erase its data directory.

#### CSI Plugins

The client filesystem layout for CSI plugins has been updated to
correctly handle the lifecycle of multiple allocations serving the
same plugin. Running plugin tasks will not be updated after upgrading
the client, but it is recommended to redeploy CSI plugin jobs after
upgrading the cluster.

The directory for plugin control sockets will be mounted from a new
per-allocation directory in the client data dir. This will still be
bind-mounted to `csi_plugin.mount_config` as in versions of Nomad
prior to 1.3.0.

The volume staging directory for new CSI plugin tasks will now be
mounted to the task's `NOMAD_TASK_DIR` instead of the
`csi_plugin.mount_config`.

#### Raft leadership transfer on error

Starting with Nomad 1.3.0, when a Nomad server is elected the Raft leader but
fails to complete the process to start acting as the Nomad leader it will
attempt to gracefully transfer its Raft leadership status to another eligible
server in the cluster. This operation is only supported when using Raft
Protocol Version 3.

#### Server Raft Database

The server raft database in `raft.db` will be automatically migrated to a new
underlying implementation provided by `go.etcd.io/bbolt`. Downgrading to a previous
version of the server after upgrading it to Nomad 1.3 is not supported. Like with
any Nomad upgrade it is recommended to take a snapshot of your database prior to
upgrading in case a downgrade becomes necessary.

The new database implementation enables a new server configuration option for
controlling the underlying freelist-sync behavior. Clusters experiencing extreme
disk IO on servers may want to consider disabling freelist-sync to reduce load.
The tradeoff is longer server startup times, as the database must be completely
scanned to re-build the freelist from scratch.

```hcl
server {
  raft_boltdb {
    no_freelist_sync = true
  }
}
```

#### Changes to the `nomad server members` command

The standard output of the `nomad server members` command replaces the previous
`Protocol` column that indicated the Serf protocol version with a new column
named `Raft Version` which outputs the Raft protocol version defined in each
server.

The `-detailed` flag is now called `-verbose` and outputs the standard values
in addition to extra information. The previous name is still supported but may
be removed in future releases.

The previous `Protocol` value can be viewed using the `-verbose` flag.

#### Changes to `client.template.function_denylist` configuration

consul-template v0.28 added a new function
[`writeToFile`](https://github.com/hashicorp/consul-template/blob/v0.28.0/docs/templating-language.md#writeToFile)
which can write to arbitrary files on the host.

Nomad 1.3.0 disables this function by default in its
[`function_denylist`](/nomad/docs/v1.3.x/configuration/client#function_denylist).

However *if you have overridden the default `template.function_denylist` in
your client configuration, you must add `writeToFile` to your denylist.*
Failing to do so allows templates to write to arbitrary paths on the host.

#### Changes to Envoy metrics labels

When using Envoy as a sidecar proxy for Connect enabled services, Nomad will now
automatically inject the unique allocation ID into Envoy's stats tags configuration.
Users who wish to set the tag values themselves may do so using the [`proxy.config`](/nomad/docs/v1.3.x/job-specification/proxy#config)
block.

```hcl
connect {
  sidecar_service {
    proxy {
      config {
        envoy_stats_tags = ["nomad.alloc_id=<allocID>"]
      }
    }
  }
}
```

#### Changes to Consul Connect Service Identity Tokens

Starting with Nomad 1.3.0, Consul Service Identity Tokens created automatically
by Nomad on behalf of Connect services will now be created as local tokens. These
tokens will no longer be replicated globally. To facilitate cross-Consul datacenter
requests of Connect services registered by Nomad, Consul agents will need to be
configured with default anonymous ACL tokens with ACL policies of
sufficient permissions to read service and node metadata pertaining to those
requests. This mechanism is described in [Consul issue 7414](https://github.com/hashicorp/consul/issues/7414)
A typical Consul agent anonymous token may contain an ACL policy such as:

```hcl
service_prefix "" { policy = "read" }
node_prefix    "" { policy = "read" }
```

The minimum version of Consul supported by Nomad's Connect integration is now Consul v1.8.0.

#### Changes to task groups that utilise Consul services and checks

Starting with Nomad 1.3.0, services and checks that utilise Consul will have an
automatic constraint placed upon the task group. This ensures they are placed
on a client with a Consul agent running that meets a minimum version
requirement. The minimum version of Consul supported by Nomad's service and
check blocks is now Consul v1.7.0.

#### Linux Control Groups Version 2

Starting with Nomad 1.3.0, Linux systems configured to use [cgroups v2](https://www.kernel.org/doc/html/latest/admin-guide/cgroup-v2.html)
are now supported. A Nomad client will only activate its v2 control groups manager
if the system is configured with the cgroups2 controller mounted at `/sys/fs/cgroup`.
  * Systems that do not support cgroups v2 are not affected.
  * Systems configured in hybrid mode typically mount the cgroups2
    controller at `/sys/fs/cgroup/unified`, so Nomad will continue to
    use cgroups v1 for these hosts.
  * Systems configured with only cgroups v2 now correctly support setting cpu [cores].

Nomad will preserve the existing cgroup for tasks when a client is
upgraded, so there will be no disruption to tasks. A new client
attribute `unique.cgroup.version` indicates which version of control
groups Nomad is using.

When cgroups v2 are in use, Nomad uses `nomad.slice` as the [default
parent](/nomad/docs/v1.3.x/configuration/client#cgroup_parent) for cgroups
created on behalf of tasks. The cgroup created for a task is named in the form `<allocID>.<task>.scope`.
These cgroups are created by Nomad before a task starts. External task drivers that support
containerization should be updated to make use of the new cgroup locations.

The new cgroup file system layout will look like the following:

```shell-session
➜ tree -d /sys/fs/cgroup/nomad.slice
/sys/fs/cgroup/nomad.slice
├── 8b8da4cf-8ebf-b578-0bcf-77190749abf3.redis.scope
└── a8c8e495-83c8-311b-4657-e6e3127e98bc.example.scope
```
#### Support for pre-0.9 Tasks Removed

Running tasks that were created on clusters from Nomad version 0.9 or
earlier will fail to restore after upgrading a cluster to Nomad
1.3.0. To safely upgrade without unplanned interruptions, force these
tasks to be rescheduled by `nomad alloc stop` before upgrading. Note
this only applies to tasks that have been running continuously from
before 0.9 without rescheduling. Jobs that were created before 0.9 but
have had tasks replaced over time after 0.9 will operate normally
during the upgrade.

## Nomad 1.2.6, 1.1.12, and 1.0.18

#### ACL requirement for the job parse endpoint

Nomad 1.2.6, 1.1.12, and 1.0.18 require ACL authentication for the
[job parse](/nomad/api-docs/v1.2.x/jobs#parse-job) API endpoint. The `parse-job` capability has been
created to allow access to this endpoint. The `submit-job`, `read`, and `write`
policies include this capability.


The capability must be enabled for the namespace used in the API request.

## Nomad 1.2.4

#### `nomad eval status -json` deprecated

Nomad 1.2.4 includes a new `nomad eval list` command that has the
option to display the results in JSON format with the `-json`
flag. This replaces the existing `nomad eval status -json` option. In
Nomad 1.4.0, `nomad eval status -json` will be changed to display only
the selected evaluation in JSON format.

## Nomad 1.2.2

### Panic on node class filtering for system and sysbatch jobs fixed

Nomad 1.2.2 fixes a [server crashing bug](https://github.com/hashicorp/nomad/issues/11563) present in the scheduler
node class filtering since 1.2.0. Users should upgrade to Nomad 1.2.2 to avoid
this problem.

## Nomad 1.2.0

#### Nvidia device plugin

The Nvidia device is now an external plugin and must be installed separately.
Refer to [the Nvidia device plugin's documentation][nvidia] for details.

#### ACL requirements for accessing the job details page in the Nomad UI

Nomad 1.2.0 introduced a new UI component to display the status of `system` and
`sysbatch` jobs in each client where they are running. This feature makes an
API call to an endpoint that requires `node:read` ACL permission. Tokens used
to access the Nomad UI will need to be updated to include this permission in
order to access a job details page.

This was an unintended change fixed in Nomad 1.2.4.

#### HCLv2 Job Specification Parsing

In previous versions of Nomad, when rendering a job specification using override
variables, a warning would be returned if a variable within an override file
was declared that was not found within the job specification. This behaviour
differed from passing variables via the `-var` flag, which would always cause an
error in the same situation.

Nomad 1.2.0 fixed the behaviour consistency to always return an error by default,
where an override variable was specified which was not a known variable within the
job specification. In order to mitigate this change for users who wish to only
be warned when this situation arises, the `-hcl-strict=false` flag can be
specified.

## Nomad 1.0.11 and 1.1.5 Enterprise

#### Audit log file names

Audit log file naming now matches the standard log file naming introduced in
1.0.10 and 1.1.4. The audit log currently being written will no longer have a
timestamp appended.

## Nomad 1.0.10 and 1.1.4

#### Log file names

The [`log_file`](/nomad/docs/v1.1.x/configuration#log_file) configuration option was not being fully respected, as the
generated filename would include a timestamp. After upgrade, the active log
file will always be the value defined in `log_file`, with timestamped files
being created during log rotation.

## Nomad 1.0.9 and 1.1.3

#### Namespace in Job Run and Plan APIs

The Job Run and Plan APIs now respect the `?namespace=...` query parameter over
the namespace specified in the job itself. This matches the precedence of
region and [fixes a bug where the `-namespace` flag was not respected for the
`nomad run` and `nomad apply` commands]( https://github.com/hashicorp/nomad/pull/10875).

For users of [`api.Client`](https://pkg.go.dev/github.com/hashicorp/nomad/api#Client) who want their job namespace respected,
you must ensure the `Config.Namespace` field is unset.

#### Docker Driver

**1.1.3 only**

Starting in Nomad 1.1.2, task groups with `network.mode = "bridge"` generated a
hosts file in Docker containers. This generated hosts file was bind-mounted
from the task directory to `/etc/hosts` within the task. In Nomad 1.1.3 the
source for the bind mount was moved to the allocation directory so that it is
shared between all tasks in an allocation.

Please note that this change may prevent [`extra_hosts`](/nomad/docs/v1.1.x/drivers/docker#extra_hosts) values from being
properly set in each task when there are multiple tasks within the same group.
When using `extra_hosts` with Consul Connect in `bridge` network mode, you
should set the hosts values in the [`sidecar_task.config`](/nomad/docs/v1.1.x/job-specification/sidecar_task#config) block instead.

## Nomad 1.1.0

#### Enterprise licenses

Nomad Enterprise licenses are no longer stored in raft or synced between
servers. Nomad Enterprise servers will not start without a license. There is
no longer a six hour evaluation period when running Nomad Enterprise. Before
upgrading, you must provide each server with a license on disk or in its
environment. Refer to the Enterprise licensing documentation for details.

The `nomad license put` command has been removed.

The `nomad license get` command is no longer forwarded to the Nomad leader,
and will return the license from the specific server being contacted.

Visit the [Enterprise licensing page](https://www.hashicorp.com/products/nomad/trial) to get a trial license for Nomad Enterprise.

#### Agent Metrics API

The Nomad agent metrics API now respects the
[`prometheus_metrics`](/nomad/docs/v1.1.x/configuration/telemetry#prometheus_metrics)
configuration value. If this value is set to `false`, which is the default value,
calling `/v1/metrics?format=prometheus` will now result in a response error.

#### CSI volumes

The volume specification for CSI volumes has been updated to support volume
creation. The `access_mode` and `attachment_mode` fields have been moved to a
`capability` block that can be repeated. Existing registered volumes will be
automatically modified the next time that a volume claim is updated. Volume
specification files for new volumes should be updated to the format described
in the [`volume create`](/nomad/docs/v1.1.x/commands/volume/create) and [`volume register`](/nomad/docs/v1.1.x/commands/volume/register) commands.

The [`volume`](/nomad/docs/v1.1.x/job-specification/volume) block has an `access_mode` and `attachment_mode` field that are
required for CSI volumes. Jobs that use CSI volumes should be updated with
these fields.

#### Connect native tasks

Connect native tasks running in host networking mode will now have `CONSUL_HTTP_ADDR`
set automatically. Before this was only the case for bridge networking. If an operator
already explicitly set `CONSUL_HTTP_ADDR` then it will not get overridden.

#### Linux capabilities in exec/java

Following the security [remediation](/nomad/docs/v1.1.x/upgrade/upgrade-specific#nomad-1-1-0-rc1-1-0-5-0-12-12) in Nomad versions 0.12.12, 1.0.5,
and 1.1.0-rc1, the `exec` and `java` task drivers will additionally no longer enable
the following linux capabilities by default.

```
AUDIT_CONTROL  AUDIT_READ  BLOCK_SUSPEND  DAC_READ_SEARCH  IPC_LOCK  IPC_OWNER  LEASE
LINUX_IMMUTABLE  MAC_ADMIN  MAC_OVERRIDE  NET_ADMIN  NET_BROADCAST  NET_RAW  SYS_ADMIN
SYS_BOOT  SYSLOG  SYS_MODULE  SYS_NICE  SYS_PACCT  SYS_PTRACE  SYS_RAWIO  SYS_RESOURCE
SYS_TIME  SYS_TTY_CONFIG  WAKE_ALARM
```

The capabilities now enabled by default are modeled after Docker default
[`linux capabilities`]( https://docs.docker.com/engine/reference/run/#runtime-privilege-and-linux-capabilities) (excluding `NET_RAW`).

```
AUDIT_WRITE  CHOWN  DAC_OVERRIDE  FOWNER  FSETID  KILL  MKNOD  NET_BIND_SERVICE
SETFCAP  SETGID  SETPCAP  SETUID  SYS_CHROOT
```

A new `allow_caps` plugin configuration parameter for [`exec`][allow_caps_exec]
and [`java`](/nomad/docs/v1.1.x/drivers/java#allow_caps) task drivers can be used to restrict the set of
capabilities allowed for use by tasks.

Tasks using the `exec` or `java` task drivers can add or remove desired linux
capabilities using the [`cap_add`](/nomad/docs/v1.1.x/drivers/exec#cap_add) and [`cap_drop`](/nomad/docs/v1.1.x/drivers/exec#cap_drop)
task configuration options.

#### iptables

Nomad now appends its iptables rules to the `NOMAD-ADMIN` chain instead of
inserting them as the first rule. This allows better control for user-defined
iptables rules but users who append rules currently should verify that their
rules are being appended in the correct order.

## Nomad 1.1.0-rc1, 1.0.5, 0.12.12

Nomad versions 1.1.0-rc1, 1.0.5 and 0.12.12 change the behavior of the `docker`, `exec`,
and `java` task drivers so that the `CAP_NET_RAW` Linux capability is disabled
by default. This is one of the Linux capabilities that Docker itself enables
by default, as this capability enables the generation of ICMP packets - used by
the common `ping` utility for performing network diagnostics. When used by groups in
`bridge` networking mode, the `CAP_NET_RAW` capability also exposes tasks to ARP spoofing,
enabling DoS and MITM attacks against other tasks running in `bridge` networking
on the same host. Operators should weigh potential impact of an upgrade on their
applications against the security consequences inherit with `CAP_NET_RAW`. Typical
applications using `tcp` or `udp` based networking should not be affected.

This is the sole change for Nomad 1.0.5 and 0.12.12, intended to provide better
task network isolation by default.

Users of the `docker` driver can restore the previous behavior by configuring the
[`allow_caps`](/nomad/docs/v1.1.0/drivers/docker#allow_caps) driver configuration option to explicitly enable the `CAP_NET_RAW`
capability.

```hcl
plugin "docker" {
  config {
    allow_caps = [
      "CHOWN", "DAC_OVERRIDE", "FSETID", "FOWNER", "MKNOD",
      "SETGID", "SETUID", "SETFCAP", "SETPCAP", "NET_BIND_SERVICE",
      "SYS_CHROOT", "KILL", "AUDIT_WRITE", "NET_RAW",
    ]
  }
}
```

An upcoming version of Nomad will include similar configuration options for the
`exec` and `java` task drivers.

This change is limited to `docker`, `exec`, and `java` driver plugins. It does
not affect the Nomad server. This only affects Nomad clients running Linux, with
tasks using `bridge` networking and one of these task drivers, or third-party
plugins which relied on the shared Nomad executor library.

Upgrading a Nomad client to 1.0.5 or 0.12.12 will not restart existing tasks. As
such, processes from existing `docker`, `exec`, or `java` tasks will need to be
manually restarted (using `alloc stop` or another mechanism) in order to be
fully isolated.

## Nomad 1.0.3, 0.12.10

Nomad versions 1.0.3 and 0.12.10 change the behavior of the `exec` and `java` drivers so that
tasks are isolated in their own PID and IPC namespaces. As a result, the
process launched by these drivers will be PID 1 in the namespace. This has
[significant impact](https://man7.org/linux/man-pages/man7/pid_namespaces.7.html)
on the treatment of a process by the Linux kernel. Furthermore, tasks in the
same allocation will no longer be able to coordinate using signals, SystemV IPC
objects, or POSIX message queues. Operators should weigh potential impact of an
upgrade on their applications against the security consequences inherent in using
the host namespaces.

This is the sole change for Nomad 1.0.3, intended to provide better process
isolation by default. An upcoming version of Nomad will include options for
configuring this behavior.

This change is limited to the `exec` and `java` driver plugins. It does not affect
the Nomad server. This only affect Nomad clients running on Linux, using the
`exec` or `java` drivers or third-party driver plugins which relied on the shared
Nomad executor library.

Upgrading a Nomad client to 1.0.3 or 0.12.10 will not restart existing tasks.
As such, processes from existing `exec`/`java` tasks will need to be manually restarted
(using `alloc stop` or another mechanism) in order to be fully isolated.

## Nomad 1.0.2

#### Dynamic secrets trigger template changes on client restart

Nomad 1.0.2 changed the behavior of template `change_mode` triggers when a
client node restarts. In Nomad 1.0.1 and earlier, the first rendering of a
template after a client restart would not trigger the `change_mode`. For
dynamic secrets such as the Vault PKI secrets engine, this resulted in the
secret being updated but not restarting or signalling the task. When the
secret's lease expired at some later time, the task workload might fail
because of the stale secret. For example, a web server's SSL certificate would
be expired and browsers would be unable to connect.

In Nomad 1.0.2, when a client node is restarted any task with Vault secrets
that are generated or have expired will have its `change_mode` triggered. If
`change_mode = "restart"` this will result in the task being restarted, to
avoid the task failing unexpectedly at some point in the future. This change
only impacts tasks using dynamic Vault secrets engines such as PKI, or
when secrets are rotated. Secrets that don't change in Vault will not trigger
a `change_mode` on client restart.

## Nomad 1.0.1

#### Envoy worker threads

Nomad v1.0.0 changed the default behavior around the number of worker threads
created by the Envoy when being used as a sidecar for Consul Connect. In Nomad
v1.0.1, the same default setting of [`--concurrency=1`](https://www.envoyproxy.io/docs/envoy/latest/operations/cli#cmdoption-concurrency) is set for Envoy when used
as a Connect gateway. As before, the [`meta.connect.proxy_concurrency`][proxy_concurrency]
property can be set in client configuration to override the default value.

## Nomad 1.0.0

### HCL2 for Job specification

Nomad v1.0.0 adopts HCL2 for parsing the job spec. HCL2 extends HCL with more
expression and reuse support, but adds some stricter schema for HCL blocks
(a.k.a. blocks). Check [HCL](/nomad/docs/v1.0.x/job-specification/hcl2) for more details.

### Signal used when stopping Docker tasks

When stopping tasks running with the Docker task driver, Nomad documents that a
`SIGTERM` will be issued (unless configured with `kill_signal`). However, recent
versions of Nomad would issue `SIGINT` instead. Starting again with Nomad v1.0.0
`SIGTERM` will be sent by default when stopping Docker tasks.

### Deprecated metrics have been removed

Nomad v0.7.0 added supported for tagged metrics and deprecated untagged metrics.
There was support for configuring backwards-compatible metrics. This support has
been removed with v1.0.0, and all metrics will be emitted with tags.

### Null characters in region, datacenter, job name/ID, task group name, and task names

Starting with Nomad v1.0.0, jobs will fail validation if any of the following
contain null character: the job ID or name, the task group name, or the task
name. Any jobs meeting this requirement should be modified before an update to
v1.0.0. Similarly, client and server config validation will prohibit either the
region or the datacenter from containing null characters.

### EC2 CPU characteristics may be different

Starting with Nomad v1.0.0, the AWS fingerprinter uses data derived from the
official AWS EC2 API to determine default CPU performance characteristics,
including core count and core speed. This data should be accurate for each
instance type per region. Previously, Nomad used a hand-made lookup table that
was not region aware and may have contained inaccurate or incomplete data. As
part of this change, the AWS fingerprinter no longer sets the `cpu.modelname`
attribute.

As before, `cpu_total_compute` can be used to override the discovered CPU
resources available to the Nomad client.

### Inclusive language

Starting with Nomad v1.0.0, the terms `blacklist` and `whitelist` have been
deprecated from client configuration and driver configuration. The existing
configuration values are permitted but will be removed in a future version of
Nomad. The specific configuration values replaced are:

- Client `driver.blacklist` is replaced with `driver.denylist`.

- Client `driver.whitelist` is replaced with `driver.allowlist`.

- Client `env.blacklist` is replaced with `env.denylist`.

- Client `fingerprint.blacklist` is replaced with `fingerprint.denylist`.

- Client `fingerprint.whitelist` is replaced with `fingerprint.allowlist`.

- Client `user.blacklist` is replaced with `user.denylist`.

- Client `template.function_blacklist` is replaced with
  `template.function_denylist`.

- Docker driver `docker.caps.whitelist` is replaced with
  `docker.caps.allowlist`.

### Consul Connect

Nomad 1.0's Consul Connect integration works best with Consul 1.9 or later. The
ideal upgrade path is:

1. Create a new Nomad client image with Nomad 1.0 and Consul 1.9 or later.
2. Add new hosts based on the image.
3. [Drain](/nomad/docs/v1.0.x/commands/node/drain) and shutdown old Nomad client nodes.

While inplace upgrades and older versions of Consul are supported by Nomad 1.0,
Envoy proxies will drop and stop accepting connections while the Nomad agent is
restarting. Nomad 1.0 with Consul 1.9 do not have this limitation.

#### Envoy proxy versions

Nomad v1.0.0 changes the behavior around the selection of Envoy version used for
Connect sidecar proxies. Previously, Nomad always defaulted to Envoy v1.11.2 if
neither the `meta.connect.sidecar_image` parameter or `sidecar_task` block were
explicitly configured. Likewise the same version of Envoy would be used for
Connect ingress gateways if `meta.connect.gateway_image` was unset. Starting
with Nomad v1.0.0, each Nomad Client will query Consul for a list of supported
Envoy versions. Nomad will make use of the latest version of Envoy supported by
the Consul agent when launching Envoy as a Connect sidecar proxy. If the version
of the Consul agent is older than v1.7.8, v1.8.4, or v1.9.0, Nomad will fallback
to the v1.11.2 version of Envoy. As before, if the `meta.connect.sidecar_image`,
`meta.connect.gateway_image`, or `sidecar_task` block are set, those settings
take precedence.

When upgrading Nomad Clients from a previous version to v1.0.0 and above, it is
recommended to also upgrade the Consul agents to v1.7.8, 1.8.4, or v1.9.0 or
newer. Upgrading Nomad and Consul to versions that support the new behavior
while also doing a full [node drain](/nomad/docs/v1.0.x/upgrade#5-upgrade-clients) at the time of the upgrade for each node
will ensure Connect workloads are properly rescheduled onto nodes in such a way
that the Nomad Clients, Consul agents, and Envoy sidecar tasks maintain
compatibility with one another.

#### Envoy worker threads

Nomad v1.0.0 changes the default behavior around the number of worker threads
created by the Envoy sidecar proxy when using Consul Connect. Previously, the
Envoy [`--concurrency`](https://www.envoyproxy.io/docs/envoy/latest/operations/cli#cmdoption-concurrency) argument was left unset, which caused
Envoy to spawn as many worker threads as logical cores available on the CPU. The
`--concurrency` value now defaults to `1` and can be configured by setting the
[`meta.connect.proxy_concurrency`](/nomad/docs/v1.0.x/job-specification/sidecar_task#proxy_concurrency) property in client
configuration.

## Nomad 0.12.8

### Docker volume mounts

Nomad 0.12.8 includes security fixes for the handling of Docker volume mounts:

- The `docker.volumes.enabled` flag now defaults to `false` as documented.

- Docker driver mounts of type "volume" (but not "bind") were not sandboxed and
  could mount arbitrary locations from the client host. The
  `docker.volumes.enabled` configuration will now disable Docker mounts with
  type "volume" when set to `false` (the default).

This change Docker impacts jobs that use a `mounts` with type "volume", as shown
below. This job will fail when placed unless `docker.volumes.enabled = true`.

```hcl
mounts = [
  {
    type     = "volume"
    target   = "/path/in/container"
    source   = "docker_volume"
    volume_options = {
      driver_config = {
        name = "local"
        options = [
          {
            device = "/"
            o      = "ro,bind"
            type   = "ext4"
          }
        ]
      }
    }
  }
]
```

## Nomad 0.12.6

### Artifact and Template Paths

Nomad 0.12.6 includes security fixes for privilege escalation vulnerabilities
in handling of job `template` and `artifact` blocks:

- The `template.source` and `template.destination` fields are now protected by
  the file sandbox introduced in 0.9.6. These paths are now restricted to fall
  inside the task directory by default. An operator can opt-out of this
  protection with the [`template.disable_file_sandbox`](/nomad/docs/v0.12.x/configuration/client#template-parameters) field in the client
  configuration.

- The paths for `template.source`, `template.destination`, and
  `artifact.destination` are validated on job submission to ensure the paths do
  not escape the file sandbox. It was possible to use interpolation to bypass
  this validation. The client now interpolates the paths before checking if they
  are in the file sandbox.

~> **Warning:** Due to a [bug](https://github.com/hashicorp/nomad/issues/9148) in Nomad v0.12.6, the
`template.destination` and `artifact.destination` paths do not support
absolute paths, including the interpolated `NOMAD_SECRETS_DIR`,
`NOMAD_TASK_DIR`, and `NOMAD_ALLOC_DIR` variables. This bug is fixed in
v0.12.9. To work around the bug, use a relative path.

## Nomad 0.12.0

### `mbits` and Task Network Resource deprecation

Starting in Nomad 0.12.0 the `mbits` field of the network resource block has
been deprecated and is no longer considered when making scheduling decisions.
This is in part because we felt that `mbits` didn't accurately account network
bandwidth as a resource.

Additionally the use of the `network` block inside of a task's `resource` block
is also deprecated. Users are advised to move their `network` block to the
`group` block. Recent networking features have only been added to group based
network configuration. If any usecase or feature which was available with task
network resource is not fulfilled with group network configuration, please open
an issue detailing the missing capability.

Additionally, the `docker` driver's `port_map` configuration is deprecated in
lieu of the `ports` field.

### Enterprise Licensing

Enterprise binaries for Nomad are now publicly available via
[releases.hashicorp.com](https://releases.hashicorp.com/nomad/). By default all
enterprise features are enabled for 6 hours. During that time enterprise users
should apply their license with the [`nomad license put ...`](/nomad/docs/v0.12.x/commands/license/put) command.

Once the 6 hour demonstration period expires, Nomad will shutdown. If restarted
Nomad will shutdown in a very short amount of time unless a valid license is
applied.

~> **Warning:** Due to a [bug](https://github.com/hashicorp/nomad/issues/8457) in Nomad v0.12.0, existing clusters
that are upgraded will **not** have 6 hours to apply a license. The minimal
grace period should be sufficient to apply a valid license, but enterprise
users are encouraged to delay upgrading until Nomad v0.12.1 is released and
fixes the issue.

### Docker access host filesystem

Nomad 0.12.0 disables Docker tasks access to the host filesystem, by default.
Prior to Nomad 0.12, Docker tasks may mount and then manipulate any host file
and may pose a security risk.

Operators now must explicitly allow tasks to access host filesystem. [Host
Volumes](/nomad/docs/v0.12.x/configuration/client#host_volume-block) provide a fine tune
access to individual paths.

To restore pre-0.12.0 behavior, you can enable [Docker
`volume`](/nomad/docs/v0.12.x/drivers/docker#enabled-1) to allow binding host paths, by adding
the following to the nomad client config file:

```hcl
plugin "docker" {
  config {
    volumes {
      enabled = true
    }
  }
}
```

### QEMU images

Nomad 0.12.0 restricts the paths the QEMU tasks can load an image from. A QEMU
task may download an image to the allocation directory to load. But images
outside the allocation directories must be explicitly allowed by operators in
the client agent configuration file.

For example, you may allow loading QEMU images from `/mnt/qemu-images` by
adding the following to the agent configuration file:

```hcl
plugin "qemu" {
  config {
    image_paths = ["/mnt/qemu-images"]
  }
}
```

## Nomad 0.11.7

### Docker volume mounts

Nomad 0.11.7 includes a security fix for the handling of Docker volume
mounts. Docker driver mounts of type "volume" (but not "bind") were not
sandboxed and could mount arbitrary locations from the client host. The
`docker.volumes.enabled` configuration will now disable Docker mounts with
type "volume" when set to `false`.

This change Docker impacts jobs that use a `mounts` with type "volume", as
shown below. This job will fail when placed unless `docker.volumes.enabled = true`.

```hcl
mounts = [
  {
    type     = "volume"
    target   = "/path/in/container"
    source   = "docker_volume"
    volume_options = {
      driver_config = {
        name = "local"
        options = [
          {
            device = "/"
            o      = "ro,bind"
            type   = "ext4"
          }
        ]
      }
    }
  }
]
```

## Nomad 0.11.5

### Artifact and Template Paths

Nomad 0.11.5 includes backported security fixes for privilege escalation
vulnerabilities in handling of job `template` and `artifact` blocks:

- The `template.source` and `template.destination` fields are now protected by
  the file sandbox introduced in 0.9.6. These paths are now restricted to fall
  inside the task directory by default. An operator can opt-out of this
  protection with the
  [`template.disable_file_sandbox`](/nomad/docs/v0.11.x/configuration/client#template-parameters)
  field in the client configuration.
- The paths for `template.source`, `template.destination`, and
  `artifact.destination` are validated on job submission to ensure the paths
  do not escape the file sandbox. It was possible to use interpolation to
  bypass this validation. The client now interpolates the paths before
  checking if they are in the file sandbox.

~> **Warning:** Due to a [bug](https://github.com/hashicorp/nomad/issues/9148) in Nomad v0.11.5, the
`template.destination` and `artifact.destination` paths do not support
absolute paths, including the interpolated `NOMAD_SECRETS_DIR`,
`NOMAD_TASK_DIR`, and `NOMAD_ALLOC_DIR` variables. This bug is fixed in
v0.11.6. To work around the bug, use a relative path.

## Nomad 0.11.3

Nomad 0.11.3 fixes a critical bug causing the nomad agent to become
unresponsive. The issue is due to a [Go 1.14.1 runtime
bug](https://github.com/golang/go/issues/38023) and affects Nomad 0.11.1 and
0.11.2.

## Nomad 0.11.2

### Scheduler Scoring Changes

Prior to Nomad 0.11.2 the scheduler algorithm used a [node's reserved
resources](/nomad/docs/v0.11.x/configuration/client#reserved-parameters)
incorrectly during scoring. The result of this bug was that scoring biased in
favor of nodes with reserved resources vs nodes without reserved resources.

Placements will be more correct but slightly different in v0.11.2 vs earlier
versions of Nomad. Operators do _not_ need to take any actions as the impact of
the bug fix will only minimally affect scoring.

Feasibility (whether a node is capable of running a job at all) is _not_
affected.

### Periodic Jobs and Daylight Saving Time

Nomad 0.11.2 fixed a long outstanding bug affecting periodic jobs that are
scheduled to run during Daylight Saving Time transitions.

Nomad 0.11.2 provides a more defined behavior: Nomad evaluates the cron
expression with respect to specified time zone during transition. A 2:30am
nightly job with `America/New_York` time zone will not run on the day daylight
saving time starts; similarly, a 1:30am nightly job will run twice on the day
daylight saving time ends. See the [Daylight Saving Time](/nomad/docs/v0.11.x/job-specification/periodic#daylight-saving-time) documentation
for details.

## Nomad 0.11.0

### client.template: `vault_grace` deprecation

Nomad 0.11.0 updates
[consul-template](https://github.com/hashicorp/consul-template) to v0.24.1. This
library deprecates the [`vault_grace`](/nomad/docs/v0.11.x/job-specification/template) option for templating
included in Nomad. The feature has been ignored since Vault 0.5 and as long as
you are running a more recent version of Vault, you can safely remove
`vault_grace` from your Nomad jobs.

### Rkt Task Driver Removed

The `rkt` task driver has been deprecated and removed from Nomad. While the code
is available in the [external `nomad-driver-rkt` repository](https://github.com/hashicorp/nomad-driver-rk), it will not be maintained as
`rkt` is [no longer being developed upstream](https://github.com/rkt/rkt). We
encourage all `rkt` users to find a new task driver as soon as possible.

## Nomad 0.10 and earlier

Refer to the [Nomad releases page](https://github.com/hashicorp/nomad/releases) in the Nomad repo for prior release changelogs.<|MERGE_RESOLUTION|>--- conflicted
+++ resolved
@@ -29,71 +29,6 @@
 @include 'release-notes/v1-10/breaking-affinity-spread.mdx'
 
 @include 'release-notes/v1-10/breaking-vault-consul-token.mdx'
-
-<<<<<<< HEAD
-@include 'release-notes/v1-10/breaking-consul-template.mdx'
-=======
-#### Loading Binaries from `plugin_dir` Without Configuration
-
-Plugins stored within the [`plugin_dir`](/nomad/docs/configuration#plugin_dir)
-will now only be loaded when they have a corresponding
-[`plugin`](/nomad/docs/configuration/plugin) block in the agent configuration
-file.
-
-#### Affinity and spread updates are non-destructive
-
-In Nomad 1.10.0, a scheduler bug was fixed so that updates to `affinity` and
-`spread` blocks are no longer destructive. After a job update that changes only
-these blocks, existing allocations remain running with their job version
-incremented. If you were relying on the previous behavior to redistribute
-workloads, you can force a destructive update by changing fields that require
-one, such as the `meta` block.
-
-#### Vault and Consul integration changes
-
-Nomad 1.10.0 removes the previously deprecated token-based authentication workflow
-for Vault and Consul. Nomad clients must now use a task's [Workload Identity](/nomad/docs/concepts/workload-identity)
-to authenticate to Vault and Consul and obtain a token specific to the task.
-
-This table lists removed fields and the new workflow.
-
-| Field | Configuration | New Workflow |
-| ------ | ------------ | ------------ |
-| [`vault.allow_unauthenticated`](/nomad/docs/v1.8.x/configuration/vault#allow_unauthenticated) | Agent | Tasks should use a workload identity. Do not use a Vault token. |
-| [`vault.task_token_ttl`]( /nomad/docs/v1.8.x/configuration/vault#task_token_ttl) | Agent | With workload identity, tasks receive their TTL configuration from the Vault role. |
-| [`vault.token`](/nomad/docs/v1.8.x/configuration/vault#token) | Agent | Nomad agents use the workload identity when making requests to authenticated endpoints. |
-| [`vault.policies`](/nomad/docs/v1.8.x/job-specification/vault#policies) | Job specification  |  Configure and use a Vault role.  |
-
-Before upgrading to Nomad 1.10, perform the following tasks:
-
-1. Configure Vault to work with workload identity.
-1. Migrate all workloads to use workload identity.
-
-Refer to [Migrating to Using Workload Identity with Vault](/nomad/docs/v1.8.x/integrations/vault/acl#migrating-to-using-workload-identity-with-vault) for more
-details.
-
-#### Consul template implicit workload identity removal
-
-Nomad no longer creates an implicit Consul identity for workloads that don't
-register services with Consul. Tasks that require Consul tokens for template
-rendering must include a [`consul` block](/nomad/docs/job-specification/consul) or specify an [`identity`](/nomad/docs/job-specification/identity#identity-block)
-
-#### OIDC login with PKCE
-Nomad now enables
-[Proof Key for Code Exchange (PKCE)](https://oauth.net/2/pkce/)
-by default for new or updated OIDC auth methods. Existing auth methods remain
-unaffected until changed using the
-[acl auth-method create](/nomad/docs/commands/acl/auth-method/create) or
-[acl auth-method update](/nomad/docs/commands/acl/auth-method/update)
-CLI commands, or with the
-[auth method API](/nomad/api-docs/acl/auth-methods) directly.
-
-Set the [`OIDCDisablePKCE`](/nomad/api-docs/acl/auth-methods#oidcdisablepkce)
-option to turn off this extra security.
-
-Note that although Nomad enables PKCE by default, some OIDC providers may
-require you to also enable it in their configuration.
->>>>>>> 9778fa49
 
 ## Nomad 1.9.5
 
