package nomad

import (
	"bytes"
	"context"
	"fmt"
	"math/rand"
	"net"
	"strings"
	"sync"
	"time"

	"github.com/armon/go-metrics"
	"github.com/hashicorp/go-hclog"
	"github.com/hashicorp/go-memdb"
	"github.com/hashicorp/go-version"
	"github.com/hashicorp/nomad/helper/uuid"
	"github.com/hashicorp/nomad/nomad/state"
	"github.com/hashicorp/nomad/nomad/structs"
	"github.com/hashicorp/raft"
	"github.com/hashicorp/serf/serf"
	"golang.org/x/time/rate"
)

const (
	// failedEvalUnblockInterval is the interval at which failed evaluations are
	// unblocked to re-enter the scheduler. A failed evaluation occurs under
	// high contention when the schedulers plan does not make progress.
	failedEvalUnblockInterval = 1 * time.Minute

	// replicationRateLimit is used to rate limit how often data is replicated
	// between the authoritative region and the local region
	replicationRateLimit rate.Limit = 10.0

	// barrierWriteTimeout is used to give Raft a chance to process a
	// possible loss of leadership event if we are unable to get a barrier
	// while leader.
	barrierWriteTimeout = 2 * time.Minute
)

var minAutopilotVersion = version.Must(version.NewVersion("0.8.0"))

var minSchedulerConfigVersion = version.Must(version.NewVersion("0.9.0"))

var minClusterIDVersion = version.Must(version.NewVersion("0.10.4"))

var minJobRegisterAtomicEvalVersion = version.Must(version.NewVersion("0.12.1"))

var minOneTimeAuthenticationTokenVersion = version.Must(version.NewVersion("1.1.0"))

// minNomadServiceRegistrationVersion is the Nomad version at which the service
// registrations table was introduced. It forms the minimum version all local
// servers must meet before the feature can be used.
var minNomadServiceRegistrationVersion = version.Must(version.NewVersion("1.3.0"))

// monitorLeadership is used to monitor if we acquire or lose our role
// as the leader in the Raft cluster. There is some work the leader is
// expected to do, so we must react to changes
func (s *Server) monitorLeadership() {
	var weAreLeaderCh chan struct{}
	var leaderLoop sync.WaitGroup

	leaderCh := s.raft.LeaderCh()

	leaderStep := func(isLeader bool) {
		if isLeader {
			if weAreLeaderCh != nil {
				s.logger.Error("attempted to start the leader loop while running")
				return
			}

			weAreLeaderCh = make(chan struct{})
			leaderLoop.Add(1)
			go func(ch chan struct{}) {
				defer leaderLoop.Done()
				s.leaderLoop(ch)
			}(weAreLeaderCh)
			s.logger.Info("cluster leadership acquired")
			return
		}

		if weAreLeaderCh == nil {
			s.logger.Error("attempted to stop the leader loop while not running")
			return
		}

		s.logger.Debug("shutting down leader loop")
		close(weAreLeaderCh)
		leaderLoop.Wait()
		weAreLeaderCh = nil
		s.logger.Info("cluster leadership lost")
	}

	wasLeader := false
	for {
		select {
		case isLeader := <-leaderCh:
			if wasLeader != isLeader {
				wasLeader = isLeader
				// normal case where we went through a transition
				leaderStep(isLeader)
			} else if wasLeader && isLeader {
				// Server lost but then gained leadership immediately.
				// During this time, this server may have received
				// Raft transitions that haven't been applied to the FSM
				// yet.
				// Ensure that that FSM caught up and eval queues are refreshed
				s.logger.Warn("cluster leadership lost and gained leadership immediately.  Could indicate network issues, memory paging, or high CPU load.")

				leaderStep(false)
				leaderStep(true)
			} else {
				// Server gained but lost leadership immediately
				// before it reacted; nothing to do, move on
				s.logger.Warn("cluster leadership gained and lost leadership immediately.  Could indicate network issues, memory paging, or high CPU load.")
			}
		case <-s.shutdownCh:
			if weAreLeaderCh != nil {
				leaderStep(false)
			}
			return
		}
	}
}

func (s *Server) leadershipTransfer() error {
	retryCount := 3
	for i := 0; i < retryCount; i++ {
		err := s.raft.LeadershipTransfer().Error()
		if err == nil {
			s.logger.Info("successfully transferred leadership")
			return nil
		}

		// Don't retry if the Raft version doesn't support leadership transfer
		// since this will never succeed.
		if err == raft.ErrUnsupportedProtocol {
			return fmt.Errorf("leadership transfer not supported with Raft version lower than 3")
		}

		s.logger.Error("failed to transfer leadership attempt, will retry",
			"attempt", i,
			"retry_limit", retryCount,
			"error", err,
		)
	}
	return fmt.Errorf("failed to transfer leadership in %d attempts", retryCount)
}

// leaderLoop runs as long as we are the leader to run various
// maintenance activities
func (s *Server) leaderLoop(stopCh chan struct{}) {
	var reconcileCh chan serf.Member
	establishedLeader := false

RECONCILE:
	// Setup a reconciliation timer
	reconcileCh = nil
	interval := time.After(s.config.ReconcileInterval)

	// Apply a raft barrier to ensure our FSM is caught up
	start := time.Now()
	barrier := s.raft.Barrier(barrierWriteTimeout)
	if err := barrier.Error(); err != nil {
		s.logger.Error("failed to wait for barrier", "error", err)
		goto WAIT
	}
	metrics.MeasureSince([]string{"nomad", "leader", "barrier"}, start)

	// Check if we need to handle initial leadership actions
	if !establishedLeader {
		if err := s.establishLeadership(stopCh); err != nil {
			s.logger.Error("failed to establish leadership", "error", err)

			// Immediately revoke leadership since we didn't successfully
			// establish leadership.
			if err := s.revokeLeadership(); err != nil {
				s.logger.Error("failed to revoke leadership", "error", err)
			}

			// Attempt to transfer leadership. If successful, leave the
			// leaderLoop since this node is no longer the leader. Otherwise
			// try to establish leadership again after 5 seconds.
			if err := s.leadershipTransfer(); err != nil {
				s.logger.Error("failed to transfer leadership", "error", err)
				interval = time.After(5 * time.Second)
				goto WAIT
			}
			return
		}

		establishedLeader = true
		defer func() {
			if err := s.revokeLeadership(); err != nil {
				s.logger.Error("failed to revoke leadership", "error", err)
			}
		}()
	}

	// Reconcile any missing data
	if err := s.reconcile(); err != nil {
		s.logger.Error("failed to reconcile", "error", err)
		goto WAIT
	}

	// Initial reconcile worked, now we can process the channel
	// updates
	reconcileCh = s.reconcileCh

	// Poll the stop channel to give it priority so we don't waste time
	// trying to perform the other operations if we have been asked to shut
	// down.
	select {
	case <-stopCh:
		return
	default:
	}

WAIT:
	// Wait until leadership is lost or periodically reconcile as long as we
	// are the leader, or when Serf events arrive.
	for {
		select {
		case <-stopCh:
			// Lost leadership.
			return
		case <-s.shutdownCh:
			return
		case <-interval:
			goto RECONCILE
		case member := <-reconcileCh:
			s.reconcileMember(member)
		case errCh := <-s.reassertLeaderCh:
			// Recompute leader state, by asserting leadership and
			// repopulating leader states.

			// Check first if we are indeed the leaders first. We
			// can get into this state when the initial
			// establishLeadership has failed.
			// Afterwards we will be waiting for the interval to
			// trigger a reconciliation and can potentially end up
			// here. There is no point to reassert because this
			// agent was never leader in the first place.
			if !establishedLeader {
				errCh <- fmt.Errorf("leadership has not been established")
				continue
			}

			// refresh leadership state
			s.revokeLeadership()
			err := s.establishLeadership(stopCh)
			errCh <- err

			// In case establishLeadership fails, try to transfer leadership.
			// At this point Raft thinks we are the leader, but Nomad did not
			// complete the required steps to act as the leader.
			if err != nil {
				if err := s.leadershipTransfer(); err != nil {
					// establishedLeader was true before, but it no longer is
					// since we revoked leadership and leadershipTransfer also
					// failed.
					// Stay in the leaderLoop with establishedLeader set to
					// false so we try to establish leadership again in the
					// next loop.
					establishedLeader = false
					interval = time.After(5 * time.Second)
					goto WAIT
				}

				// leadershipTransfer was successful and it is
				// time to leave the leaderLoop.
				return
			}
		}
	}
}

// establishLeadership is invoked once we become leader and are able
// to invoke an initial barrier. The barrier is used to ensure any
// previously inflight transactions have been committed and that our
// state is up-to-date.
func (s *Server) establishLeadership(stopCh chan struct{}) error {
	defer metrics.MeasureSince([]string{"nomad", "leader", "establish_leadership"}, time.Now())

	// Generate a leader ACL token. This will allow the leader to issue work
	// that requires a valid ACL token.
	s.setLeaderAcl(uuid.Generate())

	// Disable workers to free half the cores for use in the plan queue and
	// evaluation broker
	s.handlePausableWorkers(true)

	// Initialize and start the autopilot routine
	s.getOrCreateAutopilotConfig()
	s.autopilot.Start()

	// Initialize scheduler configuration.
	schedulerConfig := s.getOrCreateSchedulerConfig()

	// Initialize the ClusterID
	_, _ = s.ClusterID()
	// todo: use cluster ID for stuff, later!

	// Enable the plan queue, since we are now the leader
	s.planQueue.SetEnabled(true)

	// Start the plan evaluator
	go s.planApply()

	// Start the eval broker and blocked eval broker if these are not paused by
	// the operator.
	restoreEvals := s.handleEvalBrokerStateChange(schedulerConfig)

	// Enable the deployment watcher, since we are now the leader
	s.deploymentWatcher.SetEnabled(true, s.State())

	// Enable the NodeDrainer
	s.nodeDrainer.SetEnabled(true, s.State())

	// Enable the volume watcher, since we are now the leader
	s.volumeWatcher.SetEnabled(true, s.State(), s.getLeaderAcl())

	// Restore the eval broker state and blocked eval state. If these are
	// currently paused, we do not need to do this.
	if restoreEvals {
		if err := s.restoreEvals(); err != nil {
			return err
		}
	}

	// Activate the vault client
	s.vault.SetActive(true)

	// Enable the periodic dispatcher, since we are now the leader.
	s.periodicDispatcher.SetEnabled(true)

	// Activate RPC now that local FSM caught up with Raft (as evident by Barrier call success)
	// and all leader related components (e.g. broker queue) are enabled.
	// Auxiliary processes (e.g. background, bookkeeping, and cleanup tasks can start after)
	s.setConsistentReadReady()

	// Further clean ups and follow up that don't block RPC consistency

	// Restore the periodic dispatcher state
	if err := s.restorePeriodicDispatcher(); err != nil {
		return err
	}

	// Scheduler periodic jobs
	go s.schedulePeriodic(stopCh)

	// Reap any failed evaluations
	go s.reapFailedEvaluations(stopCh)

	// Reap any duplicate blocked evaluations
	go s.reapDupBlockedEvaluations(stopCh)

	// Periodically unblock failed allocations
	go s.periodicUnblockFailedEvals(stopCh)

	// Periodically publish job summary metrics
	go s.publishJobSummaryMetrics(stopCh)

	// Periodically publish job status metrics
	go s.publishJobStatusMetrics(stopCh)

	// Setup the heartbeat timers. This is done both when starting up or when
	// a leader fail over happens. Since the timers are maintained by the leader
	// node, effectively this means all the timers are renewed at the time of failover.
	// The TTL contract is that the session will not be expired before the TTL,
	// so expiring it later is allowable.
	//
	// This MUST be done after the initial barrier to ensure the latest Nodes
	// are available to be initialized. Otherwise initialization may use stale
	// data.
	if err := s.initializeHeartbeatTimers(); err != nil {
		s.logger.Error("heartbeat timer setup failed", "error", err)
		return err
	}

	// Start replication of ACLs and Policies if they are enabled,
	// and we are not the authoritative region.
	if s.config.ACLEnabled && s.config.Region != s.config.AuthoritativeRegion {
		go s.replicateACLPolicies(stopCh)
		go s.replicateACLTokens(stopCh)
		go s.replicateNamespaces(stopCh)
	}

	// Setup any enterprise systems required.
	if err := s.establishEnterpriseLeadership(stopCh); err != nil {
		return err
	}

	// Cleanup orphaned Vault token accessors
	if err := s.revokeVaultAccessorsOnRestore(); err != nil {
		return err
	}

	// Cleanup orphaned Service Identity token accessors
	if err := s.revokeSITokenAccessorsOnRestore(); err != nil {
		return err
	}

	return nil
}

// replicateNamespaces is used to replicate namespaces from the authoritative
// region to this region.
func (s *Server) replicateNamespaces(stopCh chan struct{}) {
	req := structs.NamespaceListRequest{
		QueryOptions: structs.QueryOptions{
			Region:     s.config.AuthoritativeRegion,
			AllowStale: true,
		},
	}
	limiter := rate.NewLimiter(replicationRateLimit, int(replicationRateLimit))
	s.logger.Debug("starting namespace replication from authoritative region", "region", req.Region)

START:
	for {
		select {
		case <-stopCh:
			return
		default:
		}

		// Rate limit how often we attempt replication
		limiter.Wait(context.Background())

		// Fetch the list of namespaces
		var resp structs.NamespaceListResponse
		req.AuthToken = s.ReplicationToken()
		err := s.forwardRegion(s.config.AuthoritativeRegion, "Namespace.ListNamespaces", &req, &resp)
		if err != nil {
			s.logger.Error("failed to fetch namespaces from authoritative region", "error", err)
			goto ERR_WAIT
		}

		// Perform a two-way diff
		delete, update := diffNamespaces(s.State(), req.MinQueryIndex, resp.Namespaces)

		// Delete namespaces that should not exist
		if len(delete) > 0 {
			args := &structs.NamespaceDeleteRequest{
				Namespaces: delete,
			}
			_, _, err := s.raftApply(structs.NamespaceDeleteRequestType, args)
			if err != nil {
				s.logger.Error("failed to delete namespaces", "error", err)
				goto ERR_WAIT
			}
		}

		// Fetch any outdated namespaces
		var fetched []*structs.Namespace
		if len(update) > 0 {
			req := structs.NamespaceSetRequest{
				Namespaces: update,
				QueryOptions: structs.QueryOptions{
					Region:        s.config.AuthoritativeRegion,
					AuthToken:     s.ReplicationToken(),
					AllowStale:    true,
					MinQueryIndex: resp.Index - 1,
				},
			}
			var reply structs.NamespaceSetResponse
			if err := s.forwardRegion(s.config.AuthoritativeRegion, "Namespace.GetNamespaces", &req, &reply); err != nil {
				s.logger.Error("failed to fetch namespaces from authoritative region", "error", err)
				goto ERR_WAIT
			}
			for _, namespace := range reply.Namespaces {
				fetched = append(fetched, namespace)
			}
		}

		// Update local namespaces
		if len(fetched) > 0 {
			args := &structs.NamespaceUpsertRequest{
				Namespaces: fetched,
			}
			_, _, err := s.raftApply(structs.NamespaceUpsertRequestType, args)
			if err != nil {
				s.logger.Error("failed to update namespaces", "error", err)
				goto ERR_WAIT
			}
		}

		// Update the minimum query index, blocks until there is a change.
		req.MinQueryIndex = resp.Index
	}

ERR_WAIT:
	select {
	case <-time.After(s.config.ReplicationBackoff):
		goto START
	case <-stopCh:
		return
	}
}

func (s *Server) handlePausableWorkers(isLeader bool) {
	for _, w := range s.pausableWorkers() {
		if isLeader {
			w.Pause()
		} else {
			w.Resume()
		}
	}
}

// diffNamespaces is used to perform a two-way diff between the local namespaces
// and the remote namespaces to determine which namespaces need to be deleted or
// updated.
func diffNamespaces(state *state.StateStore, minIndex uint64, remoteList []*structs.Namespace) (delete []string, update []string) {
	// Construct a set of the local and remote namespaces
	local := make(map[string][]byte)
	remote := make(map[string]struct{})

	// Add all the local namespaces
	iter, err := state.Namespaces(nil)
	if err != nil {
		panic("failed to iterate local namespaces")
	}
	for {
		raw := iter.Next()
		if raw == nil {
			break
		}
		namespace := raw.(*structs.Namespace)
		local[namespace.Name] = namespace.Hash
	}

	// Iterate over the remote namespaces
	for _, rns := range remoteList {
		remote[rns.Name] = struct{}{}

		// Check if the namespace is missing locally
		if localHash, ok := local[rns.Name]; !ok {
			update = append(update, rns.Name)

			// Check if the namespace is newer remotely and there is a hash
			// mis-match.
		} else if rns.ModifyIndex > minIndex && !bytes.Equal(localHash, rns.Hash) {
			update = append(update, rns.Name)
		}
	}

	// Check if namespaces should be deleted
	for lns := range local {
		if _, ok := remote[lns]; !ok {
			delete = append(delete, lns)
		}
	}
	return
}

// restoreEvals is used to restore pending evaluations into the eval broker and
// blocked evaluations into the blocked eval tracker. The broker and blocked
// eval tracker is maintained only by the leader, so it must be restored anytime
// a leadership transition takes place.
func (s *Server) restoreEvals() error {
	// Get an iterator over every evaluation
	ws := memdb.NewWatchSet()
	iter, err := s.fsm.State().Evals(ws, false)
	if err != nil {
		return fmt.Errorf("failed to get evaluations: %v", err)
	}

	for {
		raw := iter.Next()
		if raw == nil {
			break
		}
		eval := raw.(*structs.Evaluation)

		if eval.ShouldEnqueue() {
			s.evalBroker.Enqueue(eval)
		} else if eval.ShouldBlock() {
			s.blockedEvals.Block(eval)
		}
	}
	return nil
}

// revokeVaultAccessorsOnRestore is used to restore Vault accessors that should be
// revoked.
func (s *Server) revokeVaultAccessorsOnRestore() error {
	// An accessor should be revoked if its allocation or node is terminal
	ws := memdb.NewWatchSet()
	state := s.fsm.State()
	iter, err := state.VaultAccessors(ws)
	if err != nil {
		return fmt.Errorf("failed to get vault accessors: %v", err)
	}

	var revoke []*structs.VaultAccessor
	for {
		raw := iter.Next()
		if raw == nil {
			break
		}

		va := raw.(*structs.VaultAccessor)

		// Check the allocation
		alloc, err := state.AllocByID(ws, va.AllocID)
		if err != nil {
			return fmt.Errorf("failed to lookup allocation %q: %v", va.AllocID, err)
		}
		if alloc == nil || alloc.Terminated() {
			// No longer running and should be revoked
			revoke = append(revoke, va)
			continue
		}

		// Check the node
		node, err := state.NodeByID(ws, va.NodeID)
		if err != nil {
			return fmt.Errorf("failed to lookup node %q: %v", va.NodeID, err)
		}
		if node == nil || node.TerminalStatus() {
			// Node is terminal so any accessor from it should be revoked
			revoke = append(revoke, va)
			continue
		}
	}

	if len(revoke) != 0 {
		s.logger.Info("revoking vault accessors after becoming leader", "accessors", len(revoke))

		if err := s.vault.MarkForRevocation(revoke); err != nil {
			return fmt.Errorf("failed to revoke tokens: %v", err)
		}
	}

	return nil
}

// revokeSITokenAccessorsOnRestore is used to revoke Service Identity token
// accessors on behalf of allocs that are now gone / terminal.
func (s *Server) revokeSITokenAccessorsOnRestore() error {
	ws := memdb.NewWatchSet()
	fsmState := s.fsm.State()
	iter, err := fsmState.SITokenAccessors(ws)
	if err != nil {
		return fmt.Errorf("failed to get SI token accessors: %w", err)
	}

	var toRevoke []*structs.SITokenAccessor
	for raw := iter.Next(); raw != nil; raw = iter.Next() {
		accessor := raw.(*structs.SITokenAccessor)

		// Check the allocation
		alloc, err := fsmState.AllocByID(ws, accessor.AllocID)
		if err != nil {
			return fmt.Errorf("failed to lookup alloc %q: %w", accessor.AllocID, err)
		}
		if alloc == nil || alloc.Terminated() {
			// no longer running and associated accessors should be revoked
			toRevoke = append(toRevoke, accessor)
			continue
		}

		// Check the node
		node, err := fsmState.NodeByID(ws, accessor.NodeID)
		if err != nil {
			return fmt.Errorf("failed to lookup node %q: %w", accessor.NodeID, err)
		}
		if node == nil || node.TerminalStatus() {
			// node is terminal and associated accessors should be revoked
			toRevoke = append(toRevoke, accessor)
			continue
		}
	}

	if len(toRevoke) > 0 {
		s.logger.Info("revoking consul accessors after becoming leader", "accessors", len(toRevoke))
		s.consulACLs.MarkForRevocation(toRevoke)
	}

	return nil
}

// restorePeriodicDispatcher is used to restore all periodic jobs into the
// periodic dispatcher. It also determines if a periodic job should have been
// created during the leadership transition and force runs them. The periodic
// dispatcher is maintained only by the leader, so it must be restored anytime a
// leadership transition takes place.
func (s *Server) restorePeriodicDispatcher() error {
	logger := s.logger.Named("periodic")
	ws := memdb.NewWatchSet()
	iter, err := s.fsm.State().JobsByPeriodic(ws, true)
	if err != nil {
		return fmt.Errorf("failed to get periodic jobs: %v", err)
	}

	now := time.Now()
	for i := iter.Next(); i != nil; i = iter.Next() {
		job := i.(*structs.Job)

		// We skip adding parameterized jobs because they themselves aren't
		// tracked, only the dispatched children are.
		if job.IsParameterized() {
			continue
		}

		if err := s.periodicDispatcher.Add(job); err != nil {
			logger.Error("failed to add job to periodic dispatcher", "error", err)
			continue
		}

		// We do not need to force run the job since it isn't active.
		if !job.IsPeriodicActive() {
			continue
		}

		// If the periodic job has never been launched before, launch will hold
		// the time the periodic job was added. Otherwise it has the last launch
		// time of the periodic job.
		launch, err := s.fsm.State().PeriodicLaunchByID(ws, job.Namespace, job.ID)
		if err != nil {
			return fmt.Errorf("failed to get periodic launch time: %v", err)
		}
		if launch == nil {
			return fmt.Errorf("no recorded periodic launch time for job %q in namespace %q",
				job.ID, job.Namespace)
		}

		// nextLaunch is the next launch that should occur.
		nextLaunch, err := job.Periodic.Next(launch.Launch.In(job.Periodic.GetLocation()))
		if err != nil {
			logger.Error("failed to determine next periodic launch for job", "job", job.NamespacedID(), "error", err)
			continue
		}

		// We skip force launching the job if  there should be no next launch
		// (the zero case) or if the next launch time is in the future. If it is
		// in the future, it will be handled by the periodic dispatcher.
		if nextLaunch.IsZero() || !nextLaunch.Before(now) {
			continue
		}

<<<<<<< HEAD
		// We skip if the job doesn't allow overlap and there are already
		// instances running
		needed, err := s.isNewEvalNeeded(job)
		if err != nil {
			return fmt.Errorf("failed to get job status: %v", err)
		}

		if !needed {
			continue
		}

		if _, err := s.periodicDispatcher.ForceRun(job.Namespace, job.ID); err != nil {
=======
		if _, err := s.periodicDispatcher.ForceEval(job.Namespace, job.ID); err != nil {
>>>>>>> 44664f7e
			logger.Error("force run of periodic job failed", "job", job.NamespacedID(), "error", err)
			return fmt.Errorf("force run of periodic job %q failed: %v", job.NamespacedID(), err)
		}

		logger.Debug("periodic job force run during leadership establishment", "job", job.NamespacedID())
	}

	return nil
}

// isNewEvalNeeded checks if the job allows for overlap and if there are already
// instances of the job running in order to determine if a new evaluation needs to
// be created upon periodic dispatcher restore
func (s *Server) isNewEvalNeeded(job *structs.Job) (bool, error) {

	if job.Periodic.ProhibitOverlap {
		running, err := s.periodicDispatcher.dispatcher.RunningChildren(job)
		if err != nil {
			return false, fmt.Errorf("failed to determine if periodic job has running children %q error %q", job.NamespacedID(), err)
		}

		if running {
			return false, nil
		}
	}

	return true, nil
}

// schedulePeriodic is used to do periodic job dispatch while we are leader
func (s *Server) schedulePeriodic(stopCh chan struct{}) {
	evalGC := time.NewTicker(s.config.EvalGCInterval)
	defer evalGC.Stop()
	nodeGC := time.NewTicker(s.config.NodeGCInterval)
	defer nodeGC.Stop()
	jobGC := time.NewTicker(s.config.JobGCInterval)
	defer jobGC.Stop()
	deploymentGC := time.NewTicker(s.config.DeploymentGCInterval)
	defer deploymentGC.Stop()
	csiPluginGC := time.NewTicker(s.config.CSIPluginGCInterval)
	defer csiPluginGC.Stop()
	csiVolumeClaimGC := time.NewTicker(s.config.CSIVolumeClaimGCInterval)
	defer csiVolumeClaimGC.Stop()
	oneTimeTokenGC := time.NewTicker(s.config.OneTimeTokenGCInterval)
	defer oneTimeTokenGC.Stop()

	// getLatest grabs the latest index from the state store. It returns true if
	// the index was retrieved successfully.
	getLatest := func() (uint64, bool) {
		snapshotIndex, err := s.fsm.State().LatestIndex()
		if err != nil {
			s.logger.Error("failed to determine state store's index", "error", err)
			return 0, false
		}

		return snapshotIndex, true
	}

	for {

		select {
		case <-evalGC.C:
			if index, ok := getLatest(); ok {
				s.evalBroker.Enqueue(s.coreJobEval(structs.CoreJobEvalGC, index))
			}
		case <-nodeGC.C:
			if index, ok := getLatest(); ok {
				s.evalBroker.Enqueue(s.coreJobEval(structs.CoreJobNodeGC, index))
			}
		case <-jobGC.C:
			if index, ok := getLatest(); ok {
				s.evalBroker.Enqueue(s.coreJobEval(structs.CoreJobJobGC, index))
			}
		case <-deploymentGC.C:
			if index, ok := getLatest(); ok {
				s.evalBroker.Enqueue(s.coreJobEval(structs.CoreJobDeploymentGC, index))
			}
		case <-csiPluginGC.C:
			if index, ok := getLatest(); ok {
				s.evalBroker.Enqueue(s.coreJobEval(structs.CoreJobCSIPluginGC, index))
			}
		case <-csiVolumeClaimGC.C:
			if index, ok := getLatest(); ok {
				s.evalBroker.Enqueue(s.coreJobEval(structs.CoreJobCSIVolumeClaimGC, index))
			}
		case <-oneTimeTokenGC.C:
			if !ServersMeetMinimumVersion(s.Members(), s.Region(), minOneTimeAuthenticationTokenVersion, false) {
				continue
			}

			if index, ok := getLatest(); ok {
				s.evalBroker.Enqueue(s.coreJobEval(structs.CoreJobOneTimeTokenGC, index))
			}
		case <-stopCh:
			return
		}
	}
}

// coreJobEval returns an evaluation for a core job
func (s *Server) coreJobEval(job string, modifyIndex uint64) *structs.Evaluation {
	return &structs.Evaluation{
		ID:          uuid.Generate(),
		Namespace:   "-",
		Priority:    structs.CoreJobPriority,
		Type:        structs.JobTypeCore,
		TriggeredBy: structs.EvalTriggerScheduled,
		JobID:       job,
		LeaderACL:   s.getLeaderAcl(),
		Status:      structs.EvalStatusPending,
		ModifyIndex: modifyIndex,
	}
}

// reapFailedEvaluations is used to reap evaluations that
// have reached their delivery limit and should be failed
func (s *Server) reapFailedEvaluations(stopCh chan struct{}) {
	for {
		select {
		case <-stopCh:
			return
		default:
			// Scan for a failed evaluation
			eval, token, err := s.evalBroker.Dequeue([]string{failedQueue}, time.Second)
			if err != nil {
				return
			}
			if eval == nil {
				continue
			}

			// Update the status to failed
			updateEval := eval.Copy()
			updateEval.Status = structs.EvalStatusFailed
			updateEval.StatusDescription = fmt.Sprintf("evaluation reached delivery limit (%d)", s.config.EvalDeliveryLimit)
			s.logger.Warn("eval reached delivery limit, marking as failed",
				"eval", hclog.Fmt("%#v", updateEval))

			// Core job evals that fail or span leader elections will never
			// succeed because the follow-up doesn't have the leader ACL. We
			// rely on the leader to schedule new core jobs periodically
			// instead.
			if eval.Type != structs.JobTypeCore {

				// Create a follow-up evaluation that will be used to retry the
				// scheduling for the job after the cluster is hopefully more stable
				// due to the fairly large backoff.
				followupEvalWait := s.config.EvalFailedFollowupBaselineDelay +
					time.Duration(rand.Int63n(int64(s.config.EvalFailedFollowupDelayRange)))

				followupEval := eval.CreateFailedFollowUpEval(followupEvalWait)
				updateEval.NextEval = followupEval.ID
				updateEval.UpdateModifyTime()

				// Update via Raft
				req := structs.EvalUpdateRequest{
					Evals: []*structs.Evaluation{updateEval, followupEval},
				}
				if _, _, err := s.raftApply(structs.EvalUpdateRequestType, &req); err != nil {
					s.logger.Error("failed to update failed eval and create a follow-up",
						"eval", hclog.Fmt("%#v", updateEval), "error", err)
					continue
				}
			}
			// Ack completion
			s.evalBroker.Ack(eval.ID, token)
		}
	}
}

// reapDupBlockedEvaluations is used to reap duplicate blocked evaluations and
// should be cancelled.
func (s *Server) reapDupBlockedEvaluations(stopCh chan struct{}) {
	for {
		select {
		case <-stopCh:
			return
		default:
			// Scan for duplicate blocked evals.
			dups := s.blockedEvals.GetDuplicates(time.Second)
			if dups == nil {
				continue
			}

			cancel := make([]*structs.Evaluation, len(dups))
			for i, dup := range dups {
				// Update the status to cancelled
				newEval := dup.Copy()
				newEval.Status = structs.EvalStatusCancelled
				newEval.StatusDescription = fmt.Sprintf("existing blocked evaluation exists for job %q", newEval.JobID)
				newEval.UpdateModifyTime()
				cancel[i] = newEval
			}

			// Update via Raft
			req := structs.EvalUpdateRequest{
				Evals: cancel,
			}
			if _, _, err := s.raftApply(structs.EvalUpdateRequestType, &req); err != nil {
				s.logger.Error("failed to update duplicate evals", "evals", hclog.Fmt("%#v", cancel), "error", err)
				continue
			}
		}
	}
}

// periodicUnblockFailedEvals periodically unblocks failed, blocked evaluations.
func (s *Server) periodicUnblockFailedEvals(stopCh chan struct{}) {
	ticker := time.NewTicker(failedEvalUnblockInterval)
	defer ticker.Stop()
	for {
		select {
		case <-stopCh:
			return
		case <-ticker.C:
			// Unblock the failed allocations
			s.blockedEvals.UnblockFailed()
		}
	}
}

// publishJobSummaryMetrics publishes the job summaries as metrics
func (s *Server) publishJobSummaryMetrics(stopCh chan struct{}) {
	timer := time.NewTimer(0)
	defer timer.Stop()

	for {
		select {
		case <-stopCh:
			return
		case <-timer.C:
			timer.Reset(s.config.StatsCollectionInterval)
			state, err := s.State().Snapshot()
			if err != nil {
				s.logger.Error("failed to get state", "error", err)
				continue
			}
			ws := memdb.NewWatchSet()
			iter, err := state.JobSummaries(ws)
			if err != nil {
				s.logger.Error("failed to get job summaries", "error", err)
				continue
			}

			for {
				raw := iter.Next()
				if raw == nil {
					break
				}
				summary := raw.(*structs.JobSummary)
				if s.config.DisableDispatchedJobSummaryMetrics {
					job, err := state.JobByID(ws, summary.Namespace, summary.JobID)
					if err != nil {
						s.logger.Error("error getting job for summary", "error", err)
						continue
					}
					if job.Dispatched {
						continue
					}
				}
				s.iterateJobSummaryMetrics(summary)
			}
		}
	}
}

func (s *Server) iterateJobSummaryMetrics(summary *structs.JobSummary) {
	for name, tgSummary := range summary.Summary {
		labels := []metrics.Label{
			{
				Name:  "job",
				Value: summary.JobID,
			},
			{
				Name:  "task_group",
				Value: name,
			},
			{
				Name:  "namespace",
				Value: summary.Namespace,
			},
		}

		if strings.Contains(summary.JobID, "/dispatch-") {
			jobInfo := strings.Split(summary.JobID, "/dispatch-")
			labels = append(labels, metrics.Label{
				Name:  "parent_id",
				Value: jobInfo[0],
			}, metrics.Label{
				Name:  "dispatch_id",
				Value: jobInfo[1],
			})
		}

		if strings.Contains(summary.JobID, "/periodic-") {
			jobInfo := strings.Split(summary.JobID, "/periodic-")
			labels = append(labels, metrics.Label{
				Name:  "parent_id",
				Value: jobInfo[0],
			}, metrics.Label{
				Name:  "periodic_id",
				Value: jobInfo[1],
			})
		}

		metrics.SetGaugeWithLabels([]string{"nomad", "job_summary", "queued"},
			float32(tgSummary.Queued), labels)
		metrics.SetGaugeWithLabels([]string{"nomad", "job_summary", "complete"},
			float32(tgSummary.Complete), labels)
		metrics.SetGaugeWithLabels([]string{"nomad", "job_summary", "failed"},
			float32(tgSummary.Failed), labels)
		metrics.SetGaugeWithLabels([]string{"nomad", "job_summary", "running"},
			float32(tgSummary.Running), labels)
		metrics.SetGaugeWithLabels([]string{"nomad", "job_summary", "starting"},
			float32(tgSummary.Starting), labels)
		metrics.SetGaugeWithLabels([]string{"nomad", "job_summary", "lost"},
			float32(tgSummary.Lost), labels)
		metrics.SetGaugeWithLabels([]string{"nomad", "job_summary", "unknown"},
			float32(tgSummary.Unknown), labels)
	}
}

// publishJobStatusMetrics publishes the job statuses as metrics
func (s *Server) publishJobStatusMetrics(stopCh chan struct{}) {
	timer := time.NewTimer(0)
	defer timer.Stop()

	for {
		select {
		case <-stopCh:
			return
		case <-timer.C:
			timer.Reset(s.config.StatsCollectionInterval)
			state, err := s.State().Snapshot()
			if err != nil {
				s.logger.Error("failed to get state", "error", err)
				continue
			}
			ws := memdb.NewWatchSet()
			iter, err := state.Jobs(ws)
			if err != nil {
				s.logger.Error("failed to get job statuses", "error", err)
				continue
			}

			s.iterateJobStatusMetrics(&iter)
		}
	}
}

func (s *Server) iterateJobStatusMetrics(jobs *memdb.ResultIterator) {
	var pending int64 // Sum of all jobs in 'pending' state
	var running int64 // Sum of all jobs in 'running' state
	var dead int64    // Sum of all jobs in 'dead' state

	for {
		raw := (*jobs).Next()
		if raw == nil {
			break
		}

		job := raw.(*structs.Job)

		switch job.Status {
		case structs.JobStatusPending:
			pending++
		case structs.JobStatusRunning:
			running++
		case structs.JobStatusDead:
			dead++
		}
	}

	metrics.SetGauge([]string{"nomad", "job_status", "pending"}, float32(pending))
	metrics.SetGauge([]string{"nomad", "job_status", "running"}, float32(running))
	metrics.SetGauge([]string{"nomad", "job_status", "dead"}, float32(dead))
}

// revokeLeadership is invoked once we step down as leader.
// This is used to cleanup any state that may be specific to a leader.
func (s *Server) revokeLeadership() error {
	defer metrics.MeasureSince([]string{"nomad", "leader", "revoke_leadership"}, time.Now())

	s.resetConsistentReadReady()

	// Clear the leader token since we are no longer the leader.
	s.setLeaderAcl("")

	// Disable autopilot
	s.autopilot.Stop()

	// Disable the plan queue, since we are no longer leader
	s.planQueue.SetEnabled(false)

	// Disable the eval broker and blocked evals. We do not need to check the
	// scheduler configuration paused eval broker value, as the brokers should
	// always be paused on the non-leader.
	s.brokerLock.Lock()
	s.evalBroker.SetEnabled(false)
	s.blockedEvals.SetEnabled(false)
	s.brokerLock.Unlock()

	// Disable the periodic dispatcher, since it is only useful as a leader
	s.periodicDispatcher.SetEnabled(false)

	// Disable the Vault client as it is only useful as a leader.
	s.vault.SetActive(false)

	// Disable the deployment watcher as it is only useful as a leader.
	s.deploymentWatcher.SetEnabled(false, nil)

	// Disable the node drainer
	s.nodeDrainer.SetEnabled(false, nil)

	// Disable the volume watcher
	s.volumeWatcher.SetEnabled(false, nil, "")

	// Disable any enterprise systems required.
	if err := s.revokeEnterpriseLeadership(); err != nil {
		return err
	}

	// Clear the heartbeat timers on either shutdown or step down,
	// since we are no longer responsible for TTL expirations.
	if err := s.clearAllHeartbeatTimers(); err != nil {
		s.logger.Error("clearing heartbeat timers failed", "error", err)
		return err
	}

	// Unpause our worker if we paused previously
	s.handlePausableWorkers(false)

	return nil
}

// pausableWorkers returns a slice of the workers
// to pause on leader transitions.
//
// Upon leadership establishment, pause workers to free half
// the cores for use in the plan queue and evaluation broker
func (s *Server) pausableWorkers() []*Worker {
	n := len(s.workers)
	if n <= 1 {
		return []*Worker{}
	}

	// Disabling 3/4 of the workers frees CPU for raft and the
	// plan applier which uses 1/2 the cores.
	return s.workers[:3*n/4]
}

// reconcile is used to reconcile the differences between Serf
// membership and what is reflected in our strongly consistent store.
func (s *Server) reconcile() error {
	defer metrics.MeasureSince([]string{"nomad", "leader", "reconcile"}, time.Now())
	members := s.serf.Members()
	for _, member := range members {
		if err := s.reconcileMember(member); err != nil {
			return err
		}
	}
	return nil
}

// reconcileMember is used to do an async reconcile of a single serf member
func (s *Server) reconcileMember(member serf.Member) error {
	// Check if this is a member we should handle
	valid, parts := isNomadServer(member)
	if !valid || parts.Region != s.config.Region {
		return nil
	}
	defer metrics.MeasureSince([]string{"nomad", "leader", "reconcileMember"}, time.Now())

	var err error
	switch member.Status {
	case serf.StatusAlive:
		err = s.addRaftPeer(member, parts)
	case serf.StatusLeft, StatusReap:
		err = s.removeRaftPeer(member, parts)
	}
	if err != nil {
		s.logger.Error("failed to reconcile member", "member", member, "error", err)
		return err
	}
	return nil
}

// addRaftPeer is used to add a new Raft peer when a Nomad server joins
func (s *Server) addRaftPeer(m serf.Member, parts *serverParts) error {
	// Check for possibility of multiple bootstrap nodes
	members := s.serf.Members()
	if parts.Bootstrap {
		for _, member := range members {
			valid, p := isNomadServer(member)
			if valid && member.Name != m.Name && p.Bootstrap {
				s.logger.Error("skipping adding Raft peer because an existing peer is in bootstrap mode and only one server should be in bootstrap mode",
					"existing_peer", member.Name, "joining_peer", m.Name)
				return nil
			}
		}
	}

	// Processing ourselves could result in trying to remove ourselves to
	// fix up our address, which would make us step down. This is only
	// safe to attempt if there are multiple servers available.
	addr := (&net.TCPAddr{IP: m.Addr, Port: parts.Port}).String()
	configFuture := s.raft.GetConfiguration()
	if err := configFuture.Error(); err != nil {
		s.logger.Error("failed to get raft configuration", "error", err)
		return err
	}

	if m.Name == s.config.NodeName {
		if l := len(configFuture.Configuration().Servers); l < 3 {
			s.logger.Debug("skipping self join check for peer since the cluster is too small", "peer", m.Name)
			return nil
		}
	}

	// See if it's already in the configuration. It's harmless to re-add it
	// but we want to avoid doing that if possible to prevent useless Raft
	// log entries. If the address is the same but the ID changed, remove the
	// old server before adding the new one.
	minRaftProtocol, err := s.autopilot.MinRaftProtocol()
	if err != nil {
		return err
	}
	for _, server := range configFuture.Configuration().Servers {
		// No-op if the raft version is too low
		if server.Address == raft.ServerAddress(addr) && (minRaftProtocol < 2 || parts.RaftVersion < 3) {
			return nil
		}

		// If the address or ID matches an existing server, see if we need to remove the old one first
		if server.Address == raft.ServerAddress(addr) || server.ID == raft.ServerID(parts.ID) {
			// Exit with no-op if this is being called on an existing server and both the ID and address match
			if server.Address == raft.ServerAddress(addr) && server.ID == raft.ServerID(parts.ID) {
				return nil
			}
			future := s.raft.RemoveServer(server.ID, 0, 0)
			if server.Address == raft.ServerAddress(addr) {
				if err := future.Error(); err != nil {
					return fmt.Errorf("error removing server with duplicate address %q: %s", server.Address, err)
				}
				s.logger.Info("removed server with duplicate address", "address", server.Address)
			} else {
				if err := future.Error(); err != nil {
					return fmt.Errorf("error removing server with duplicate ID %q: %s", server.ID, err)
				}
				s.logger.Info("removed server with duplicate ID", "id", server.ID)
			}
		}
	}

	// Attempt to add as a peer
	switch {
	case minRaftProtocol >= 3:
		addFuture := s.raft.AddNonvoter(raft.ServerID(parts.ID), raft.ServerAddress(addr), 0, 0)
		if err := addFuture.Error(); err != nil {
			s.logger.Error("failed to add raft peer", "error", err)
			return err
		}
	case minRaftProtocol == 2 && parts.RaftVersion >= 3:
		addFuture := s.raft.AddVoter(raft.ServerID(parts.ID), raft.ServerAddress(addr), 0, 0)
		if err := addFuture.Error(); err != nil {
			s.logger.Error("failed to add raft peer", "error", err)
			return err
		}
	default:
		addFuture := s.raft.AddPeer(raft.ServerAddress(addr))
		if err := addFuture.Error(); err != nil {
			s.logger.Error("failed to add raft peer", "error", err)
			return err
		}
	}

	return nil
}

// removeRaftPeer is used to remove a Raft peer when a Nomad server leaves
// or is reaped
func (s *Server) removeRaftPeer(m serf.Member, parts *serverParts) error {
	addr := (&net.TCPAddr{IP: m.Addr, Port: parts.Port}).String()

	// See if it's already in the configuration. It's harmless to re-remove it
	// but we want to avoid doing that if possible to prevent useless Raft
	// log entries.
	configFuture := s.raft.GetConfiguration()
	if err := configFuture.Error(); err != nil {
		s.logger.Error("failed to get raft configuration", "error", err)
		return err
	}

	minRaftProtocol, err := s.autopilot.MinRaftProtocol()
	if err != nil {
		return err
	}

	// Pick which remove API to use based on how the server was added.
	for _, server := range configFuture.Configuration().Servers {
		// Check if this is the server to remove based on how it was registered.
		// Raft v2 servers are registered by address.
		// Raft v3 servers are registered by ID.
		if server.ID == raft.ServerID(parts.ID) || server.Address == raft.ServerAddress(addr) {
			// Use the new add/remove APIs if we understand them.
			if minRaftProtocol >= 2 {
				s.logger.Info("removing server by ID", "id", server.ID)
				future := s.raft.RemoveServer(server.ID, 0, 0)
				if err := future.Error(); err != nil {
					s.logger.Error("failed to remove raft peer", "id", server.ID, "error", err)
					return err
				}
			} else {
				// If not, use the old remove API
				s.logger.Info("removing server by address", "address", server.Address)
				future := s.raft.RemovePeer(raft.ServerAddress(addr))
				if err := future.Error(); err != nil {
					s.logger.Error("failed to remove raft peer", "address", addr, "error", err)
					return err
				}
			}
			break
		}
	}

	return nil
}

// replicateACLPolicies is used to replicate ACL policies from
// the authoritative region to this region.
func (s *Server) replicateACLPolicies(stopCh chan struct{}) {
	req := structs.ACLPolicyListRequest{
		QueryOptions: structs.QueryOptions{
			Region:     s.config.AuthoritativeRegion,
			AllowStale: true,
		},
	}
	limiter := rate.NewLimiter(replicationRateLimit, int(replicationRateLimit))
	s.logger.Debug("starting ACL policy replication from authoritative region", "authoritative_region", req.Region)

START:
	for {
		select {
		case <-stopCh:
			return
		default:
			// Rate limit how often we attempt replication
			limiter.Wait(context.Background())

			// Fetch the list of policies
			var resp structs.ACLPolicyListResponse
			req.AuthToken = s.ReplicationToken()
			err := s.forwardRegion(s.config.AuthoritativeRegion,
				"ACL.ListPolicies", &req, &resp)
			if err != nil {
				s.logger.Error("failed to fetch policies from authoritative region", "error", err)
				goto ERR_WAIT
			}

			// Perform a two-way diff
			delete, update := diffACLPolicies(s.State(), req.MinQueryIndex, resp.Policies)

			// Delete policies that should not exist
			if len(delete) > 0 {
				args := &structs.ACLPolicyDeleteRequest{
					Names: delete,
				}
				_, _, err := s.raftApply(structs.ACLPolicyDeleteRequestType, args)
				if err != nil {
					s.logger.Error("failed to delete policies", "error", err)
					goto ERR_WAIT
				}
			}

			// Fetch any outdated policies
			var fetched []*structs.ACLPolicy
			if len(update) > 0 {
				req := structs.ACLPolicySetRequest{
					Names: update,
					QueryOptions: structs.QueryOptions{
						Region:        s.config.AuthoritativeRegion,
						AuthToken:     s.ReplicationToken(),
						AllowStale:    true,
						MinQueryIndex: resp.Index - 1,
					},
				}
				var reply structs.ACLPolicySetResponse
				if err := s.forwardRegion(s.config.AuthoritativeRegion,
					"ACL.GetPolicies", &req, &reply); err != nil {
					s.logger.Error("failed to fetch policies from authoritative region", "error", err)
					goto ERR_WAIT
				}
				for _, policy := range reply.Policies {
					fetched = append(fetched, policy)
				}
			}

			// Update local policies
			if len(fetched) > 0 {
				args := &structs.ACLPolicyUpsertRequest{
					Policies: fetched,
				}
				_, _, err := s.raftApply(structs.ACLPolicyUpsertRequestType, args)
				if err != nil {
					s.logger.Error("failed to update policies", "error", err)
					goto ERR_WAIT
				}
			}

			// Update the minimum query index, blocks until there
			// is a change.
			req.MinQueryIndex = resp.Index
		}
	}

ERR_WAIT:
	select {
	case <-time.After(s.config.ReplicationBackoff):
		goto START
	case <-stopCh:
		return
	}
}

// diffACLPolicies is used to perform a two-way diff between the local
// policies and the remote policies to determine which policies need to
// be deleted or updated.
func diffACLPolicies(state *state.StateStore, minIndex uint64, remoteList []*structs.ACLPolicyListStub) (delete []string, update []string) {
	// Construct a set of the local and remote policies
	local := make(map[string][]byte)
	remote := make(map[string]struct{})

	// Add all the local policies
	iter, err := state.ACLPolicies(nil)
	if err != nil {
		panic("failed to iterate local policies")
	}
	for {
		raw := iter.Next()
		if raw == nil {
			break
		}
		policy := raw.(*structs.ACLPolicy)
		local[policy.Name] = policy.Hash
	}

	// Iterate over the remote policies
	for _, rp := range remoteList {
		remote[rp.Name] = struct{}{}

		// Check if the policy is missing locally
		if localHash, ok := local[rp.Name]; !ok {
			update = append(update, rp.Name)

			// Check if policy is newer remotely and there is a hash mis-match.
		} else if rp.ModifyIndex > minIndex && !bytes.Equal(localHash, rp.Hash) {
			update = append(update, rp.Name)
		}
	}

	// Check if policy should be deleted
	for lp := range local {
		if _, ok := remote[lp]; !ok {
			delete = append(delete, lp)
		}
	}
	return
}

// replicateACLTokens is used to replicate global ACL tokens from
// the authoritative region to this region.
func (s *Server) replicateACLTokens(stopCh chan struct{}) {
	req := structs.ACLTokenListRequest{
		GlobalOnly: true,
		QueryOptions: structs.QueryOptions{
			Region:     s.config.AuthoritativeRegion,
			AllowStale: true,
		},
	}
	limiter := rate.NewLimiter(replicationRateLimit, int(replicationRateLimit))
	s.logger.Debug("starting ACL token replication from authoritative region", "authoritative_region", req.Region)

START:
	for {
		select {
		case <-stopCh:
			return
		default:
			// Rate limit how often we attempt replication
			limiter.Wait(context.Background())

			// Fetch the list of tokens
			var resp structs.ACLTokenListResponse
			req.AuthToken = s.ReplicationToken()
			err := s.forwardRegion(s.config.AuthoritativeRegion,
				"ACL.ListTokens", &req, &resp)
			if err != nil {
				s.logger.Error("failed to fetch tokens from authoritative region", "error", err)
				goto ERR_WAIT
			}

			// Perform a two-way diff
			delete, update := diffACLTokens(s.State(), req.MinQueryIndex, resp.Tokens)

			// Delete tokens that should not exist
			if len(delete) > 0 {
				args := &structs.ACLTokenDeleteRequest{
					AccessorIDs: delete,
				}
				_, _, err := s.raftApply(structs.ACLTokenDeleteRequestType, args)
				if err != nil {
					s.logger.Error("failed to delete tokens", "error", err)
					goto ERR_WAIT
				}
			}

			// Fetch any outdated policies.
			var fetched []*structs.ACLToken
			if len(update) > 0 {
				req := structs.ACLTokenSetRequest{
					AccessorIDS: update,
					QueryOptions: structs.QueryOptions{
						Region:        s.config.AuthoritativeRegion,
						AuthToken:     s.ReplicationToken(),
						AllowStale:    true,
						MinQueryIndex: resp.Index - 1,
					},
				}
				var reply structs.ACLTokenSetResponse
				if err := s.forwardRegion(s.config.AuthoritativeRegion,
					"ACL.GetTokens", &req, &reply); err != nil {
					s.logger.Error("failed to fetch tokens from authoritative region", "error", err)
					goto ERR_WAIT
				}
				for _, token := range reply.Tokens {
					fetched = append(fetched, token)
				}
			}

			// Update local tokens
			if len(fetched) > 0 {
				args := &structs.ACLTokenUpsertRequest{
					Tokens: fetched,
				}
				_, _, err := s.raftApply(structs.ACLTokenUpsertRequestType, args)
				if err != nil {
					s.logger.Error("failed to update tokens", "error", err)
					goto ERR_WAIT
				}
			}

			// Update the minimum query index, blocks until there
			// is a change.
			req.MinQueryIndex = resp.Index
		}
	}

ERR_WAIT:
	select {
	case <-time.After(s.config.ReplicationBackoff):
		goto START
	case <-stopCh:
		return
	}
}

// diffACLTokens is used to perform a two-way diff between the local
// tokens and the remote tokens to determine which tokens need to
// be deleted or updated.
func diffACLTokens(store *state.StateStore, minIndex uint64, remoteList []*structs.ACLTokenListStub) (delete []string, update []string) {
	// Construct a set of the local and remote policies
	local := make(map[string][]byte)
	remote := make(map[string]struct{})

	// Add all the local global tokens
	iter, err := store.ACLTokensByGlobal(nil, true, state.SortDefault)
	if err != nil {
		panic("failed to iterate local tokens")
	}
	for {
		raw := iter.Next()
		if raw == nil {
			break
		}
		token := raw.(*structs.ACLToken)
		local[token.AccessorID] = token.Hash
	}

	// Iterate over the remote tokens
	for _, rp := range remoteList {
		remote[rp.AccessorID] = struct{}{}

		// Check if the token is missing locally
		if localHash, ok := local[rp.AccessorID]; !ok {
			update = append(update, rp.AccessorID)

			// Check if policy is newer remotely and there is a hash mis-match.
		} else if rp.ModifyIndex > minIndex && !bytes.Equal(localHash, rp.Hash) {
			update = append(update, rp.AccessorID)
		}
	}

	// Check if local token should be deleted
	for lp := range local {
		if _, ok := remote[lp]; !ok {
			delete = append(delete, lp)
		}
	}
	return
}

// getOrCreateAutopilotConfig is used to get the autopilot config, initializing it if necessary
func (s *Server) getOrCreateAutopilotConfig() *structs.AutopilotConfig {
	state := s.fsm.State()
	_, config, err := state.AutopilotConfig()
	if err != nil {
		s.logger.Named("autopilot").Error("failed to get autopilot config", "error", err)
		return nil
	}
	if config != nil {
		return config
	}

	if !ServersMeetMinimumVersion(s.Members(), AllRegions, minAutopilotVersion, false) {
		s.logger.Named("autopilot").Warn("can't initialize until all servers are above minimum version", "min_version", minAutopilotVersion)
		return nil
	}

	config = s.config.AutopilotConfig
	req := structs.AutopilotSetConfigRequest{Config: *config}
	if _, _, err = s.raftApply(structs.AutopilotRequestType, req); err != nil {
		s.logger.Named("autopilot").Error("failed to initialize config", "error", err)
		return nil
	}

	return config
}

// getOrCreateSchedulerConfig is used to get the scheduler config. We create a default
// config if it doesn't already exist for bootstrapping an empty cluster
func (s *Server) getOrCreateSchedulerConfig() *structs.SchedulerConfiguration {
	state := s.fsm.State()
	_, config, err := state.SchedulerConfig()
	if err != nil {
		s.logger.Named("core").Error("failed to get scheduler config", "error", err)
		return nil
	}
	if config != nil {
		return config
	}
	if !ServersMeetMinimumVersion(s.Members(), s.Region(), minSchedulerConfigVersion, false) {
		s.logger.Named("core").Warn("can't initialize scheduler config until all servers are above minimum version", "min_version", minSchedulerConfigVersion)
		return nil
	}

	req := structs.SchedulerSetConfigRequest{Config: s.config.DefaultSchedulerConfig}
	if _, _, err = s.raftApply(structs.SchedulerConfigRequestType, req); err != nil {
		s.logger.Named("core").Error("failed to initialize config", "error", err)
		return nil
	}

	return config
}

func (s *Server) generateClusterID() (string, error) {
	if !ServersMeetMinimumVersion(s.Members(), AllRegions, minClusterIDVersion, false) {
		s.logger.Named("core").Warn("cannot initialize cluster ID until all servers are above minimum version", "min_version", minClusterIDVersion)
		return "", fmt.Errorf("cluster ID cannot be created until all servers are above minimum version %s", minClusterIDVersion)
	}

	newMeta := structs.ClusterMetadata{ClusterID: uuid.Generate(), CreateTime: time.Now().UnixNano()}
	if _, _, err := s.raftApply(structs.ClusterMetadataRequestType, newMeta); err != nil {
		s.logger.Named("core").Error("failed to create cluster ID", "error", err)
		return "", fmt.Errorf("failed to create cluster ID: %w", err)
	}

	s.logger.Named("core").Info("established cluster id", "cluster_id", newMeta.ClusterID, "create_time", newMeta.CreateTime)
	return newMeta.ClusterID, nil
}

// handleEvalBrokerStateChange handles changing the evalBroker and blockedEvals
// enabled status based on the passed scheduler configuration. The boolean
// response indicates whether the caller needs to call restoreEvals() due to
// the brokers being enabled. It is for use when the change must take the
// scheduler configuration into account. This is not needed when calling
// revokeLeadership, as the configuration doesn't matter, and we need to ensure
// the brokers are stopped.
//
// The function checks the server is the leader and uses a mutex to avoid any
// potential timings problems. Consider the following timings:
//   - operator updates the configuration via the API
//   - the RPC handler applies the change via Raft
//   - leadership transitions with write barrier
//   - the RPC handler call this function to enact the change
//
// The mutex also protects against a situation where leadership is revoked
// while this function is being called. Ensuring the correct series of actions
// occurs so that state stays consistent.
func (s *Server) handleEvalBrokerStateChange(schedConfig *structs.SchedulerConfiguration) bool {

	// Grab the lock first. Once we have this we can be sure to run everything
	// needed before any leader transition can attempt to modify the state.
	s.brokerLock.Lock()
	defer s.brokerLock.Unlock()

	// If we are no longer the leader, exit early.
	if !s.IsLeader() {
		return false
	}

	// enableEvalBroker tracks whether the evalBroker and blockedEvals
	// processes should be enabled or not. It allows us to answer this question
	// whether using a persisted Raft configuration, or the default bootstrap
	// config.
	var enableBrokers, restoreEvals bool

	// The scheduler config can only be persisted to Raft once quorum has been
	// established. If this is a fresh cluster, we need to use the default
	// scheduler config, otherwise we can use the persisted object.
	switch schedConfig {
	case nil:
		enableBrokers = !s.config.DefaultSchedulerConfig.PauseEvalBroker
	default:
		enableBrokers = !schedConfig.PauseEvalBroker
	}

	// If the evalBroker status is changing, set the new state.
	if enableBrokers != s.evalBroker.Enabled() {
		s.logger.Info("eval broker status modified", "paused", !enableBrokers)
		s.evalBroker.SetEnabled(enableBrokers)
		restoreEvals = enableBrokers
	}

	// If the blockedEvals status is changing, set the new state.
	if enableBrokers != s.blockedEvals.Enabled() {
		s.logger.Info("blocked evals status modified", "paused", !enableBrokers)
		s.blockedEvals.SetEnabled(enableBrokers)
		restoreEvals = enableBrokers

		if enableBrokers {
			s.blockedEvals.SetTimetable(s.fsm.TimeTable())
		}
	}

	return restoreEvals
}<|MERGE_RESOLUTION|>--- conflicted
+++ resolved
@@ -740,7 +740,6 @@
 			continue
 		}
 
-<<<<<<< HEAD
 		// We skip if the job doesn't allow overlap and there are already
 		// instances running
 		needed, err := s.isNewEvalNeeded(job)
@@ -752,10 +751,7 @@
 			continue
 		}
 
-		if _, err := s.periodicDispatcher.ForceRun(job.Namespace, job.ID); err != nil {
-=======
 		if _, err := s.periodicDispatcher.ForceEval(job.Namespace, job.ID); err != nil {
->>>>>>> 44664f7e
 			logger.Error("force run of periodic job failed", "job", job.NamespacedID(), "error", err)
 			return fmt.Errorf("force run of periodic job %q failed: %v", job.NamespacedID(), err)
 		}
